// Copyright 2020. The Tari Project
// Redistribution and use in source and binary forms, with or without modification, are permitted provided that the
// following conditions are met:
// 1. Redistributions of source code must retain the above copyright notice, this list of conditions and the following
// disclaimer.
// 2. Redistributions in binary form must reproduce the above copyright notice, this list of conditions and the
// following disclaimer in the documentation and/or other materials provided with the distribution.
// 3. Neither the name of the copyright holder nor the names of its contributors may be used to endorse or promote
// products derived from this software without specific prior written permission.
// THIS SOFTWARE IS PROVIDED BY THE COPYRIGHT HOLDERS AND CONTRIBUTORS "AS IS" AND ANY EXPRESS OR IMPLIED WARRANTIES,
// INCLUDING, BUT NOT LIMITED TO, THE IMPLIED WARRANTIES OF MERCHANTABILITY AND FITNESS FOR A PARTICULAR PURPOSE ARE
// DISCLAIMED. IN NO EVENT SHALL THE COPYRIGHT HOLDER OR CONTRIBUTORS BE LIABLE FOR ANY DIRECT, INDIRECT, INCIDENTAL,
// SPECIAL, EXEMPLARY, OR CONSEQUENTIAL DAMAGES (INCLUDING, BUT NOT LIMITED TO, PROCUREMENT OF SUBSTITUTE GOODS OR
// SERVICES; LOSS OF USE, DATA, OR PROFITS; OR BUSINESS INTERRUPTION) HOWEVER CAUSED AND ON ANY THEORY OF LIABILITY,
// WHETHER IN CONTRACT, STRICT LIABILITY, OR TORT (INCLUDING NEGLIGENCE OR OTHERWISE) ARISING IN ANY WAY OUT OF THE
// USE OF THIS SOFTWARE, EVEN IF ADVISED OF THE POSSIBILITY OF SUCH DAMAGE.

// pending updates to Dalek/Digest
use std::{cmp::Ordering, collections::HashSet, convert::TryFrom, fmt, ops::Deref};

use digest::Digest;
use sha2::Sha256;
use sha3::Sha3_256;
use tari_crypto::{
    hash::blake2::Blake256,
    keys::PublicKey,
    ristretto::{RistrettoPublicKey, RistrettoSchnorr, RistrettoSecretKey},
};
use tari_utilities::{
    hex::{from_hex, to_hex, Hex, HexError},
    ByteArray,
};

use crate::{
    op_codes::Message,
    slice_to_hash,
    ExecutionStack,
    HashValue,
    Opcode,
    ScriptContext,
    ScriptError,
    StackItem,
};

#[macro_export]
macro_rules! script {
    ($($opcode:ident$(($($var:expr),+))?) +) => {{
        use $crate::TariScript;
        use $crate::Opcode;
        let script = vec![$(Opcode::$opcode $(($($var),+))?),+];
        TariScript::new(script)
    }}
}

const MAX_MULTISIG_LIMIT: u8 = 32;

#[derive(Clone, Debug, PartialEq, Eq)]
pub struct TariScript {
    script: Vec<Opcode>,
}

impl TariScript {
    pub fn new(script: Vec<Opcode>) -> Self {
        TariScript { script }
    }

    /// Executes the script using a default context. If successful, returns the final stack item.
    pub fn execute(&self, inputs: &ExecutionStack) -> Result<StackItem, ScriptError> {
        self.execute_with_context(inputs, &ScriptContext::default())
    }

    /// Execute the script with the given inputs and the provided context. If successful, returns the final stack item.
    pub fn execute_with_context(
        &self,
        inputs: &ExecutionStack,
        context: &ScriptContext,
    ) -> Result<StackItem, ScriptError> {
        // Copy all inputs onto the stack
        let mut stack = inputs.clone();

        // Local execution state
        let mut state = ExecutionState::default();

        for opcode in &self.script {
            if self.should_execute(opcode, &state)? {
                self.execute_opcode(opcode, &mut stack, context, &mut state)?
            } else {
                continue;
            }
        }

        // the script has finished but there was an open IfThen or Else!
        if !state.if_stack.is_empty() {
            return Err(ScriptError::MissingOpcode);
        }

        // After the script completes, it is successful if and only if it has not aborted, and there is exactly a single
        // element on the stack. The script fails if the stack is empty, or contains more than one element, or aborts
        // early.
        if stack.size() == 1 {
            stack.pop().ok_or(ScriptError::NonUnitLengthStack)
        } else {
            Err(ScriptError::NonUnitLengthStack)
        }
    }

    /// Returns the number of script op codes
    pub fn size(&self) -> usize {
        self.script.len()
    }

    fn should_execute(&self, opcode: &Opcode, state: &ExecutionState) -> Result<bool, ScriptError> {
        use Opcode::{Else, EndIf, IfThen};
        match opcode {
            // always execute these, they will update execution state
            IfThen | Else | EndIf => Ok(true),
            // otherwise keep calm and carry on
            _ => Ok(state.executing),
        }
    }

    pub fn to_bytes(&self) -> Vec<u8> {
        self.script.iter().fold(Vec::new(), |mut bytes, op| {
            op.to_bytes(&mut bytes);
            bytes
        })
    }

    pub fn as_slice(&self) -> &[Opcode] {
        self.script.as_slice()
    }

    /// Calculate the hash of the script.
    /// `as_hash` returns [ScriptError::InvalidDigest] if the digest function does not produce at least 32 bytes of
    /// output.
    pub fn as_hash<D: Digest>(&self) -> Result<HashValue, ScriptError> {
        if D::output_size() < 32 {
            return Err(ScriptError::InvalidDigest);
        }
        let h = D::digest(&self.to_bytes());
        Ok(slice_to_hash(&h.as_slice()[..32]))
    }

    /// Try to deserialise a byte slice into a valid Tari script
    pub fn from_bytes(bytes: &[u8]) -> Result<Self, ScriptError> {
        let script = Opcode::parse(bytes)?;

        Ok(TariScript { script })
    }

    /// Convert the script into an array of opcode strings.
    ///
    /// # Example
    /// ```edition2018
    /// use tari_script::TariScript;
    /// use tari_utilities::hex::Hex;
    ///
    /// let hex_script = "71b07aae2337ce44f9ebb6169c863ec168046cb35ab4ef7aa9ed4f5f1f669bb74b09e58170ac276657a418820f34036b20ea615302b373c70ac8feab8d30681a3e0f0960e708";
    /// let script = TariScript::from_hex(hex_script).unwrap();
    /// let ops = vec![
    ///     "Dup",
    ///     "HashBlake256",
    ///     "PushHash(ae2337ce44f9ebb6169c863ec168046cb35ab4ef7aa9ed4f5f1f669bb74b09e5)",
    ///     "EqualVerify",
    ///     "Drop",
    ///     "CheckSig(276657a418820f34036b20ea615302b373c70ac8feab8d30681a3e0f0960e708)",
    /// ]
    /// .into_iter()
    /// .map(String::from)
    /// .collect::<Vec<String>>();
    /// assert_eq!(script.to_opcodes(), ops);
    /// ```
    pub fn to_opcodes(&self) -> Vec<String> {
        self.script.iter().map(|op| op.to_string()).collect()
    }

    /// Calculate the message hash that CHECKSIG uses to verify signatures
    pub fn script_message(&self, pub_key: &RistrettoPublicKey) -> Result<RistrettoSecretKey, ScriptError> {
        let b = Blake256::new()
            .chain(pub_key.as_bytes())
            .chain(&self.to_bytes())
            .finalize();
        RistrettoSecretKey::from_bytes(b.as_slice()).map_err(|_| ScriptError::InvalidSignature)
    }

    // pending updates to Dalek/Digest
    fn execute_opcode(
        &self,
        opcode: &Opcode,
        stack: &mut ExecutionStack,
        ctx: &ScriptContext,
        state: &mut ExecutionState,
    ) -> Result<(), ScriptError> {
        #[allow(clippy::enum_glob_use)]
        use Opcode::*;
        use StackItem::{Hash, Number, PublicKey};
        match opcode {
            CheckHeightVerify(height) => TariScript::handle_check_height_verify(*height, ctx.block_height()),
            CheckHeight(height) => TariScript::handle_check_height(stack, *height, ctx.block_height()),
            CompareHeightVerify => TariScript::handle_compare_height_verify(stack, ctx.block_height()),
            CompareHeight => TariScript::handle_compare_height(stack, ctx.block_height()),
            Nop => Ok(()),
            PushZero => stack.push(Number(0)),
            PushOne => stack.push(Number(1)),
            PushHash(h) => stack.push(Hash(*h.clone())),
            PushInt(n) => stack.push(Number(*n)),
            PushPubKey(p) => stack.push(PublicKey(*p.clone())),
            Drop => TariScript::handle_drop(stack),
            Dup => TariScript::handle_dup(stack),
            RevRot => stack.push_down(2),
            GeZero => TariScript::handle_cmp_to_zero(stack, &[Ordering::Greater, Ordering::Equal]),
            GtZero => TariScript::handle_cmp_to_zero(stack, &[Ordering::Greater]),
            LeZero => TariScript::handle_cmp_to_zero(stack, &[Ordering::Less, Ordering::Equal]),
            LtZero => TariScript::handle_cmp_to_zero(stack, &[Ordering::Less]),
            Add => TariScript::handle_op_add(stack),
            Sub => TariScript::handle_op_sub(stack),
            Equal => {
                if TariScript::handle_equal(stack)? {
                    stack.push(Number(1))
                } else {
                    stack.push(Number(0))
                }
            },
            EqualVerify => {
                if TariScript::handle_equal(stack)? {
                    Ok(())
                } else {
                    Err(ScriptError::VerifyFailed)
                }
            },
            Or(n) => TariScript::handle_or(stack, *n),
            OrVerify(n) => TariScript::handle_or_verify(stack, *n),
            HashBlake256 => TariScript::handle_hash::<Blake256>(stack),
            HashSha256 => TariScript::handle_hash::<Sha256>(stack),
            HashSha3 => TariScript::handle_hash::<Sha3_256>(stack),
            CheckSig(msg) => {
                if self.check_sig(stack, *msg.deref())? {
                    stack.push(Number(1))
                } else {
                    stack.push(Number(0))
                }
            },
            CheckSigVerify(msg) => {
                if self.check_sig(stack, *msg.deref())? {
                    Ok(())
                } else {
                    Err(ScriptError::VerifyFailed)
                }
            },
            CheckMultiSig(m, n, public_keys, msg) => {
                if self.check_multisig(stack, *m, *n, public_keys, *msg.deref())?.is_some() {
                    stack.push(Number(1))
                } else {
                    stack.push(Number(0))
                }
            },
            CheckMultiSigVerify(m, n, public_keys, msg) => {
                if self.check_multisig(stack, *m, *n, public_keys, *msg.deref())?.is_some() {
                    Ok(())
                } else {
                    Err(ScriptError::VerifyFailed)
                }
            },
            CheckMultiSigVerifyAggregatePubKey(m, n, public_keys, msg) => {
                if let Some(agg_pub_key) = self.check_multisig(stack, *m, *n, public_keys, *msg.deref())? {
                    stack.push(PublicKey(agg_pub_key))
                } else {
                    Err(ScriptError::VerifyFailed)
                }
            },
            ToRistrettoPoint => self.handle_to_ristretto_point(stack),
            Return => Err(ScriptError::Return),
            IfThen => TariScript::handle_if_then(stack, state),
            Else => TariScript::handle_else(state),
            EndIf => TariScript::handle_end_if(state),
        }
    }

    fn handle_check_height_verify(height: u64, block_height: u64) -> Result<(), ScriptError> {
        if block_height >= height {
            Ok(())
        } else {
            Err(ScriptError::VerifyFailed)
        }
    }

    fn handle_check_height(stack: &mut ExecutionStack, height: u64, block_height: u64) -> Result<(), ScriptError> {
        let height = i64::try_from(height)?;
        let block_height = i64::try_from(block_height)?;
        let item = StackItem::Number(block_height - height);

        stack.push(item)
    }

    fn handle_compare_height_verify(stack: &mut ExecutionStack, block_height: u64) -> Result<(), ScriptError> {
        let target_height = stack.pop_into_number::<u64>()?;

        if block_height >= target_height {
            Ok(())
        } else {
            Err(ScriptError::VerifyFailed)
        }
    }

    fn handle_compare_height(stack: &mut ExecutionStack, block_height: u64) -> Result<(), ScriptError> {
        let target_height = stack.pop_into_number::<i64>()?;
        let block_height = i64::try_from(block_height)?;

        let item = StackItem::Number(block_height - target_height);

        stack.push(item)
    }

    fn handle_cmp_to_zero(stack: &mut ExecutionStack, valid_orderings: &[Ordering]) -> Result<(), ScriptError> {
        let stack_number = stack.pop_into_number::<i64>()?;
        let ordering = &stack_number.cmp(&0);

        if valid_orderings.contains(ordering) {
            stack.push(StackItem::Number(1))
        } else {
            stack.push(StackItem::Number(0))
        }
    }

    fn handle_or(stack: &mut ExecutionStack, n: u8) -> Result<(), ScriptError> {
        if stack.pop_n_plus_one_contains(n)? {
            stack.push(StackItem::Number(1))
        } else {
            stack.push(StackItem::Number(0))
        }
    }

    fn handle_or_verify(stack: &mut ExecutionStack, n: u8) -> Result<(), ScriptError> {
        if stack.pop_n_plus_one_contains(n)? {
            Ok(())
        } else {
            Err(ScriptError::VerifyFailed)
        }
    }

    fn handle_if_then(stack: &mut ExecutionStack, state: &mut ExecutionState) -> Result<(), ScriptError> {
        if state.executing {
            let pred = stack.pop().ok_or(ScriptError::StackUnderflow)?;
            match pred {
                StackItem::Number(1) => {
                    // continue execution until Else opcode
                    state.executing = true;
                    let if_state = IfState {
                        branch: Branch::ExecuteIf,
                        else_expected: true,
                    };
                    state.if_stack.push(if_state);
                    Ok(())
                },
                StackItem::Number(0) => {
                    // skip execution until Else opcode
                    state.executing = false;
                    let if_state = IfState {
                        branch: Branch::ExecuteElse,
                        else_expected: true,
                    };
                    state.if_stack.push(if_state);
                    Ok(())
                },
                _ => Err(ScriptError::InvalidInput),
            }
        } else {
            let if_state = IfState {
                branch: Branch::NotExecuted,
                else_expected: true,
            };
            state.if_stack.push(if_state);
            Ok(())
        }
    }

    fn handle_else(state: &mut ExecutionState) -> Result<(), ScriptError> {
        let if_state = state.if_stack.last_mut().ok_or(ScriptError::InvalidOpcode)?;

        // check to make sure Else is expected
        if !if_state.else_expected {
            return Err(ScriptError::InvalidOpcode);
        }

        match if_state.branch {
            Branch::NotExecuted => {
                state.executing = false;
            },
            Branch::ExecuteIf => {
                state.executing = false;
            },
            Branch::ExecuteElse => {
                state.executing = true;
            },
        }
        if_state.else_expected = false;
        Ok(())
    }

    fn handle_end_if(state: &mut ExecutionState) -> Result<(), ScriptError> {
        // check to make sure EndIf is expected
        let if_state = state.if_stack.pop().ok_or(ScriptError::InvalidOpcode)?;

        // check if we still expect an Else first
        if if_state.else_expected {
            return Err(ScriptError::MissingOpcode);
        }

        match if_state.branch {
            Branch::NotExecuted => {
                state.executing = false;
            },
            Branch::ExecuteIf => {
                state.executing = true;
            },
            Branch::ExecuteElse => {
                state.executing = true;
            },
        }
        Ok(())
    }

    /// Handle opcodes that push a hash to the stack. I'm not doing any length checks right now, so this should be
    /// added once other digest functions are provided that don't produce 32 byte hashes
    fn handle_hash<D: Digest>(stack: &mut ExecutionStack) -> Result<(), ScriptError> {
        use StackItem::{Commitment, Hash, PublicKey};
        let top = stack.pop().ok_or(ScriptError::StackUnderflow)?;
        // use a closure to grab &b while it still exists in the match expression
        let to_arr = |b: &[u8]| {
            let mut hash = [0u8; 32];
            hash.copy_from_slice(D::digest(b).as_slice());
            hash
        };
        let hash_value = match top {
            Commitment(c) => to_arr(c.as_bytes()),
            PublicKey(k) => to_arr(k.as_bytes()),
            Hash(h) => to_arr(&h),
            _ => return Err(ScriptError::IncompatibleTypes),
        };

        stack.push(Hash(hash_value))
    }

    fn handle_dup(stack: &mut ExecutionStack) -> Result<(), ScriptError> {
        let last = if let Some(last) = stack.peek() {
            last.clone()
        } else {
            return Err(ScriptError::StackUnderflow);
        };
        stack.push(last)
    }

    fn handle_drop(stack: &mut ExecutionStack) -> Result<(), ScriptError> {
        match stack.pop() {
            Some(_) => Ok(()),
            None => Err(ScriptError::StackUnderflow),
        }
    }

    fn handle_op_add(stack: &mut ExecutionStack) -> Result<(), ScriptError> {
        use StackItem::{Commitment, Number, PublicKey, Signature};
        let top = stack.pop().ok_or(ScriptError::StackUnderflow)?;
        let two = stack.pop().ok_or(ScriptError::StackUnderflow)?;
        match (top, two) {
            (Number(v1), Number(v2)) => stack.push(Number(v1.checked_add(v2).ok_or(ScriptError::ValueExceedsBounds)?)),
            (Commitment(c1), Commitment(c2)) => stack.push(Commitment(&c1 + &c2)),
            (PublicKey(p1), PublicKey(p2)) => stack.push(PublicKey(&p1 + &p2)),
            (Signature(s1), Signature(s2)) => stack.push(Signature(&s1 + &s2)),
            (_, _) => Err(ScriptError::IncompatibleTypes),
        }
    }

    fn handle_op_sub(stack: &mut ExecutionStack) -> Result<(), ScriptError> {
        use StackItem::{Commitment, Number};
        let top = stack.pop().ok_or(ScriptError::StackUnderflow)?;
        let two = stack.pop().ok_or(ScriptError::StackUnderflow)?;
        match (top, two) {
            (Number(v1), Number(v2)) => stack.push(Number(v2.checked_sub(v1).ok_or(ScriptError::ValueExceedsBounds)?)),
            (Commitment(c1), Commitment(c2)) => stack.push(Commitment(&c2 - &c1)),
            (..) => Err(ScriptError::IncompatibleTypes),
        }
    }

    fn handle_equal(stack: &mut ExecutionStack) -> Result<bool, ScriptError> {
        use StackItem::{Commitment, Hash, Number, PublicKey, Signature};
        let top = stack.pop().ok_or(ScriptError::StackUnderflow)?;
        let two = stack.pop().ok_or(ScriptError::StackUnderflow)?;
        match (top, two) {
            (Number(v1), Number(v2)) => Ok(v1 == v2),
            (Commitment(c1), Commitment(c2)) => Ok(c1 == c2),
            (Signature(s1), Signature(s2)) => Ok(s1 == s2),
            (PublicKey(p1), PublicKey(p2)) => Ok(p1 == p2),
            (Hash(h1), Hash(h2)) => Ok(h1 == h2),
            (..) => Err(ScriptError::IncompatibleTypes),
        }
    }

    fn check_sig(&self, stack: &mut ExecutionStack, message: Message) -> Result<bool, ScriptError> {
        use StackItem::{PublicKey, Signature};
        let pk = stack.pop().ok_or(ScriptError::StackUnderflow)?;
        let sig = stack.pop().ok_or(ScriptError::StackUnderflow)?;
        match (pk, sig) {
            (PublicKey(p), Signature(s)) => Ok(s.verify_challenge(&p, &message)),
            (..) => Err(ScriptError::IncompatibleTypes),
        }
    }

    /// Validates an m-of-n multisig script
    ///
    /// This validation broadly proceeds to check if **exactly** _m_ signatures are valid signatures out of a
    /// possible _n_ public keys.
    ///
    /// A successful validation returns `Ok(P)` where _P_ is the sum of the public keys that matched the _m_
    /// signatures. If the validation was NOT successful, `check_multisig` returns `Ok(None)`. This is a private
    /// function, and callers will interpret these results according to their use cases.
    ///
    /// Other problems, such as stack underflows, invalid parameters etc return an `Err` as usual.
    ///
    /// Notes:
    /// * The _m_ signatures are expected to be the top _m_ items on the stack.
    /// * Every public key can be used AT MOST once.
    /// * Every signature MUST be a valid signature using one of the public keys
    /// * _m_ and _n_ must be positive AND m <= n AND n <= MAX_MULTISIG_LIMIT (32).
    fn check_multisig(
        &self,
        stack: &mut ExecutionStack,
        m: u8,
        n: u8,
        public_keys: &[RistrettoPublicKey],
        message: Message,
    ) -> Result<Option<RistrettoPublicKey>, ScriptError> {
        if m == 0 || n == 0 || m > n || n > MAX_MULTISIG_LIMIT || public_keys.len() != n as usize {
            return Err(ScriptError::ValueExceedsBounds);
        }
        // pop m sigs
        let m = m as usize;
        let signatures = stack
            .pop_num_items(m)?
            .into_iter()
            .map(|item| match item {
                StackItem::Signature(s) => Ok(s),
                _ => Err(ScriptError::IncompatibleTypes),
            })
            .collect::<Result<Vec<RistrettoSchnorr>, ScriptError>>()?;

        let mut key_signed = vec![false; public_keys.len()];
        // keep a hashset of unique signatures used to prevent someone putting the same signature in more than once.
        #[allow(clippy::mutable_key_type)]
        let mut sig_set = HashSet::new();

        let mut agg_pub_key = RistrettoPublicKey::default();
<<<<<<< HEAD
=======
        // Check every signature against each public key looking for a valid signature
>>>>>>> 9162b4fa
        for s in &signatures {
            for (i, pk) in public_keys.iter().enumerate() {
                if !sig_set.contains(s) && !key_signed[i] && s.verify_challenge(pk, &message) {
                    // This prevents Alice creating 2 different sigs against her public key
                    key_signed[i] = true;
                    sig_set.insert(s);
                    agg_pub_key = agg_pub_key + pk;
                    break;
                }
            }
            // Make sure the signature matched a public key
            if !sig_set.contains(s) {
                return Ok(None);
            }
        }
        if sig_set.len() == m {
            Ok(Some(agg_pub_key))
        } else {
            Ok(None)
        }
    }

    fn handle_to_ristretto_point(&self, stack: &mut ExecutionStack) -> Result<(), ScriptError> {
        let item = stack.pop().ok_or(ScriptError::StackUnderflow)?;
        let scalar = match &item {
            StackItem::Hash(hash) => hash.as_slice(),
            StackItem::Scalar(scalar) => scalar.as_slice(),
            _ => return Err(ScriptError::IncompatibleTypes),
        };
        let ristretto_sk = RistrettoSecretKey::from_bytes(scalar).map_err(|_| ScriptError::InvalidData)?;
        let ristretto_pk = RistrettoPublicKey::from_secret_key(&ristretto_sk);
        stack.push(StackItem::PublicKey(ristretto_pk))?;
        Ok(())
    }
}

impl Hex for TariScript {
    fn from_hex(hex: &str) -> Result<Self, HexError>
    where Self: Sized {
        let bytes = from_hex(hex)?;
        TariScript::from_bytes(&bytes).map_err(|_| HexError::HexConversionError)
    }

    fn to_hex(&self) -> String {
        to_hex(&self.to_bytes())
    }
}

/// The default Tari script is to push a single zero onto the stack; which will execute successfully with zero inputs.
impl Default for TariScript {
    fn default() -> Self {
        script!(PushZero)
    }
}

impl fmt::Display for TariScript {
    fn fmt(&self, f: &mut fmt::Formatter) -> fmt::Result {
        let s = self.to_opcodes().join(" ");
        f.write_str(&s)
    }
}

#[derive(Clone, Debug, PartialEq, Eq)]
enum Branch {
    NotExecuted,
    ExecuteIf,
    ExecuteElse,
}

#[derive(Clone, Debug, PartialEq, Eq)]
struct IfState {
    branch: Branch,
    else_expected: bool,
}

#[derive(Clone, Debug, PartialEq, Eq)]
struct ExecutionState {
    executing: bool,
    if_stack: Vec<IfState>,
}

impl Default for ExecutionState {
    fn default() -> Self {
        Self {
            executing: true,
            if_stack: Vec::new(),
        }
    }
}

#[cfg(test)]
mod test {
    use digest::Digest;
    use sha2::Sha256;
    use sha3::Sha3_256 as Sha3;
    use tari_crypto::{
        hash::blake2::Blake256,
        keys::{PublicKey, SecretKey},
        ristretto::{pedersen::PedersenCommitment, RistrettoPublicKey, RistrettoSchnorr, RistrettoSecretKey},
    };
    use tari_utilities::{hex::Hex, ByteArray};

    use crate::{
        error::ScriptError,
        inputs,
        op_codes::{slice_to_boxed_hash, slice_to_boxed_message, HashValue, Message},
        ExecutionStack,
        Opcode::CheckMultiSigVerifyAggregatePubKey,
        ScriptContext,
        StackItem,
        StackItem::{Commitment, Hash, Number},
        TariScript,
        DEFAULT_SCRIPT_HASH,
    };

    fn context_with_height(height: u64) -> ScriptContext {
        ScriptContext::new(height, &HashValue::default(), &PedersenCommitment::default())
    }

    #[test]
    fn default_script() {
        let script = TariScript::default();
        let inputs = ExecutionStack::default();
        assert!(script.execute(&inputs).is_ok());
        assert_eq!(&script.to_hex(), "7b");
        assert_eq!(script.as_hash::<Blake256>().unwrap(), DEFAULT_SCRIPT_HASH);
    }

    #[test]
    fn op_or() {
        let script = script!(Or(1));

        let inputs = inputs!(4, 4);
        let result = script.execute(&inputs).unwrap();
        assert_eq!(result, Number(1));

        let inputs = inputs!(3, 4);
        let result = script.execute(&inputs).unwrap();
        assert_eq!(result, Number(0));

        let script = script!(Or(3));

        let inputs = inputs!(1, 2, 1, 3);
        let result = script.execute(&inputs).unwrap();
        assert_eq!(result, Number(1));

        let inputs = inputs!(1, 2, 4, 3);
        let result = script.execute(&inputs).unwrap();
        assert_eq!(result, Number(0));

        let mut rng = rand::thread_rng();
        let (_, p) = RistrettoPublicKey::random_keypair(&mut rng);
        let inputs = inputs!(1, p.clone(), 1, 3);
        let err = script.execute(&inputs).unwrap_err();
        assert!(matches!(err, ScriptError::InvalidInput));

        let inputs = inputs!(p, 2, 1, 3);
        let err = script.execute(&inputs).unwrap_err();
        assert!(matches!(err, ScriptError::InvalidInput));

        let inputs = inputs!(2, 4, 3);
        let err = script.execute(&inputs).unwrap_err();
        assert!(matches!(err, ScriptError::StackUnderflow));

        let script = script!(OrVerify(1));

        let inputs = inputs!(1, 4, 4);
        let result = script.execute(&inputs).unwrap();
        assert_eq!(result, Number(1));

        let inputs = inputs!(1, 3, 4);
        let err = script.execute(&inputs).unwrap_err();
        assert!(matches!(err, ScriptError::VerifyFailed));

        let script = script!(OrVerify(2));

        let inputs = inputs!(1, 2, 2, 3);
        let result = script.execute(&inputs).unwrap();
        assert_eq!(result, Number(1));

        let inputs = inputs!(1, 2, 3, 4);
        let err = script.execute(&inputs).unwrap_err();
        assert!(matches!(err, ScriptError::VerifyFailed));
    }

    #[test]
    fn op_if_then_else() {
        // basic
        let script = script!(IfThen PushInt(420) Else PushInt(66) EndIf);
        let inputs = inputs!(1);
        let result = script.execute(&inputs);
        assert_eq!(result.unwrap(), Number(420));

        let inputs = inputs!(0);
        let result = script.execute(&inputs);
        assert_eq!(result.unwrap(), Number(66));

        // nested
        let script = script!(IfThen PushOne IfThen PushInt(420) Else PushInt(555) EndIf Else PushInt(66) EndIf);
        let inputs = inputs!(1);
        let result = script.execute(&inputs);
        assert_eq!(result.unwrap(), Number(420));

        let script = script!(IfThen PushInt(420) Else PushZero IfThen PushInt(111) Else PushInt(66) EndIf Nop EndIf);
        let inputs = inputs!(0);
        let result = script.execute(&inputs);
        assert_eq!(result.unwrap(), Number(66));

        // duplicate else
        let script = script!(IfThen PushInt(420) Else PushInt(66) Else PushInt(777) EndIf);
        let inputs = inputs!(0);
        let result = script.execute(&inputs);
        assert_eq!(result.unwrap_err(), ScriptError::InvalidOpcode);

        // unexpected else
        let script = script!(Else);
        let inputs = inputs!(0);
        let result = script.execute(&inputs);
        assert_eq!(result.unwrap_err(), ScriptError::InvalidOpcode);

        // unexpected endif
        let script = script!(EndIf);
        let inputs = inputs!(0);
        let result = script.execute(&inputs);
        assert_eq!(result.unwrap_err(), ScriptError::InvalidOpcode);

        // duplicate endif
        let script = script!(IfThen PushInt(420) Else PushInt(66) EndIf EndIf);
        let inputs = inputs!(0);
        let result = script.execute(&inputs);
        assert_eq!(result.unwrap_err(), ScriptError::InvalidOpcode);

        // no else or endif
        let script = script!(IfThen PushOne IfThen PushOne);
        let inputs = inputs!(1);
        let result = script.execute(&inputs);
        assert_eq!(result.unwrap_err(), ScriptError::MissingOpcode);

        // no else
        let script = script!(IfThen PushOne EndIf);
        let inputs = inputs!(1);
        let result = script.execute(&inputs);
        assert_eq!(result.unwrap_err(), ScriptError::MissingOpcode);

        // nested bug
        let script = script!(IfThen PushInt(111) Else PushZero IfThen PushInt(222) Else PushInt(333) EndIf EndIf);
        let inputs = inputs!(1);
        let result = script.execute(&inputs);
        assert_eq!(result.unwrap(), Number(111));
    }

    #[test]
    fn op_check_height() {
        let inputs = ExecutionStack::default();
        let script = script!(CheckHeight(5));

        for block_height in 1..=10 {
            let ctx = context_with_height(u64::try_from(block_height).unwrap());
            assert_eq!(
                script.execute_with_context(&inputs, &ctx).unwrap(),
                Number(block_height - 5)
            );
        }

        let script = script!(CheckHeight(u64::MAX));
        let ctx = context_with_height(i64::MAX as u64);
        let err = script.execute_with_context(&inputs, &ctx).unwrap_err();
        assert!(matches!(err, ScriptError::ValueExceedsBounds));

        let script = script!(CheckHeightVerify(5));
        let inputs = inputs!(1);

        for block_height in 1..5 {
            let ctx = context_with_height(block_height);
            let err = script.execute_with_context(&inputs, &ctx).unwrap_err();
            assert!(matches!(err, ScriptError::VerifyFailed));
        }

        for block_height in 5..=10 {
            let ctx = context_with_height(block_height);
            let result = script.execute_with_context(&inputs, &ctx).unwrap();
            assert_eq!(result, Number(1));
        }
    }

    #[test]
    fn op_compare_height() {
        let script = script!(CompareHeight);
        let inputs = inputs!(5);

        for block_height in 1..=10 {
            let ctx = context_with_height(u64::try_from(block_height).unwrap());
            assert_eq!(
                script.execute_with_context(&inputs, &ctx).unwrap(),
                Number(block_height - 5)
            );
        }

        let script = script!(CompareHeightVerify);
        let inputs = inputs!(1, 5);

        for block_height in 1..5 {
            let ctx = context_with_height(block_height);
            let err = script.execute_with_context(&inputs, &ctx).unwrap_err();
            assert!(matches!(err, ScriptError::VerifyFailed));
        }

        for block_height in 5..=10 {
            let ctx = context_with_height(block_height);
            let result = script.execute_with_context(&inputs, &ctx).unwrap();
            assert_eq!(result, Number(1));
        }
    }

    #[test]
    fn op_drop_push() {
        let inputs = inputs!(420);
        let script = script!(Drop PushOne);
        assert_eq!(script.execute(&inputs).unwrap(), Number(1));

        let script = script!(Drop PushZero);
        assert_eq!(script.execute(&inputs).unwrap(), Number(0));

        let script = script!(Drop PushInt(5));
        assert_eq!(script.execute(&inputs).unwrap(), Number(5));
    }

    #[test]
    fn op_comparison_to_zero() {
        let script = script!(GeZero);
        let inputs = inputs!(1);
        assert_eq!(script.execute(&inputs).unwrap(), Number(1));
        let inputs = inputs!(0);
        assert_eq!(script.execute(&inputs).unwrap(), Number(1));

        let script = script!(GtZero);
        let inputs = inputs!(1);
        assert_eq!(script.execute(&inputs).unwrap(), Number(1));
        let inputs = inputs!(0);
        assert_eq!(script.execute(&inputs).unwrap(), Number(0));

        let script = script!(LeZero);
        let inputs = inputs!(-1);
        assert_eq!(script.execute(&inputs).unwrap(), Number(1));
        let inputs = inputs!(0);
        assert_eq!(script.execute(&inputs).unwrap(), Number(1));

        let script = script!(LtZero);
        let inputs = inputs!(-1);
        assert_eq!(script.execute(&inputs).unwrap(), Number(1));
        let inputs = inputs!(0);
        assert_eq!(script.execute(&inputs).unwrap(), Number(0));
    }

    #[test]
    fn op_hash() {
        let mut rng = rand::thread_rng();
        let (_, p) = RistrettoPublicKey::random_keypair(&mut rng);
        let c = PedersenCommitment::from_public_key(&p);
        let script = script!(HashSha256);

        let hash = Sha256::digest(p.as_bytes());
        let inputs = inputs!(p.clone());
        assert_eq!(script.execute(&inputs).unwrap(), Hash(hash.into()));

        let hash = Sha256::digest(c.as_bytes());
        let inputs = inputs!(c.clone());
        assert_eq!(script.execute(&inputs).unwrap(), Hash(hash.into()));

        let script = script!(HashSha3);

        let hash = Sha3::digest(p.as_bytes());
        let inputs = inputs!(p);
        assert_eq!(script.execute(&inputs).unwrap(), Hash(hash.into()));

        let hash = Sha3::digest(c.as_bytes());
        let inputs = inputs!(c);
        assert_eq!(script.execute(&inputs).unwrap(), Hash(hash.into()));
    }

    #[test]
    fn op_return() {
        let script = script!(Return);
        let inputs = ExecutionStack::default();
        assert_eq!(script.execute(&inputs), Err(ScriptError::Return));
    }

    #[test]
    fn op_add() {
        let script = script!(Add);
        let inputs = inputs!(3, 2);
        assert_eq!(script.execute(&inputs).unwrap(), Number(5));
        let inputs = inputs!(3, -3);
        assert_eq!(script.execute(&inputs).unwrap(), Number(0));
        let inputs = inputs!(i64::MAX, 1);
        assert_eq!(script.execute(&inputs), Err(ScriptError::ValueExceedsBounds));
        let inputs = inputs!(1);
        assert_eq!(script.execute(&inputs), Err(ScriptError::StackUnderflow));
    }

    #[test]
    fn op_add_commitments() {
        let script = script!(Add);
        let mut rng = rand::thread_rng();
        let (_, c1) = RistrettoPublicKey::random_keypair(&mut rng);
        let (_, c2) = RistrettoPublicKey::random_keypair(&mut rng);
        let c3 = &c1 + &c2;
        let c3 = PedersenCommitment::from_public_key(&c3);
        let inputs = inputs!(
            PedersenCommitment::from_public_key(&c1),
            PedersenCommitment::from_public_key(&c2)
        );
        assert_eq!(script.execute(&inputs).unwrap(), Commitment(c3));
    }

    #[test]
    fn op_sub() {
        use crate::StackItem::Number;
        let script = script!(Add Sub);
        let inputs = inputs!(5, 3, 2);
        assert_eq!(script.execute(&inputs).unwrap(), Number(0));
        let inputs = inputs!(i64::MAX, 1);
        assert_eq!(script.execute(&inputs), Err(ScriptError::ValueExceedsBounds));
        let script = script!(Sub);
        let inputs = inputs!(5, 3);
        assert_eq!(script.execute(&inputs).unwrap(), Number(2));
    }

    #[test]
    fn serialisation() {
        let script = script!(Add Sub Add);
        assert_eq!(&script.to_bytes(), &[0x93, 0x94, 0x93]);
        assert_eq!(TariScript::from_bytes(&[0x93, 0x94, 0x93]).unwrap(), script);
        assert_eq!(script.to_hex(), "939493");
        assert_eq!(TariScript::from_hex("939493").unwrap(), script);
    }

    #[test]
    fn check_sig() {
        use crate::StackItem::Number;
        let mut rng = rand::thread_rng();
        let (pvt_key, pub_key) = RistrettoPublicKey::random_keypair(&mut rng);
        let nonce = RistrettoSecretKey::random(&mut rng);
        let m_key = RistrettoSecretKey::random(&mut rng);
        let sig = RistrettoSchnorr::sign(pvt_key, nonce, m_key.as_bytes()).unwrap();
        let msg = slice_to_boxed_message(m_key.as_bytes());
        let script = script!(CheckSig(msg));
        let inputs = inputs!(sig.clone(), pub_key.clone());
        let result = script.execute(&inputs).unwrap();
        assert_eq!(result, Number(1));

        let n_key = RistrettoSecretKey::random(&mut rng);
        let msg = slice_to_boxed_message(n_key.as_bytes());
        let script = script!(CheckSig(msg));
        let inputs = inputs!(sig, pub_key);
        let result = script.execute(&inputs).unwrap();
        assert_eq!(result, Number(0));
    }

    #[test]
    fn check_sig_verify() {
        use crate::StackItem::Number;
        let mut rng = rand::thread_rng();
        let (pvt_key, pub_key) = RistrettoPublicKey::random_keypair(&mut rng);
        let nonce = RistrettoSecretKey::random(&mut rng);
        let m_key = RistrettoSecretKey::random(&mut rng);
        let sig = RistrettoSchnorr::sign(pvt_key, nonce, m_key.as_bytes()).unwrap();
        let msg = slice_to_boxed_message(m_key.as_bytes());
        let script = script!(CheckSigVerify(msg) PushOne);
        let inputs = inputs!(sig.clone(), pub_key.clone());
        let result = script.execute(&inputs).unwrap();
        assert_eq!(result, Number(1));

        let n_key = RistrettoSecretKey::random(&mut rng);
        let msg = slice_to_boxed_message(n_key.as_bytes());
        let script = script!(CheckSigVerify(msg));
        let inputs = inputs!(sig, pub_key);
        let err = script.execute(&inputs).unwrap_err();
        assert!(matches!(err, ScriptError::VerifyFailed));
    }

    fn multisig_data(
        n: usize,
    ) -> (
        Box<Message>,
        Vec<(RistrettoSecretKey, RistrettoPublicKey, RistrettoSchnorr)>,
    ) {
        let mut rng = rand::thread_rng();
        let mut data = Vec::with_capacity(n);
        let m = RistrettoSecretKey::random(&mut rng);
        let msg = slice_to_boxed_message(m.as_bytes());

        for _ in 0..n {
            let (k, p) = RistrettoPublicKey::random_keypair(&mut rng);
            let r = RistrettoSecretKey::random(&mut rng);
            let s = RistrettoSchnorr::sign(k.clone(), r, m.as_bytes()).unwrap();
            data.push((k, p, s));
        }

        (msg, data)
    }

    #[allow(clippy::too_many_lines)]
    #[test]
    fn check_multisig() {
        use crate::{op_codes::Opcode::CheckMultiSig, StackItem::Number};
        let mut rng = rand::thread_rng();
        let (k_alice, p_alice) = RistrettoPublicKey::random_keypair(&mut rng);
        let (k_bob, p_bob) = RistrettoPublicKey::random_keypair(&mut rng);
        let (k_eve, _) = RistrettoPublicKey::random_keypair(&mut rng);
        let (k_carol, p_carol) = RistrettoPublicKey::random_keypair(&mut rng);
        let r1 = RistrettoSecretKey::random(&mut rng);
        let r2 = RistrettoSecretKey::random(&mut rng);
        let r3 = RistrettoSecretKey::random(&mut rng);
        let r4 = RistrettoSecretKey::random(&mut rng);
        let r5 = RistrettoSecretKey::random(&mut rng);
        let m = RistrettoSecretKey::random(&mut rng);
        let s_alice = RistrettoSchnorr::sign(k_alice.clone(), r1, m.as_bytes()).unwrap();
        let s_bob = RistrettoSchnorr::sign(k_bob, r2, m.as_bytes()).unwrap();
        let s_eve = RistrettoSchnorr::sign(k_eve, r3, m.as_bytes()).unwrap();
        let s_carol = RistrettoSchnorr::sign(k_carol, r4, m.as_bytes()).unwrap();
        let s_alice2 = RistrettoSchnorr::sign(k_alice, r5, m.as_bytes()).unwrap();
        let msg = slice_to_boxed_message(m.as_bytes());

        // 1 of 2
        let keys = vec![p_alice.clone(), p_bob.clone()];
        let ops = vec![CheckMultiSig(1, 2, keys, msg.clone())];
        let script = TariScript::new(ops);

        let inputs = inputs!(s_alice.clone());
        let result = script.execute(&inputs).unwrap();
        assert_eq!(result, Number(1));
        let inputs = inputs!(s_bob.clone());
        let result = script.execute(&inputs).unwrap();
        assert_eq!(result, Number(1));
        let inputs = inputs!(s_eve.clone());
        let result = script.execute(&inputs).unwrap();
        assert_eq!(result, Number(0));

        // 2 of 2
        let keys = vec![p_alice.clone(), p_bob.clone()];
        let ops = vec![CheckMultiSig(2, 2, keys, msg.clone())];
        let script = TariScript::new(ops);

        let inputs = inputs!(s_alice.clone(), s_bob.clone());
        let result = script.execute(&inputs).unwrap();
        assert_eq!(result, Number(1));
        let inputs = inputs!(s_eve.clone(), s_bob.clone());
        let result = script.execute(&inputs).unwrap();
        assert_eq!(result, Number(0));

        // 2 of 2 - don't allow same sig to sign twice
        let inputs = inputs!(s_alice.clone(), s_alice.clone());
        let result = script.execute(&inputs).unwrap();
        assert_eq!(result, Number(0));

        // 1 of 3
        let keys = vec![p_alice.clone(), p_bob.clone(), p_carol.clone()];
        let ops = vec![CheckMultiSig(1, 3, keys, msg.clone())];
        let script = TariScript::new(ops);

        let inputs = inputs!(s_alice.clone());
        let result = script.execute(&inputs).unwrap();
        assert_eq!(result, Number(1));
        let inputs = inputs!(s_bob.clone());
        let result = script.execute(&inputs).unwrap();
        assert_eq!(result, Number(1));
        let inputs = inputs!(s_carol.clone());
        let result = script.execute(&inputs).unwrap();
        assert_eq!(result, Number(1));
        let inputs = inputs!(s_eve.clone());
        let result = script.execute(&inputs).unwrap();
        assert_eq!(result, Number(0));

        // 2 of 3
        let keys = vec![p_alice.clone(), p_bob.clone(), p_carol.clone()];
        let ops = vec![CheckMultiSig(2, 3, keys, msg.clone())];
        let script = TariScript::new(ops);

        let inputs = inputs!(s_alice.clone(), s_bob.clone());
        let result = script.execute(&inputs).unwrap();
        assert_eq!(result, Number(1));
        let inputs = inputs!(s_alice.clone(), s_carol.clone());
        let result = script.execute(&inputs).unwrap();
        assert_eq!(result, Number(1));
        let inputs = inputs!(s_carol.clone(), s_bob.clone());
        let result = script.execute(&inputs).unwrap();
        assert_eq!(result, Number(1));
        let inputs = inputs!(s_carol.clone(), s_eve.clone());
        let result = script.execute(&inputs).unwrap();
        assert_eq!(result, Number(0));

        // check that sigs are only counted once
        let keys = vec![p_alice.clone(), p_bob.clone(), p_alice.clone()];
        let ops = vec![CheckMultiSig(2, 3, keys, msg.clone())];
        let script = TariScript::new(ops);

        let inputs = inputs!(s_alice.clone(), s_carol.clone());
        let result = script.execute(&inputs).unwrap();
        assert_eq!(result, Number(0));
        let inputs = inputs!(s_alice.clone(), s_alice.clone());
        let result = script.execute(&inputs).unwrap();
        assert_eq!(result, Number(0));
        let inputs = inputs!(s_alice.clone(), s_alice2);
        let result = script.execute(&inputs).unwrap();
        assert_eq!(result, Number(1));

        // 3 of 3
        let keys = vec![p_alice.clone(), p_bob.clone(), p_carol];
        let ops = vec![CheckMultiSig(3, 3, keys, msg.clone())];
        let script = TariScript::new(ops);

        let inputs = inputs!(s_alice.clone(), s_bob.clone(), s_carol.clone());
        let result = script.execute(&inputs).unwrap();
        assert_eq!(result, Number(1));
        let inputs = inputs!(s_eve.clone(), s_bob.clone(), s_carol);
        let result = script.execute(&inputs).unwrap();
        assert_eq!(result, Number(0));
        let inputs = inputs!(s_eve, s_bob);
        let err = script.execute(&inputs).unwrap_err();
        assert_eq!(err, ScriptError::StackUnderflow);

        // errors
        let keys = vec![p_alice.clone(), p_bob.clone()];
        let ops = vec![CheckMultiSig(0, 2, keys, msg.clone())];
        let script = TariScript::new(ops);
        let inputs = inputs!(s_alice.clone());
        let err = script.execute(&inputs).unwrap_err();
        assert_eq!(err, ScriptError::ValueExceedsBounds);

        let keys = vec![p_alice.clone(), p_bob.clone()];
        let ops = vec![CheckMultiSig(1, 0, keys, msg.clone())];
        let script = TariScript::new(ops);
        let inputs = inputs!(s_alice.clone());
        let err = script.execute(&inputs).unwrap_err();
        assert_eq!(err, ScriptError::ValueExceedsBounds);

        let keys = vec![p_alice, p_bob];
        let ops = vec![CheckMultiSig(2, 1, keys, msg)];
        let script = TariScript::new(ops);
        let inputs = inputs!(s_alice);
        let err = script.execute(&inputs).unwrap_err();
        assert_eq!(err, ScriptError::ValueExceedsBounds);

        // max n is 32
        let (msg, data) = multisig_data(33);
        let keys = data.iter().map(|(_, p, _)| p.clone()).collect();
        let sigs = data.iter().take(17).map(|(_, _, s)| s.clone());
        let script = script!(CheckMultiSig(17, 33, keys, msg));
        let items = sigs.map(StackItem::Signature).collect();
        let inputs = ExecutionStack::new(items);
        let err = script.execute(&inputs).unwrap_err();
        assert_eq!(err, ScriptError::ValueExceedsBounds);

        // 3 of 4
        let (msg, data) = multisig_data(4);
        let keys = vec![
            data[0].1.clone(),
            data[1].1.clone(),
            data[2].1.clone(),
            data[3].1.clone(),
        ];
        let ops = vec![CheckMultiSig(3, 4, keys, msg)];
        let script = TariScript::new(ops);
        let inputs = inputs!(data[0].2.clone(), data[1].2.clone(), data[2].2.clone());
        let result = script.execute(&inputs).unwrap();
        assert_eq!(result, Number(1));

        // 5 of 7
        let (msg, data) = multisig_data(7);
        let keys = vec![
            data[0].1.clone(),
            data[1].1.clone(),
            data[2].1.clone(),
            data[3].1.clone(),
            data[4].1.clone(),
            data[5].1.clone(),
            data[6].1.clone(),
        ];
        let ops = vec![CheckMultiSig(5, 7, keys, msg)];
        let script = TariScript::new(ops);
        let inputs = inputs!(
            data[0].2.clone(),
            data[1].2.clone(),
            data[2].2.clone(),
            data[3].2.clone(),
            data[4].2.clone()
        );
        let result = script.execute(&inputs).unwrap();
        assert_eq!(result, Number(1));
    }

    #[allow(clippy::too_many_lines)]
    #[test]
    fn check_multisig_verify() {
        use crate::{op_codes::Opcode::CheckMultiSigVerify, StackItem::Number};
        let mut rng = rand::thread_rng();
        let (k_alice, p_alice) = RistrettoPublicKey::random_keypair(&mut rng);
        let (k_bob, p_bob) = RistrettoPublicKey::random_keypair(&mut rng);
        let (k_eve, _) = RistrettoPublicKey::random_keypair(&mut rng);
        let (k_carol, p_carol) = RistrettoPublicKey::random_keypair(&mut rng);
        let r1 = RistrettoSecretKey::random(&mut rng);
        let r2 = RistrettoSecretKey::random(&mut rng);
        let r3 = RistrettoSecretKey::random(&mut rng);
        let r4 = RistrettoSecretKey::random(&mut rng);
        let m = RistrettoSecretKey::random(&mut rng);
        let s_alice = RistrettoSchnorr::sign(k_alice, r1, m.as_bytes()).unwrap();
        let s_bob = RistrettoSchnorr::sign(k_bob, r2, m.as_bytes()).unwrap();
        let s_eve = RistrettoSchnorr::sign(k_eve, r3, m.as_bytes()).unwrap();
        let s_carol = RistrettoSchnorr::sign(k_carol, r4, m.as_bytes()).unwrap();
        let msg = slice_to_boxed_message(m.as_bytes());

        // 1 of 2
        let keys = vec![p_alice.clone(), p_bob.clone()];
        let ops = vec![CheckMultiSigVerify(1, 2, keys, msg.clone())];
        let script = TariScript::new(ops);

        let inputs = inputs!(Number(1), s_alice.clone());
        let result = script.execute(&inputs).unwrap();
        assert_eq!(result, Number(1));
        let inputs = inputs!(Number(1), s_bob.clone());
        let result = script.execute(&inputs).unwrap();
        assert_eq!(result, Number(1));
        let inputs = inputs!(Number(1), s_eve.clone());
        let err = script.execute(&inputs).unwrap_err();
        assert_eq!(err, ScriptError::VerifyFailed);

        // 2 of 2
        let keys = vec![p_alice.clone(), p_bob.clone()];
        let ops = vec![CheckMultiSigVerify(2, 2, keys, msg.clone())];
        let script = TariScript::new(ops);

        let inputs = inputs!(Number(1), s_alice.clone(), s_bob.clone());
        let result = script.execute(&inputs).unwrap();
        assert_eq!(result, Number(1));
        let inputs = inputs!(Number(1), s_eve.clone(), s_bob.clone());
        let err = script.execute(&inputs).unwrap_err();
        assert_eq!(err, ScriptError::VerifyFailed);

        // 1 of 3
        let keys = vec![p_alice.clone(), p_bob.clone(), p_carol.clone()];
        let ops = vec![CheckMultiSigVerify(1, 3, keys, msg.clone())];
        let script = TariScript::new(ops);

        let inputs = inputs!(Number(1), s_alice.clone());
        let result = script.execute(&inputs).unwrap();
        assert_eq!(result, Number(1));
        let inputs = inputs!(Number(1), s_bob.clone());
        let result = script.execute(&inputs).unwrap();
        assert_eq!(result, Number(1));
        let inputs = inputs!(Number(1), s_carol.clone());
        let result = script.execute(&inputs).unwrap();
        assert_eq!(result, Number(1));
        let inputs = inputs!(Number(1), s_eve.clone());
        let err = script.execute(&inputs).unwrap_err();
        assert_eq!(err, ScriptError::VerifyFailed);

        // 2 of 3
        let keys = vec![p_alice.clone(), p_bob.clone(), p_carol.clone()];
        let ops = vec![CheckMultiSigVerify(2, 3, keys, msg.clone())];
        let script = TariScript::new(ops);

        let inputs = inputs!(Number(1), s_alice.clone(), s_bob.clone());
        let result = script.execute(&inputs).unwrap();
        assert_eq!(result, Number(1));
        let inputs = inputs!(Number(1), s_alice.clone(), s_carol.clone());
        let result = script.execute(&inputs).unwrap();
        assert_eq!(result, Number(1));
        let inputs = inputs!(Number(1), s_carol.clone(), s_bob.clone());
        let result = script.execute(&inputs).unwrap();
        assert_eq!(result, Number(1));
        let inputs = inputs!(Number(1), s_carol.clone(), s_eve.clone());
        let err = script.execute(&inputs).unwrap_err();
        assert_eq!(err, ScriptError::VerifyFailed);

        // 2 of 3 (returning the aggregate public key of the signatories)
        let keys = vec![p_alice.clone(), p_bob.clone(), p_carol.clone()];
        let ops = vec![CheckMultiSigVerifyAggregatePubKey(2, 3, keys, msg.clone())];
        let script = TariScript::new(ops);

        let inputs = inputs!(s_alice.clone(), s_bob.clone());
        let agg_pub_key = script.execute(&inputs).unwrap();
        assert_eq!(agg_pub_key, StackItem::PublicKey(p_alice.clone() + p_bob.clone()));

        let inputs = inputs!(s_alice.clone(), s_carol.clone());
        let agg_pub_key = script.execute(&inputs).unwrap();
        assert_eq!(agg_pub_key, StackItem::PublicKey(p_alice.clone() + p_carol.clone()));

        let inputs = inputs!(s_bob.clone(), s_carol.clone());
        let agg_pub_key = script.execute(&inputs).unwrap();
        assert_eq!(agg_pub_key, StackItem::PublicKey(p_bob.clone() + p_carol.clone()));

        let inputs = inputs!(s_alice.clone(), s_carol.clone(), s_bob.clone());
        let err = script.execute(&inputs).unwrap_err();
        assert_eq!(err, ScriptError::NonUnitLengthStack);

        let inputs = inputs!(p_bob.clone());
        let err = script.execute(&inputs).unwrap_err();
        assert_eq!(err, ScriptError::StackUnderflow);

        // 3 of 3
        let keys = vec![p_alice.clone(), p_bob.clone(), p_carol];
        let ops = vec![CheckMultiSigVerify(3, 3, keys, msg.clone())];
        let script = TariScript::new(ops);

        let inputs = inputs!(Number(1), s_alice.clone(), s_bob.clone(), s_carol.clone());
        let result = script.execute(&inputs).unwrap();
        assert_eq!(result, Number(1));
        let inputs = inputs!(Number(1), s_eve.clone(), s_bob.clone(), s_carol);
        let err = script.execute(&inputs).unwrap_err();
        assert_eq!(err, ScriptError::VerifyFailed);
        let inputs = inputs!(Number(1), s_eve, s_bob);
        let err = script.execute(&inputs).unwrap_err();
        assert_eq!(err, ScriptError::IncompatibleTypes);

        // errors
        let keys = vec![p_alice.clone(), p_bob.clone()];
        let ops = vec![CheckMultiSigVerify(0, 2, keys, msg.clone())];
        let script = TariScript::new(ops);
        let inputs = inputs!(s_alice.clone());
        let err = script.execute(&inputs).unwrap_err();
        assert_eq!(err, ScriptError::ValueExceedsBounds);

        let keys = vec![p_alice.clone(), p_bob.clone()];
        let ops = vec![CheckMultiSigVerify(1, 0, keys, msg.clone())];
        let script = TariScript::new(ops);
        let inputs = inputs!(s_alice.clone());
        let err = script.execute(&inputs).unwrap_err();
        assert_eq!(err, ScriptError::ValueExceedsBounds);

        let keys = vec![p_alice, p_bob];
        let ops = vec![CheckMultiSigVerify(2, 1, keys, msg)];
        let script = TariScript::new(ops);
        let inputs = inputs!(s_alice);
        let err = script.execute(&inputs).unwrap_err();
        assert_eq!(err, ScriptError::ValueExceedsBounds);

        // 3 of 4
        let (msg, data) = multisig_data(4);
        let keys = vec![
            data[0].1.clone(),
            data[1].1.clone(),
            data[2].1.clone(),
            data[3].1.clone(),
        ];
        let ops = vec![CheckMultiSigVerify(3, 4, keys, msg)];
        let script = TariScript::new(ops);
        let inputs = inputs!(Number(1), data[0].2.clone(), data[1].2.clone(), data[2].2.clone());
        let result = script.execute(&inputs).unwrap();
        assert_eq!(result, Number(1));

        // 5 of 7
        let (msg, data) = multisig_data(7);
        let keys = vec![
            data[0].1.clone(),
            data[1].1.clone(),
            data[2].1.clone(),
            data[3].1.clone(),
            data[4].1.clone(),
            data[5].1.clone(),
            data[6].1.clone(),
        ];
        let ops = vec![CheckMultiSigVerify(5, 7, keys, msg)];
        let script = TariScript::new(ops);
        let inputs = inputs!(
            Number(1),
            data[0].2.clone(),
            data[1].2.clone(),
            data[2].2.clone(),
            data[3].2.clone(),
            data[4].2.clone()
        );
        let result = script.execute(&inputs).unwrap();
        assert_eq!(result, Number(1));
    }
    #[test]
    fn add_partial_signatures() {
        use crate::StackItem::Number;
        let mut rng = rand::thread_rng();
        let (k1, p1) = RistrettoPublicKey::random_keypair(&mut rng);
        let (k2, p2) = RistrettoPublicKey::random_keypair(&mut rng);
        let r1 = RistrettoSecretKey::random(&mut rng);
        let r2 = RistrettoSecretKey::random(&mut rng);

        let m = RistrettoSecretKey::random(&mut rng);
        let msg = slice_to_boxed_message(m.as_bytes());
        let script = script!(Add RevRot Add CheckSigVerify(msg) PushOne);

        let s1 = RistrettoSchnorr::sign(k1, r1, m.as_bytes()).unwrap();
        let s2 = RistrettoSchnorr::sign(k2, r2, m.as_bytes()).unwrap();
        let inputs = inputs!(p1, p2, s1, s2);
        let result = script.execute(&inputs).unwrap();
        assert_eq!(result, Number(1));
    }

    #[test]
    fn pay_to_public_key_hash() {
        use crate::StackItem::PublicKey;
        let k =
            RistrettoSecretKey::from_hex("7212ac93ee205cdbbb57c4f0f815fbf8db25b4d04d3532e2262e31907d82c700").unwrap();
        let p = RistrettoPublicKey::from_secret_key(&k); // 56c0fa32558d6edc0916baa26b48e745de834571534ca253ea82435f08ebbc7c
        let hash = Blake256::digest(p.as_bytes());
        let pkh = slice_to_boxed_hash(hash.as_slice()); // ae2337ce44f9ebb6169c863ec168046cb35ab4ef7aa9ed4f5f1f669bb74b09e5

        // Unlike in Bitcoin where P2PKH includes a CheckSig at the end of the script, that part of the process is built
        // into definition of how TariScript is evaluated by a base node or wallet
        let script = script!(Dup HashBlake256 PushHash(pkh) EqualVerify);
        let hex_script = "71b07aae2337ce44f9ebb6169c863ec168046cb35ab4ef7aa9ed4f5f1f669bb74b09e581";
        // Test serialisation
        assert_eq!(script.to_hex(), hex_script);
        // Test de-serialisation
        assert_eq!(TariScript::from_hex(hex_script).unwrap(), script);

        let inputs = inputs!(p.clone());

        let result = script.execute(&inputs).unwrap();

        assert_eq!(result, PublicKey(p));
    }

    #[test]
    fn hex_only() {
        use crate::StackItem::Number;
        let hex = "0500f7c695528c858cde76dab3076908e01228b6dbdd5f671bed1b03b89e170c313d415e0584ef82b79e3bf9bdebeeef53d13aefdc0cfa64f616acea0229e6ee0f0456c0fa32558d6edc0916baa26b48e745de834571534ca253ea82435f08ebbc7c";
        let inputs = ExecutionStack::from_hex(hex).unwrap();
        let script =
            TariScript::from_hex("71b07aae2337ce44f9ebb6169c863ec168046cb35ab4ef7aa9ed4f5f1f669bb74b09e581ac276657a418820f34036b20ea615302b373c70ac8feab8d30681a3e0f0960e708")
                .unwrap();
        let result = script.execute(&inputs).unwrap();
        assert_eq!(result, Number(1));

        // Try again with invalid sig
        let inputs = ExecutionStack::from_hex("0500b7c695528c858cde76dab3076908e01228b6dbdd5f671bed1b03\
        b89e170c314c7b413e971dbb85879ba990e851607454da4bdf65839456d7cac19e5a338f060456c0fa32558d6edc0916baa26b48e745de8\
        34571534ca253ea82435f08ebbc7c").unwrap();
        let result = script.execute(&inputs).unwrap();
        assert_eq!(result, Number(0));
    }

    #[test]
    fn disassemble() {
        let hex_script = "71b07aae2337ce44f9ebb6169c863ec168046cb35ab4ef7aa9ed4f5f1f669bb74b09e58170ac276657a418820f34036b20ea615302b373c70ac8feab8d30681a3e0f0960e708";
        let script = TariScript::from_hex(hex_script).unwrap();
        let ops = vec![
            "Dup",
            "HashBlake256",
            "PushHash(ae2337ce44f9ebb6169c863ec168046cb35ab4ef7aa9ed4f5f1f669bb74b09e5)",
            "EqualVerify",
            "Drop",
            "CheckSig(276657a418820f34036b20ea615302b373c70ac8feab8d30681a3e0f0960e708)",
        ]
        .into_iter()
        .map(String::from)
        .collect::<Vec<String>>();
        assert_eq!(script.to_opcodes(), ops);
        assert_eq!(
            script.to_string(),
            "Dup HashBlake256 PushHash(ae2337ce44f9ebb6169c863ec168046cb35ab4ef7aa9ed4f5f1f669bb74b09e5) EqualVerify \
             Drop CheckSig(276657a418820f34036b20ea615302b373c70ac8feab8d30681a3e0f0960e708)"
        );
    }

    #[test]
    fn time_locked_contract_example() {
        let k_alice =
            RistrettoSecretKey::from_hex("f305e64c0e73cbdb665165ac97b69e5df37b2cd81f9f8f569c3bd854daff290e").unwrap();
        let p_alice = RistrettoPublicKey::from_secret_key(&k_alice); // 9c35e9f0f11cf25ce3ca1182d37682ab5824aa033f2024651e007364d06ec355

        let k_bob =
            RistrettoSecretKey::from_hex("e0689386a018e88993a7bb14cbff5bad8a8858ea101d6e0da047df3ddf499c0e").unwrap();
        let p_bob = RistrettoPublicKey::from_secret_key(&k_bob); // 3a58f371e94da76a8902e81b4b55ddabb7dc006cd8ebde3011c46d0e02e9172f

        let lock_height = 4000u64;

        let script = script!(Dup PushPubKey(Box::new(p_bob.clone())) CheckHeight(lock_height) GeZero IfThen PushPubKey(Box::new(p_alice.clone())) OrVerify(2) Else EqualVerify EndIf );

        // Alice tries to spend the output before the height is reached
        let inputs_alice_spends_early = inputs!(p_alice.clone());
        let ctx = context_with_height(3990u64);
        assert_eq!(
            script.execute_with_context(&inputs_alice_spends_early, &ctx),
            Err(ScriptError::VerifyFailed)
        );

        // Alice tries to spend the output after the height is reached
        let inputs_alice_spends_early = inputs!(p_alice.clone());
        let ctx = context_with_height(4000u64);
        assert_eq!(
            script.execute_with_context(&inputs_alice_spends_early, &ctx).unwrap(),
            StackItem::PublicKey(p_alice)
        );

        // Bob spends before time lock is reached
        let inputs_bob_spends_early = inputs!(p_bob.clone());
        let ctx = context_with_height(3990u64);
        assert_eq!(
            script.execute_with_context(&inputs_bob_spends_early, &ctx).unwrap(),
            StackItem::PublicKey(p_bob.clone())
        );

        // Bob spends after time lock is reached
        let inputs_bob_spends_early = inputs!(p_bob.clone());
        let ctx = context_with_height(4001u64);
        assert_eq!(
            script.execute_with_context(&inputs_bob_spends_early, &ctx).unwrap(),
            StackItem::PublicKey(p_bob)
        );
    }

    #[test]
    fn m_of_n_signatures() {
        use crate::StackItem::PublicKey;
        let mut rng = rand::thread_rng();
        let (k_alice, p_alice) = RistrettoPublicKey::random_keypair(&mut rng);
        let (k_bob, p_bob) = RistrettoPublicKey::random_keypair(&mut rng);
        let (k_eve, _) = RistrettoPublicKey::random_keypair(&mut rng);
        let r1 = RistrettoSecretKey::random(&mut rng);
        let r2 = RistrettoSecretKey::random(&mut rng);
        let r3 = RistrettoSecretKey::random(&mut rng);

        let m = RistrettoSecretKey::random(&mut rng);
        let msg = slice_to_boxed_message(m.as_bytes());

        let s_alice = RistrettoSchnorr::sign(k_alice, r1, m.as_bytes()).unwrap();
        let s_bob = RistrettoSchnorr::sign(k_bob, r2, m.as_bytes()).unwrap();
        let s_eve = RistrettoSchnorr::sign(k_eve, r3, m.as_bytes()).unwrap();

        // 1 of 2
        use crate::Opcode::{CheckSig, Drop, Dup, Else, EndIf, IfThen, PushPubKey, Return};
        let ops = vec![
            Dup,
            PushPubKey(Box::new(p_alice.clone())),
            CheckSig(msg.clone()),
            IfThen,
            Drop,
            PushPubKey(Box::new(p_alice.clone())),
            Else,
            PushPubKey(Box::new(p_bob.clone())),
            CheckSig(msg),
            IfThen,
            PushPubKey(Box::new(p_bob.clone())),
            Else,
            Return,
            EndIf,
            EndIf,
        ];
        let script = TariScript::new(ops);

        // alice
        let inputs = inputs!(s_alice);
        let result = script.execute(&inputs).unwrap();
        assert_eq!(result, PublicKey(p_alice));

        // bob
        let inputs = inputs!(s_bob);
        let result = script.execute(&inputs).unwrap();
        assert_eq!(result, PublicKey(p_bob));

        // eve
        let inputs = inputs!(s_eve);
        let result = script.execute(&inputs).unwrap_err();
        assert_eq!(result, ScriptError::Return);
    }

    #[test]
    fn to_ristretto_point() {
        use crate::StackItem::PublicKey;
        let mut rng = rand::thread_rng();
        let (k_1, p_1) = RistrettoPublicKey::random_keypair(&mut rng);

        use crate::Opcode::ToRistrettoPoint;
        let ops = vec![ToRistrettoPoint];
        let script = TariScript::new(ops);

        // Invalid stack type
        let inputs = inputs!(RistrettoPublicKey::default());
        let err = script.execute(&inputs).unwrap_err();
        assert!(matches!(err, ScriptError::IncompatibleTypes));

        // scalar
        let mut scalar = [0u8; 32];
        scalar.copy_from_slice(k_1.as_bytes());
        let inputs = inputs!(scalar);
        let result = script.execute(&inputs).unwrap();
        assert_eq!(result, PublicKey(p_1.clone()));

        // hash
        let inputs = ExecutionStack::new(vec![Hash(scalar)]);
        let result = script.execute(&inputs).unwrap();
        assert_eq!(result, PublicKey(p_1));
    }
}<|MERGE_RESOLUTION|>--- conflicted
+++ resolved
@@ -549,10 +549,7 @@
         let mut sig_set = HashSet::new();
 
         let mut agg_pub_key = RistrettoPublicKey::default();
-<<<<<<< HEAD
-=======
         // Check every signature against each public key looking for a valid signature
->>>>>>> 9162b4fa
         for s in &signatures {
             for (i, pk) in public_keys.iter().enumerate() {
                 if !sig_set.contains(s) && !key_signed[i] && s.verify_challenge(pk, &message) {

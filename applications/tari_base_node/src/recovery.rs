// Copyright 2020. The Tari Project
//
// Redistribution and use in source and binary forms, with or without modification, are permitted provided that the
// following conditions are met:
//
// 1. Redistributions of source code must retain the above copyright notice, this list of conditions and the following
// disclaimer.
//
// 2. Redistributions in binary form must reproduce the above copyright notice, this list of conditions and the
// following disclaimer in the documentation and/or other materials provided with the distribution.
//
// 3. Neither the name of the copyright holder nor the names of its contributors may be used to endorse or promote
// products derived from this software without specific prior written permission.
//
// THIS SOFTWARE IS PROVIDED BY THE COPYRIGHT HOLDERS AND CONTRIBUTORS "AS IS" AND ANY EXPRESS OR IMPLIED WARRANTIES,
// INCLUDING, BUT NOT LIMITED TO, THE IMPLIED WARRANTIES OF MERCHANTABILITY AND FITNESS FOR A PARTICULAR PURPOSE ARE
// DISCLAIMED. IN NO EVENT SHALL THE COPYRIGHT HOLDER OR CONTRIBUTORS BE LIABLE FOR ANY DIRECT, INDIRECT, INCIDENTAL,
// SPECIAL, EXEMPLARY, OR CONSEQUENTIAL DAMAGES (INCLUDING, BUT NOT LIMITED TO, PROCUREMENT OF SUBSTITUTE GOODS OR
// SERVICES; LOSS OF USE, DATA, OR PROFITS; OR BUSINESS INTERRUPTION) HOWEVER CAUSED AND ON ANY THEORY OF LIABILITY,
// WHETHER IN CONTRACT, STRICT LIABILITY, OR TORT (INCLUDING NEGLIGENCE OR OTHERWISE) ARISING IN ANY WAY OUT OF THE
// USE OF THIS SOFTWARE, EVEN IF ADVISED OF THE POSSIBILITY OF SUCH DAMAGE.
//

use std::{
    env::temp_dir,
    fs,
    io::{self, Write},
    sync::Arc,
};

use anyhow::anyhow;
use log::*;
use tari_common::{
    configuration::Network,
    exit_codes::{ExitCode, ExitError},
};
use tari_core::{
    chain_storage::{
        async_db::AsyncBlockchainDb,
        create_lmdb_database,
        create_recovery_lmdb_database,
        BlockchainBackend,
        BlockchainDatabase,
        BlockchainDatabaseConfig,
        Validators,
    },
    consensus::ConsensusManager,
    proof_of_work::randomx_factory::RandomXFactory,
    transactions::CryptoFactories,
    validation::{
        block_validators::{BodyOnlyValidator, OrphanBlockValidator},
        header_validator::HeaderValidator,
        mocks::MockValidator,
        DifficultyCalculator,
    },
};

use crate::config::{BaseNodeConfig, DatabaseType};

pub const LOG_TARGET: &str = "base_node::app";

pub fn initiate_recover_db(config: &BaseNodeConfig) -> Result<(), ExitError> {
    // create recovery db
<<<<<<< HEAD
    match &config.db_type {
        DatabaseType::Lmdb => {
            let _backend = create_recovery_lmdb_database(config.lmdb_path.as_path()).map_err(|err| {
=======
    match &node_config.db_type {
        DatabaseType::LMDB(p) => {
            create_recovery_lmdb_database(&p).map_err(|err| {
>>>>>>> f41af8cf
                error!(target: LOG_TARGET, "{}", err);
                ExitError::new(ExitCode::UnknownError, &err)
            })?;
        },
<<<<<<< HEAD
=======
        _ => {
            const MSG: &str = "Recovery mode is only available for LMDB";
            error!(target: LOG_TARGET, "{}", MSG);
            return Err(ExitError::new(ExitCode::UnknownError, &MSG));
        },
>>>>>>> f41af8cf
    };
    Ok(())
}

pub async fn run_recovery(node_config: &BaseNodeConfig) -> Result<(), anyhow::Error> {
    println!("Starting recovery mode");
    let (temp_db, main_db, temp_path) = match &node_config.db_type {
        DatabaseType::Lmdb => {
            let backend = create_lmdb_database(&node_config.lmdb_path, node_config.lmdb.clone()).map_err(|e| {
                error!(target: LOG_TARGET, "Error opening db: {}", e);
                anyhow!("Could not open DB: {}", e)
            })?;
            let temp_path = temp_dir().join("temp_recovery");

            let temp = create_lmdb_database(&temp_path, node_config.lmdb.clone()).map_err(|e| {
                error!(target: LOG_TARGET, "Error opening recovery db: {}", e);
                anyhow!("Could not open recovery DB: {}", e)
            })?;
            (temp, backend, temp_path)
        },
    };
    let rules = ConsensusManager::builder(node_config.network).build();
    let factories = CryptoFactories::default();
    let randomx_factory = RandomXFactory::new(node_config.max_randomx_vms);
    let validators = Validators::new(
        BodyOnlyValidator::new(rules.clone()),
        HeaderValidator::new(rules.clone()),
        OrphanBlockValidator::new(
            rules.clone(),
            node_config.bypass_range_proof_verification,
            factories.clone(),
        ),
    );
    let mut config = node_config.storage.clone();
    config.cleanup_orphans_at_startup = true;
    let db = BlockchainDatabase::new(
        main_db,
        rules.clone(),
        validators,
        node_config.storage.clone(),
        DifficultyCalculator::new(rules, randomx_factory),
    )?;
    do_recovery(db.into(), temp_db).await?;

    info!(
        target: LOG_TARGET,
        "Node has completed recovery mode, it will try to cleanup the db"
    );
    fs::remove_dir_all(&temp_path).map_err(|e| {
        error!(target: LOG_TARGET, "Error opening recovery db: {}", e);
        anyhow!("Could not open recovery DB: {}", e)
    })
}

// Function to handle the recovery attempt of the db
async fn do_recovery<D: BlockchainBackend + 'static>(
    db: AsyncBlockchainDb<D>,
    source_backend: D,
) -> Result<(), anyhow::Error> {
    // We dont care about the values, here, so we just use mock validators, and a mainnet CM.
    let rules = ConsensusManager::builder(Network::LocalNet).build();
    let validators = Validators::new(
        MockValidator::new(true),
        MockValidator::new(true),
        MockValidator::new(true),
    );
    let source_database = BlockchainDatabase::new(
        source_backend,
        rules.clone(),
        validators,
        BlockchainDatabaseConfig::default(),
        DifficultyCalculator::new(rules, Default::default()),
    )?;
    let max_height = source_database
        .get_chain_metadata()
        .map_err(|e| anyhow!("Could not get max chain height: {}", e))?
        .height_of_longest_chain();
    // we start at height 1
    let mut counter = 1;
    print!("Starting recovery at height: ");
    loop {
        print!("{}", counter);
        io::stdout().flush().unwrap();
        trace!(target: LOG_TARGET, "Asking for block with height: {}", counter);
        let block = source_database
            .fetch_block(counter)
            .map_err(|e| anyhow!("Could not get block from recovery db: {}", e))?
            .try_into_block()?;
        trace!(target: LOG_TARGET, "Adding block: {}", block);
        db.add_block(Arc::new(block))
            .await
            .map_err(|e| anyhow!("Stopped recovery at height {}, reason: {}", counter, e))?;
        if counter >= max_height {
            info!(target: LOG_TARGET, "Done with recovery, chain height {}", counter);
            break;
        }
        print!("\x1B[{}D\x1B[K", counter.to_string().len());
        counter += 1;
    }
    Ok(())
}<|MERGE_RESOLUTION|>--- conflicted
+++ resolved
@@ -61,27 +61,13 @@
 
 pub fn initiate_recover_db(config: &BaseNodeConfig) -> Result<(), ExitError> {
     // create recovery db
-<<<<<<< HEAD
     match &config.db_type {
         DatabaseType::Lmdb => {
-            let _backend = create_recovery_lmdb_database(config.lmdb_path.as_path()).map_err(|err| {
-=======
-    match &node_config.db_type {
-        DatabaseType::LMDB(p) => {
-            create_recovery_lmdb_database(&p).map_err(|err| {
->>>>>>> f41af8cf
+            create_recovery_lmdb_database(config.lmdb_path.as_path()).map_err(|err| {
                 error!(target: LOG_TARGET, "{}", err);
                 ExitError::new(ExitCode::UnknownError, &err)
             })?;
         },
-<<<<<<< HEAD
-=======
-        _ => {
-            const MSG: &str = "Recovery mode is only available for LMDB";
-            error!(target: LOG_TARGET, "{}", MSG);
-            return Err(ExitError::new(ExitCode::UnknownError, &MSG));
-        },
->>>>>>> f41af8cf
     };
     Ok(())
 }

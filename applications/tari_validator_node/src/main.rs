--- conflicted
+++ resolved
@@ -107,16 +107,9 @@
         .as_ref()
         .ok_or_else(|| ExitError::new(ExitCode::ConfigError, "validator_node configuration not found"))?;
 
-<<<<<<< HEAD
     let node_identity = setup_node_identity(
         &validator_node_config.identity_file,
-        &validator_node_config.public_address,
-=======
-    fs::create_dir_all(&config.comms_peer_db_path).map_err(|err| ExitError::new(ExitCode::ConfigError, err))?;
-    let node_identity = setup_node_identity(
-        &config.base_node_identity_file,
-        &config.comms_public_address,
->>>>>>> 12797738
+        &validator_node_config.comms_public_address,
         create_id,
         PeerFeatures::NONE,
     )?;

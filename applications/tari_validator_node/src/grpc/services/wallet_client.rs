//  Copyright 2021. The Tari Project
//
//  Redistribution and use in source and binary forms, with or without modification, are permitted provided that the
//  following conditions are met:
//
//  1. Redistributions of source code must retain the above copyright notice, this list of conditions and the following
//  disclaimer.
//
//  2. Redistributions in binary form must reproduce the above copyright notice, this list of conditions and the
//  following disclaimer in the documentation and/or other materials provided with the distribution.
//
//  3. Neither the name of the copyright holder nor the names of its contributors may be used to endorse or promote
//  products derived from this software without specific prior written permission.
//
//  THIS SOFTWARE IS PROVIDED BY THE COPYRIGHT HOLDERS AND CONTRIBUTORS "AS IS" AND ANY EXPRESS OR IMPLIED WARRANTIES,
//  INCLUDING, BUT NOT LIMITED TO, THE IMPLIED WARRANTIES OF MERCHANTABILITY AND FITNESS FOR A PARTICULAR PURPOSE ARE
//  DISCLAIMED. IN NO EVENT SHALL THE COPYRIGHT HOLDER OR CONTRIBUTORS BE LIABLE FOR ANY DIRECT, INDIRECT, INCIDENTAL,
//  SPECIAL, EXEMPLARY, OR CONSEQUENTIAL DAMAGES (INCLUDING, BUT NOT LIMITED TO, PROCUREMENT OF SUBSTITUTE GOODS OR
//  SERVICES; LOSS OF USE, DATA, OR PROFITS; OR BUSINESS INTERRUPTION) HOWEVER CAUSED AND ON ANY THEORY OF LIABILITY,
//  WHETHER IN CONTRACT, STRICT LIABILITY, OR TORT (INCLUDING NEGLIGENCE OR OTHERWISE) ARISING IN ANY WAY OUT OF THE
//  USE OF THIS SOFTWARE, EVEN IF ADVISED OF THE POSSIBILITY OF SUCH DAMAGE.

use std::net::SocketAddr;

use async_trait::async_trait;
use tari_app_grpc::{tari_rpc as grpc, tari_rpc::CreateFollowOnAssetCheckpointRequest};
use tari_common_types::types::PublicKey;
use tari_comms::types::CommsPublicKey;
use tari_crypto::tari_utilities::ByteArray;
use tari_dan_core::{models::StateRoot, services::WalletClient, DigitalAssetError};

type Inner = grpc::wallet_client::WalletClient<tonic::transport::Channel>;

#[derive(Clone)]
pub struct GrpcWalletClient {
    endpoint: SocketAddr,
    inner: Option<Inner>,
}

impl GrpcWalletClient {
    pub fn new(endpoint: SocketAddr) -> GrpcWalletClient {
        Self { endpoint, inner: None }
    }

    pub async fn connection(&mut self) -> Result<&mut Inner, DigitalAssetError> {
        if self.inner.is_none() {
            let url = format!("http://{}", self.endpoint);
            let inner = Inner::connect(url).await?;
            self.inner = Some(inner);
        }
        self.inner
            .as_mut()
            .ok_or_else(|| DigitalAssetError::FatalError("no connection".into()))
    }
}

#[async_trait]
impl WalletClient for GrpcWalletClient {
    async fn create_new_checkpoint(
        &mut self,
        asset_public_key: &PublicKey,
        checkpoint_unique_id: &[u8],
        state_root: &StateRoot,
        next_committee: Vec<CommsPublicKey>,
    ) -> Result<(), DigitalAssetError> {
        let inner = self.connection().await?;

        let request = CreateFollowOnAssetCheckpointRequest {
            asset_public_key: asset_public_key.as_bytes().to_vec(),
            unique_id: Vec::from(checkpoint_unique_id),
            merkle_root: state_root.as_bytes().to_vec(),
            next_committee: next_committee.into_iter().map(|c| c.as_bytes().to_vec()).collect(),
        };

        let _res = inner
            .create_follow_on_asset_checkpoint(request)
            .await
            .map_err(|e| DigitalAssetError::FatalError(format!("Could not create checkpoint:{}", e)))?;

<<<<<<< HEAD
=======
        println!("{:?}", res);
>>>>>>> f41af8cf
        Ok(())
    }
}<|MERGE_RESOLUTION|>--- conflicted
+++ resolved
@@ -77,10 +77,6 @@
             .await
             .map_err(|e| DigitalAssetError::FatalError(format!("Could not create checkpoint:{}", e)))?;
 
-<<<<<<< HEAD
-=======
-        println!("{:?}", res);
->>>>>>> f41af8cf
         Ok(())
     }
 }
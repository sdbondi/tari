--- conflicted
+++ resolved
@@ -82,18 +82,8 @@
         handles: ServiceHandles,
         subscription_factory: SubscriptionFactory,
     ) -> Result<(), ExitError> {
-<<<<<<< HEAD
         let mut base_node_client = GrpcBaseNodeClient::new(self.config.base_node_grpc_address);
-=======
-        let dan_config = self
-            .config
-            .validator_node
-            .as_ref()
-            .ok_or_else(|| ExitError::new(ExitCode::ConfigError, "Missing dan section"))?;
-
-        let mut base_node_client = GrpcBaseNodeClient::new(dan_config.base_node_grpc_address);
         #[allow(clippy::mutable_key_type)]
->>>>>>> 36a71a79
         let mut tasks = HashMap::new();
         let mut next_scanned_height = 0u64;
         loop {

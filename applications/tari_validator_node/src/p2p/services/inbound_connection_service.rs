//  Copyright 2021. The Tari Project
//
//  Redistribution and use in source and binary forms, with or without modification, are permitted provided that the
//  following conditions are met:
//
//  1. Redistributions of source code must retain the above copyright notice, this list of conditions and the following
//  disclaimer.
//
//  2. Redistributions in binary form must reproduce the above copyright notice, this list of conditions and the
//  following disclaimer in the documentation and/or other materials provided with the distribution.
//
//  3. Neither the name of the copyright holder nor the names of its contributors may be used to endorse or promote
//  products derived from this software without specific prior written permission.
//
//  THIS SOFTWARE IS PROVIDED BY THE COPYRIGHT HOLDERS AND CONTRIBUTORS "AS IS" AND ANY EXPRESS OR IMPLIED WARRANTIES,
//  INCLUDING, BUT NOT LIMITED TO, THE IMPLIED WARRANTIES OF MERCHANTABILITY AND FITNESS FOR A PARTICULAR PURPOSE ARE
//  DISCLAIMED. IN NO EVENT SHALL THE COPYRIGHT HOLDER OR CONTRIBUTORS BE LIABLE FOR ANY DIRECT, INDIRECT, INCIDENTAL,
//  SPECIAL, EXEMPLARY, OR CONSEQUENTIAL DAMAGES (INCLUDING, BUT NOT LIMITED TO, PROCUREMENT OF SUBSTITUTE GOODS OR
//  SERVICES; LOSS OF USE, DATA, OR PROFITS; OR BUSINESS INTERRUPTION) HOWEVER CAUSED AND ON ANY THEORY OF LIABILITY,
//  WHETHER IN CONTRACT, STRICT LIABILITY, OR TORT (INCLUDING NEGLIGENCE OR OTHERWISE) ARISING IN ANY WAY OUT OF THE
//  USE OF THIS SOFTWARE, EVEN IF ADVISED OF THE POSSIBILITY OF SUCH DAMAGE.
use std::{
    collections::VecDeque,
    convert::TryInto,
    sync::Arc,
    time::{Duration, Instant},
};

use async_trait::async_trait;
use futures::{self, pin_mut, Stream, StreamExt};
use log::*;
use tari_common_types::types::PublicKey;
use tari_comms::types::CommsPublicKey;
use tari_dan_core::{
    models::{HotStuffMessage, HotStuffMessageType, TariDanPayload, ViewId},
    services::infrastructure_services::InboundConnectionService,
    DigitalAssetError,
};
use tari_p2p::comms_connector::PeerMessage;
use tari_shutdown::ShutdownSignal;
use tokio::sync::{
    mpsc::{channel, Receiver, Sender},
    oneshot,
};

use crate::p2p::proto;

const LOG_TARGET: &str = "tari::validator_node::p2p::services::inbound_connection_service";

#[derive(Debug)]
enum WaitForMessageType {
    Message,
    QuorumCertificate,
}

#[derive(Debug)]
enum TariCommsInboundRequest {
    WaitForMessage {
        wait_for_type: WaitForMessageType,
        message_type: HotStuffMessageType,
        view_number: ViewId,
        reply_channel: oneshot::Sender<(CommsPublicKey, HotStuffMessage<TariDanPayload>)>,
    },
}

pub struct TariCommsInboundConnectionService {
    receiver: TariCommsInboundReceiverHandle,
    // sender: Sender<(CommsPublicKey, HotStuffMessage<TariDanPayload>)>,
    request_channel: Receiver<TariCommsInboundRequest>,
    asset_public_key: PublicKey,
    buffered_messages: VecDeque<(CommsPublicKey, HotStuffMessage<TariDanPayload>, Instant)>,
    expiry_time: Duration,
    #[allow(clippy::type_complexity)]
    waiters: VecDeque<(
        HotStuffMessageType,
        ViewId,
        WaitForMessageType,
        oneshot::Sender<(CommsPublicKey, HotStuffMessage<TariDanPayload>)>,
    )>,
    loopback_sender: Sender<(CommsPublicKey, HotStuffMessage<TariDanPayload>)>,
    loopback_receiver: Receiver<(CommsPublicKey, HotStuffMessage<TariDanPayload>)>,
}

impl TariCommsInboundConnectionService {
    pub fn new(asset_public_key: PublicKey) -> Self {
        let (sender, receiver) = channel(1000);
        let (loopback_sender, loopback_receiver) = channel(1);
        Self {
            receiver: TariCommsInboundReceiverHandle::new(sender),
            request_channel: receiver,
            asset_public_key,
            buffered_messages: VecDeque::with_capacity(1000),
            expiry_time: Duration::new(90, 0),
            waiters: VecDeque::new(),
            loopback_receiver,
            loopback_sender,
        }
    }

    pub fn clone_sender(&self) -> Sender<(CommsPublicKey, HotStuffMessage<TariDanPayload>)> {
        self.loopback_sender.clone()
    }

    pub fn get_receiver(&self) -> TariCommsInboundReceiverHandle {
        self.receiver.clone()
    }

    pub async fn run(
        &mut self,
        _shutdown_signal: ShutdownSignal,
        inbound_stream: impl Stream<Item = Arc<PeerMessage>>,
    ) -> Result<(), DigitalAssetError> {
        let inbound_stream = inbound_stream.fuse();
        pin_mut!(inbound_stream);
        loop {
            tokio::select! {
                request = self.request_channel.recv() => {
                    if let Some(request) = request {
                        self.handle_request(request).await?;
                    } else {
                        debug!(target: LOG_TARGET, "All requesters have dropped, stopping.");
                        return Ok(())
                    }
                },
                message = self.loopback_receiver.recv() => {
                    if let Some((from, message)) = message {
                        self.process_message(from, message).await?;
                    } else {
                        debug!(target: LOG_TARGET, "Loopback senders have all dropped, stopping");
                        return Ok(())
                    }
                },
                message = inbound_stream.select_next_some() => {
                    self.forward_message(message).await?;
                },
                // complete => {
                //     return Ok(());
                // }
                // _ = shutdown_signal => {
                //     return Ok(())
                // }
            }
        }
    }

    async fn handle_request(&mut self, request: TariCommsInboundRequest) -> Result<(), DigitalAssetError> {
        debug!(target: LOG_TARGET, "Received request: {:?}", request);
        match request {
            TariCommsInboundRequest::WaitForMessage {
                wait_for_type,
                message_type,
                view_number,
                reply_channel,
            } => {
                // Check for already received messages
                let mut indexes_to_remove = vec![];
                let mut result_message = None;
                for (index, (from_pk, message, msg_time)) in self.buffered_messages.iter().enumerate() {
                    if msg_time.elapsed() > self.expiry_time {
                        warn!(
                            target: LOG_TARGET,
                            "Message has expired: ({:.2?}) {:?}",
                            msg_time.elapsed(),
                            message
                        );
                        indexes_to_remove.push(index);
                    } else {
                        match wait_for_type {
                            WaitForMessageType::Message => {
                                if message.message_type() == message_type && message.view_number() == view_number {
                                    result_message = Some((from_pk.clone(), message.clone()));
                                    indexes_to_remove.push(index);
                                    break;
                                }
                            },
                            WaitForMessageType::QuorumCertificate => {
                                if let Some(qc) = message.justify() {
                                    if qc.message_type() == message_type && qc.view_number() == view_number {
                                        result_message = Some((from_pk.clone(), message.clone()));
                                        indexes_to_remove.push(index);
                                        break;
                                    }
                                }
                            },
                        }
                    }
                }
                for i in indexes_to_remove.iter().rev() {
                    self.buffered_messages.remove(*i);
                }
                match result_message {
                    Some(m) => {
                        reply_channel.send(m).expect("Could not send");
                    },
                    None => {
                        self.waiters
                            .push_back((message_type, view_number, wait_for_type, reply_channel));
                    },
                }
            },
        }
        Ok(())
    }

    async fn forward_message(&mut self, message: Arc<PeerMessage>) -> Result<(), DigitalAssetError> {
        // let from = message.authenticated_origin.as_ref().unwrap().clone();
        let from = message.source_peer.public_key.clone();
        let proto_message: proto::consensus::HotStuffMessage = message.decode_message()?;
        let hot_stuff_message: HotStuffMessage<TariDanPayload> = proto_message
            .try_into()
            .map_err(DigitalAssetError::InvalidPeerMessage)?;
        if hot_stuff_message.asset_public_key() == &self.asset_public_key {
<<<<<<< HEAD
=======
            println!("{:?}", hot_stuff_message);
>>>>>>> f41af8cf
            // self.sender.send((from, hot_stuff_message)).await.unwrap();
            self.process_message(from, hot_stuff_message).await?;
        } else {
            println!("filtered");
        }
        Ok(())
    }

    async fn process_message(
        &mut self,
        from: CommsPublicKey,
        message: HotStuffMessage<TariDanPayload>,
    ) -> Result<(), DigitalAssetError> {
        debug!(target: "messages::inbound::validator_node", "Inbound message received:{} {:?}", from, message);
        debug!(target: LOG_TARGET, "Inbound message received:{} {:?}", from, message);

        // Loop until we have sent to a waiting call, or buffer the message
        loop {
            // Check for waiters
            let mut waiter_index = None;
            for (index, waiter) in self.waiters.iter().enumerate() {
                let (message_type, view_number, wait_for_type, _) = waiter;
                match wait_for_type {
                    WaitForMessageType::Message => {
                        if message.message_type() == *message_type && message.view_number() == *view_number {
                            waiter_index = Some(index);
                            break;
                        }
                    },
                    WaitForMessageType::QuorumCertificate => {
                        if let Some(qc) = message.justify() {
                            if qc.message_type() == *message_type && qc.view_number() == *view_number {
                                waiter_index = Some(index);
                                break;
                            }
                        }
                    },
                }
            }

            if let Some(index) = waiter_index {
                debug!(
                    target: LOG_TARGET,
                    "Found waiter for this message, waking task... {:?}",
                    message.message_type()
                );
                if let Some((_, _, _, reply)) = self.waiters.swap_remove_back(index) {
                    // The receiver on the other end of this channel may have dropped naturally
                    // as it moves out of scope and is not longer interested in receiving the message
                    if reply.send((from.clone(), message.clone())).is_ok() {
                        return Ok(());
                    }
                }
            } else {
                break;
            }
        }

        debug!(
            target: LOG_TARGET,
            "No waiters for this message, buffering message: {:?}",
            message.message_type()
        );
        // Otherwise, buffer it
        self.buffered_messages.push_back((from, message, Instant::now()));
        Ok(())
    }
}

#[derive(Clone)]
pub struct TariCommsInboundReceiverHandle {
    sender: Sender<TariCommsInboundRequest>,
}

impl TariCommsInboundReceiverHandle {
    fn new(sender: Sender<TariCommsInboundRequest>) -> Self {
        Self { sender }
    }
}

#[async_trait]
impl InboundConnectionService for TariCommsInboundReceiverHandle {
    type Addr = CommsPublicKey;
    type Payload = TariDanPayload;

    async fn wait_for_message(
        &self,
        message_type: HotStuffMessageType,
        view_number: ViewId,
    ) -> Result<(CommsPublicKey, HotStuffMessage<TariDanPayload>), DigitalAssetError> {
        let (tx, rx) = oneshot::channel();
        self.sender
            .send(TariCommsInboundRequest::WaitForMessage {
                wait_for_type: WaitForMessageType::Message,
                message_type,
                view_number,
                reply_channel: tx,
            })
            .await
            .map_err(|e| DigitalAssetError::FatalError(format!("Error sending request to channel:{}", e)))?;
        rx.await
            .map_err(|e| DigitalAssetError::FatalError(format!("Error receiving from wait_for oneshot channel:{}", e)))
    }

    async fn wait_for_qc(
        &self,
        message_type: HotStuffMessageType,
        view_number: ViewId,
    ) -> Result<(CommsPublicKey, HotStuffMessage<TariDanPayload>), DigitalAssetError> {
        let (tx, rx) = oneshot::channel();
        self.sender
            .send(TariCommsInboundRequest::WaitForMessage {
                wait_for_type: WaitForMessageType::QuorumCertificate,
                message_type,
                view_number,
                reply_channel: tx,
            })
            .await
            .map_err(|e| DigitalAssetError::FatalError(format!("Error sending request to channel:{}", e)))?;
        rx.await
            .map_err(|e| DigitalAssetError::FatalError(format!("Error receiving from qc oneshot channel:{}", e)))
    }
}<|MERGE_RESOLUTION|>--- conflicted
+++ resolved
@@ -210,10 +210,7 @@
             .try_into()
             .map_err(DigitalAssetError::InvalidPeerMessage)?;
         if hot_stuff_message.asset_public_key() == &self.asset_public_key {
-<<<<<<< HEAD
-=======
             println!("{:?}", hot_stuff_message);
->>>>>>> f41af8cf
             // self.sender.send((from, hot_stuff_message)).await.unwrap();
             self.process_message(from, hot_stuff_message).await?;
         } else {

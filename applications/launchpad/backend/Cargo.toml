[package]
name = "tari_launchpad"
version = "0.31.0"
description = "The Tari Launcher"
authors = ["The Tari Development Community"]
license = "BSD-3-Clause"
repository = ""
edition = "2018"
build = "src/build.rs"

# See more keys and their definitions at https://doc.rust-lang.org/cargo/reference/manifest.html

[build-dependencies]
tauri-build = { version = "1.0.0-rc.5", features = [] }

[dependencies]
<<<<<<< HEAD
tari_app_utilities = { version = "^0.30", path = "../../tari_app_utilities" }
tari_comms = { version = "^0.30", path = "../../../comms/core" }
tari_common = { path="../../../common"}
bollard = "0.11.1"
config = "0.13.0"
=======
tari_app_utilities = { version = "^0.31", path = "../../tari_app_utilities" }
tari_comms = { version = "^0.31", path = "../../../comms/core" }
bollard = "0.11.0"
config = "0.11.0"
>>>>>>> f41af8cf
env_logger = "0.9.0"
log = "0.4.14"
rand = "0.8.4"
serde_json = "1.0"
serde = { version = "1.0", features = ["derive"] }
strum = "0.23.0"
strum_macros = "0.23.0"
tauri = { version = "1.0.0-rc.6", features = ["api-all", "cli"] }
tor-hash-passwd = "1.0.1"
thiserror = "1.0.30"
tokio = { version = "1.9", features= ["sync"] }
futures = "0.3"
regex= "1.5.4"
derivative = "2.2.0"

[features]
default = [ "custom-protocol" ]
custom-protocol = [ "tauri/custom-protocol" ]<|MERGE_RESOLUTION|>--- conflicted
+++ resolved
@@ -14,18 +14,12 @@
 tauri-build = { version = "1.0.0-rc.5", features = [] }
 
 [dependencies]
-<<<<<<< HEAD
-tari_app_utilities = { version = "^0.30", path = "../../tari_app_utilities" }
-tari_comms = { version = "^0.30", path = "../../../comms/core" }
+tari_app_utilities = { version = "^0.31", path = "../../tari_app_utilities" }
+tari_comms = { version = "^0.31", path = "../../../comms/core" }
 tari_common = { path="../../../common"}
+
 bollard = "0.11.1"
 config = "0.13.0"
-=======
-tari_app_utilities = { version = "^0.31", path = "../../tari_app_utilities" }
-tari_comms = { version = "^0.31", path = "../../../comms/core" }
-bollard = "0.11.0"
-config = "0.11.0"
->>>>>>> f41af8cf
 env_logger = "0.9.0"
 log = "0.4.14"
 rand = "0.8.4"

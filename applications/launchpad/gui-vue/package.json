--- conflicted
+++ resolved
@@ -20,22 +20,12 @@
     "vuex": "^4.0.2"
   },
   "devDependencies": {
-<<<<<<< HEAD
-    "@tauri-apps/cli": "^1.0.0-rc.8",
-    "@vue/cli-plugin-babel": "~4.5.0",
-=======
-    "@tauri-apps/cli": "^1.0.0-beta.10",
     "@vue/cli-plugin-babel": "^5.4.0",
->>>>>>> 43017063
     "@vue/cli-plugin-eslint": "^5.0.4",
     "@vue/cli-service": "^5.0.4",
     "@vue/compiler-sfc": "^3.0.0",
     "babel-eslint": "^10.1.0",
-<<<<<<< HEAD
-    "eslint": "^6.7.2",
-=======
     "eslint": "^7.0.0",
->>>>>>> 43017063
     "eslint-plugin-vue": "^7.0.0"
   },
   "eslintConfig": {

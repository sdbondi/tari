--- conflicted
+++ resolved
@@ -20,16 +20,10 @@
     "vuex": "^4.0.2"
   },
   "devDependencies": {
-<<<<<<< HEAD
-    "@vue/cli-plugin-babel": "~4.5.0",
-    "@vue/cli-plugin-eslint": "~4.5.0",
-    "@vue/cli-service": "~4.5.0",
-=======
     "@tauri-apps/cli": "^1.0.0-beta.10",
     "@vue/cli-plugin-babel": "^5.0.4",
     "@vue/cli-plugin-eslint": "^5.0.4",
     "@vue/cli-service": "^5.0.4",
->>>>>>> 3bcdf53a
     "@vue/compiler-sfc": "^3.0.0",
     "babel-eslint": "^10.1.0",
     "eslint": "^6.7.2",

[package]
name = "minotari_merge_mining_proxy"
authors = ["The Tari Development Community"]
description = "The Tari merge mining proxy for xmrig"
repository = "https://github.com/tari-project/tari"
license = "BSD-3-Clause"
version = "1.7.0-pre.2"
edition = "2018"

[features]
default = []

[dependencies]
minotari_app_grpc = { path = "../minotari_app_grpc" }
minotari_app_utilities = { path = "../minotari_app_utilities", features = [
    "miner_input",
] }
minotari_node_grpc_client = { path = "../../clients/rust/base_node_grpc_client" }
minotari_wallet_grpc_client = { path = "../../clients/rust/wallet_grpc_client" }
tari_common = { path = "../../common" }
tari_common_types = { path = "../../base_layer/common_types" }
tari_core = { path = "../../base_layer/core", default-features = false, features = [
    "transactions",
] }
tari_key_manager = { path = "../../base_layer/key_manager", features = [
    "key_manager_service",
] }
tari_max_size = { path = "../../infrastructure/max_size" }
tari_utilities = { version = "0.8" }

anyhow = "1.0.53"
bincode = "1.3.1"
borsh = "1.5"
bytes = "1.1"
chrono = { version = "0.4.19", default-features = false }
clap = { version = "3.2", features = ["derive", "env"] }
config = { version = "0.14.0" }
crossterm = { version = "0.25.0" }
futures = { version = "^0.3.16", features = ["async-await"] }
hex = "0.4.2"
<<<<<<< HEAD
hyper = { version = "0.14.12", features = ["server", "stream"] }
=======
hyper = { version ="0.14.12", features = ["default"] }
>>>>>>> 1319e247
jsonrpc = "0.12.0"
log = { version = "0.4.8", features = ["std"] }
monero = { version = "0.21.0" }
reqwest = { version = "0.11.4", features = ["json"] }
multiaddr = { workspace = true }
serde = { version = "1.0.136", features = ["derive"] }
serde_json = "1.0.57"
thiserror = "1.0.26"
tokio = { version = "1.36", features = ["macros"] }
tonic = "0.12.3"
tracing = "0.1"
url = "2.1.1"
scraper = "0.19.0"

[build-dependencies]
tari_features = { path = "../../common/tari_features", version = "1.7.0-pre.2" }

[dev-dependencies]
markup5ever = "0.11.0"
hyper = { version ="0.14.12", features = ["full"] }<|MERGE_RESOLUTION|>--- conflicted
+++ resolved
@@ -38,11 +38,7 @@
 crossterm = { version = "0.25.0" }
 futures = { version = "^0.3.16", features = ["async-await"] }
 hex = "0.4.2"
-<<<<<<< HEAD
 hyper = { version = "0.14.12", features = ["server", "stream"] }
-=======
-hyper = { version ="0.14.12", features = ["default"] }
->>>>>>> 1319e247
 jsonrpc = "0.12.0"
 log = { version = "0.4.8", features = ["std"] }
 monero = { version = "0.21.0" }

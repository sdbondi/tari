--- conflicted
+++ resolved
@@ -20,11 +20,7 @@
 // WHETHER IN CONTRACT, STRICT LIABILITY, OR TORT (INCLUDING NEGLIGENCE OR OTHERWISE) ARISING IN ANY WAY OUT OF THE
 // USE OF THIS SOFTWARE, EVEN IF ADVISED OF THE POSSIBILITY OF SUCH DAMAGE.
 
-<<<<<<< HEAD
 use std::{convert::TryFrom, str::FromStr};
-=======
-use std::{convert::TryFrom, fs, str::FromStr, sync::Arc};
->>>>>>> f41af8cf
 
 use futures::future::Either;
 use log::*;
@@ -33,151 +29,14 @@
     emoji::EmojiId,
     types::{BlockHash, PublicKey},
 };
-<<<<<<< HEAD
 use tari_comms::{peer_manager::NodeId, types::CommsPublicKey};
-=======
-use tari_comms::{
-    peer_manager::NodeId,
-    socks,
-    tor,
-    transports::{predicate::FalsePredicate, SocksConfig},
-    types::CommsPublicKey,
-    utils::multiaddr::multiaddr_to_socketaddr,
-};
-use tari_p2p::transport::{TorConfig, TransportType};
->>>>>>> f41af8cf
 use tari_utilities::hex::Hex;
 use thiserror::Error;
 use tokio::{runtime, runtime::Runtime};
 
-<<<<<<< HEAD
 pub const LOG_TARGET: &str = "tari::application";
 
 pub fn setup_runtime() -> Result<Runtime, ExitError> {
-=======
-use crate::identity_management::{load_tor_identity, IdentityError};
-
-pub const LOG_TARGET: &str = "tari::application";
-
-/// Creates a transport type from the given configuration
-///
-/// ## Paramters
-/// `config` - The reference to the configuration in which to set up the comms stack, see [GlobalConfig]
-///
-/// ##Returns
-/// TransportType based on the configuration
-pub fn create_transport_type(config: &GlobalConfig) -> TransportType {
-    debug!(target: LOG_TARGET, "Transport is set to '{:?}'", config.comms_transport);
-
-    match config.comms_transport.clone() {
-        CommsTransport::Tcp {
-            listener_address,
-            tor_socks_address,
-            tor_socks_auth,
-        } => TransportType::Tcp {
-            listener_address,
-            tor_socks_config: tor_socks_address.map(|proxy_address| SocksConfig {
-                proxy_address,
-                authentication: tor_socks_auth.map(convert_socks_authentication).unwrap_or_default(),
-                proxy_bypass_predicate: Arc::new(FalsePredicate::new()),
-            }),
-        },
-        CommsTransport::TorHiddenService {
-            control_server_address,
-            socks_address_override,
-            forward_address,
-            auth,
-            onion_port,
-            tor_proxy_bypass_addresses,
-            tor_proxy_bypass_for_outbound_tcp,
-        } => {
-            let identity = match load_tor_identity(&config.base_node_tor_identity_file) {
-                Ok(identity) => Some(identity),
-                Err(IdentityError::NotFound) => {
-                    info!(
-                        target: LOG_TARGET,
-                        "Tor identity not found at path {}, a new tor identity will be created",
-                        config.base_node_tor_identity_file.to_string_lossy()
-                    );
-                    None
-                },
-                Err(err) => {
-                    error!(target: LOG_TARGET, "{}", err);
-                    warn!(
-                        target: LOG_TARGET,
-                        "An error occurred when attempting to load the tor identity. A new tor identity will be \
-                         created."
-                    );
-                    let _result = fs::remove_file(&config.base_node_tor_identity_file);
-                    None
-                },
-            };
-            debug!(
-                target: LOG_TARGET,
-                "Tor identity at path '{}' {:?}",
-                config.base_node_tor_identity_file.to_string_lossy(),
-                identity
-                    .as_ref()
-                    .map(|ident| format!("loaded for address '{}.onion'", ident.service_id))
-                    .or_else(|| Some("not found".to_string()))
-                    .unwrap()
-            );
-
-            let forward_addr = multiaddr_to_socketaddr(&forward_address).expect("Invalid tor forward address");
-            TransportType::Tor(TorConfig {
-                control_server_addr: control_server_address,
-                control_server_auth: {
-                    match auth {
-                        TorControlAuthentication::None => tor::Authentication::None,
-                        TorControlAuthentication::Password(password) => tor::Authentication::HashedPassword(password),
-                    }
-                },
-                identity: identity.map(Box::new),
-                port_mapping: (onion_port, forward_addr).into(),
-                socks_address_override,
-                socks_auth: socks::Authentication::None,
-                tor_proxy_bypass_addresses,
-                tor_proxy_bypass_for_outbound_tcp,
-            })
-        },
-        CommsTransport::Socks5 {
-            proxy_address,
-            listener_address,
-            auth,
-        } => TransportType::Socks {
-            socks_config: SocksConfig {
-                proxy_address,
-                authentication: convert_socks_authentication(auth),
-                proxy_bypass_predicate: Arc::new(FalsePredicate::new()),
-            },
-            listener_address,
-        },
-    }
-}
-
-/// Converts one socks authentication struct into another
-/// ## Parameters
-/// `auth` - Socks authentication of type SocksAuthentication
-///
-/// ## Returns
-/// Socks authentication of type socks::Authentication
-pub fn convert_socks_authentication(auth: SocksAuthentication) -> socks::Authentication {
-    match auth {
-        SocksAuthentication::None => socks::Authentication::None,
-        SocksAuthentication::UsernamePassword(username, password) => {
-            socks::Authentication::Password(username, password)
-        },
-    }
-}
-
-/// Sets up the tokio runtime based on the configuration
-/// ## Parameters
-/// `config` - The configuration  of the base node
-///
-/// ## Returns
-/// A result containing the runtime on success, string indicating the error on failure
-pub fn setup_runtime(config: &GlobalConfig) -> Result<Runtime, ExitError> {
->>>>>>> f41af8cf
     let mut builder = runtime::Builder::new_multi_thread();
     builder.enable_all().build().map_err(|e| {
         let msg = format!("There was an error while building the node runtime. {}", e);

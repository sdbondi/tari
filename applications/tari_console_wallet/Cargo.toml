[package]
name = "tari_console_wallet"
<<<<<<< HEAD
version = "0.8.9"
=======
version = "0.8.10"
>>>>>>> f27cc244
authors = ["Philip Robinson <simian@tari.com>"]
edition = "2018"

[dependencies]
tari_wallet = {  path = "../../base_layer/wallet" }
tari_crypto = { git = "ssh://git@github.com/tari-project/tari-crypto.git", branch = "main" }
tari_common = {  path = "../../common" }
tari_app_utilities = { path = "../tari_app_utilities"}
tari_comms = {  path = "../../comms"}
tari_comms_dht = {  path = "../../comms/dht"}
tari_p2p = {  path = "../../base_layer/p2p" }
tari_app_grpc = {  path = "../tari_app_grpc" }
tari_shutdown = {  path = "../../infrastructure/shutdown" }
tari_key_manager = { path = "../../base_layer/key_manager"  }

chrono = { version = "0.4.6", features = ["serde"]}
chrono-english = "0.1"
futures = { version = "^0.3.1", default-features = false, features = ["alloc"]}
crossterm = { version = "0.17"}
rand = "0.7.2"
unicode-width = "0.1"
unicode-segmentation = "1.6.0"
log = { version = "0.4.8", features = ["std"] }
qrcode = { version = "0.12" }
rpassword = "5.0"
rustyline = "6.0"
strum = "^0.19"
strum_macros = "^0.19"
tokio = { version="0.2.10", features = ["signal"] }
thiserror = "1.0.20"
tonic = "0.2"

[dependencies.tari_core]
path = "../../base_layer/core"
version = "^0.8"
default-features = false
features = ["transactions", "mempool_proto", "base_node_proto"]

[dependencies.tui]
version = "^0.12"
default-features = false
features = ["crossterm"]
<|MERGE_RESOLUTION|>--- conflicted
+++ resolved
@@ -1,10 +1,6 @@
 [package]
 name = "tari_console_wallet"
-<<<<<<< HEAD
-version = "0.8.9"
-=======
 version = "0.8.10"
->>>>>>> f27cc244
 authors = ["Philip Robinson <simian@tari.com>"]
 edition = "2018"
 

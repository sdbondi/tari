--- conflicted
+++ resolved
@@ -35,10 +35,7 @@
 use log::*;
 use miner::Miner;
 use tari_app_grpc::tari_rpc::{base_node_client::BaseNodeClient, wallet_client::WalletClient};
-<<<<<<< HEAD
-=======
-use tari_app_utilities::{consts, initialization::init_configuration};
->>>>>>> 0b29c894
+use tari_app_utilities::consts;
 use tari_common::{
     exit_codes::{ExitCode, ExitError},
     initialize_logging,
@@ -92,8 +89,7 @@
         &cli.common.log_config_path("mining_node"),
         include_str!("../log4rs_sample.yml"),
     )?;
-    // let (bootstrap, _global, cfg) = init_configuration(ApplicationType::MiningNode)?;
-    let config = <MinerConfig as DefaultConfigLoader>::load_from(&cfg).expect("Failed to load config");
+    let config = MinerConfig::load_from(&cfg).expect("Failed to load config");
     debug!(target: LOG_TARGET_FILE, "{:?}", config);
 
     if !config.mining_wallet_address.is_empty() && !config.mining_pool_address.is_empty() {

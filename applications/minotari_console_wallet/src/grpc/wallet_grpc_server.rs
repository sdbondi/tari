--- conflicted
+++ resolved
@@ -1002,13 +1002,8 @@
     ) -> Result<Response<RegisterValidatorNodeResponse>, Status> {
         let request = request.into_inner();
         let mut transaction_service = self.get_transaction_service();
-<<<<<<< HEAD
-        let validator_node_public_key = CommsPublicKey::from_bytes(&request.validator_node_public_key)
+        let validator_node_public_key = CommsPublicKey::from_canonical_bytes(&request.validator_node_public_key)
             .map_err(|_| Status::invalid_argument("Validator node address is malformed"))?;
-=======
-        let validator_node_public_key = CommsPublicKey::from_canonical_bytes(&request.validator_node_public_key)
-            .map_err(|_| Status::internal("Destination address is malformed".to_string()))?;
->>>>>>> 597b9ef7
         let validator_node_signature = request
             .validator_node_signature
             .ok_or_else(|| Status::invalid_argument("Validator node signature is missing!"))?

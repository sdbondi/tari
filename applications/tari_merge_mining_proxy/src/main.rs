--- conflicted
+++ resolved
@@ -39,30 +39,21 @@
 #[cfg(test)]
 mod test;
 
-<<<<<<< HEAD
-use std::convert::Infallible;
-
-use clap::Parser;
-=======
 use std::{
-    convert::{Infallible, TryFrom},
+    convert::Infallible,
     io::{stdout, Write},
 };
 
+use clap::Parser;
 use crossterm::{execute, terminal::SetTitle};
->>>>>>> 0b29c894
 use futures::future;
 use hyper::{service::make_service_fn, Server};
 use log::*;
 use proxy::MergeMiningProxyService;
 use tari_app_grpc::tari_rpc as grpc;
-<<<<<<< HEAD
+use tari_app_utilities::consts;
 use tari_common::{initialize_logging, load_configuration, DefaultConfigLoader};
 use tari_comms::utils::multiaddr::multiaddr_to_socketaddr;
-=======
-use tari_app_utilities::{consts, initialization::init_configuration};
-use tari_common::configuration::bootstrap::ApplicationType;
->>>>>>> 0b29c894
 use tokio::time::Duration;
 
 use crate::{
@@ -75,16 +66,12 @@
 
 #[tokio::main]
 async fn main() -> Result<(), anyhow::Error> {
-<<<<<<< HEAD
-    let cli = Cli::parse();
-=======
     let terminal_title = format!("Tari Merge Mining Proxy - Version {}", consts::APP_VERSION);
     if let Err(e) = execute!(stdout(), SetTitle(terminal_title.as_str())) {
         println!("Error setting terminal title. {}", e)
     }
 
-    let (_, config, _) = init_configuration(ApplicationType::MergeMiningProxy)?;
->>>>>>> 0b29c894
+    let cli = Cli::parse();
 
     let config_path = cli.common.config_path();
     let cfg = load_configuration(config_path.as_path(), true, &cli.common.config_property_overrides)?;
@@ -92,7 +79,8 @@
         &cli.common.log_config_path("proxy"),
         include_str!("../log4rs_sample.yml"),
     )?;
-    let config = MergeMiningProxyConfig::load_from(&cfg).expect("Failed to load config");
+    let config = MergeMiningProxyConfig::load_from(&cfg)?;
+
     debug!(target: LOG_TARGET, "Configuration: {:?}", config);
     let client = reqwest::Client::builder()
         .connect_timeout(Duration::from_secs(5))
@@ -100,13 +88,17 @@
         .pool_max_idle_per_host(25)
         .build()
         .map_err(MmProxyError::ReqwestError)?;
-    let base_node = multiaddr_to_socketaddr(&config.grpc_base_node_address)?;
+
+    let base_node = multiaddr_to_socketaddr(&config.base_node_grpc_address)?;
     info!(target: LOG_TARGET, "Connecting to base node at {}", base_node);
+    println!("Connecting to base node at {}", base_node);
     let base_node_client = grpc::base_node_client::BaseNodeClient::connect(format!("http://{}", base_node)).await?;
-    let wallet = multiaddr_to_socketaddr(&config.grpc_console_wallet_address)?;
+    let wallet = multiaddr_to_socketaddr(&config.console_wallet_grpc_address)?;
     info!(target: LOG_TARGET, "Connecting to wallet at {}", wallet);
+    println!("Connecting to wallet at {}", wallet);
     let wallet_client = grpc::wallet_client::WalletClient::connect(format!("http://{}", wallet)).await?;
-    let addr = multiaddr_to_socketaddr(&config.proxy_host_address)?;
+    let listen_addr = multiaddr_to_socketaddr(&config.proxy_listener_address)?;
+
     let xmrig_service = MergeMiningProxyService::new(
         config,
         client,
@@ -116,16 +108,16 @@
     );
     let service = make_service_fn(|_conn| future::ready(Result::<_, Infallible>::Ok(xmrig_service.clone())));
 
-    match Server::try_bind(&addr) {
+    match Server::try_bind(&listen_addr) {
         Ok(builder) => {
-            info!(target: LOG_TARGET, "Listening on {}...", addr);
-            println!("Listening on {}...", addr);
+            info!(target: LOG_TARGET, "Listening on {}...", listen_addr);
+            println!("Listening on {}...", listen_addr);
             builder.serve(service).await?;
             Ok(())
         },
         Err(err) => {
-            error!(target: LOG_TARGET, "Fatal: Cannot bind to '{}'.", addr);
-            println!("Fatal: Cannot bind to '{}'.", addr);
+            error!(target: LOG_TARGET, "Fatal: Cannot bind to '{}'.", listen_addr);
+            println!("Fatal: Cannot bind to '{}'.", listen_addr);
             println!("It may be part of a Port Exclusion Range. Please try to use another port for the");
             println!("'proxy_host_address' in 'config/config.toml' and for the applicable XMRig '[pools][url]' or");
             println!("[pools][self-select]' config setting that can be found  in 'config/xmrig_config_***.json' or");

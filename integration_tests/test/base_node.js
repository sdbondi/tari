
const assert = require('assert');
const expect = require("chai").expect;
const grpc = require('grpc');
const protoLoader = require('@grpc/proto-loader');
const grpc_promise = require('grpc-promise');
const BaseNodeClient = require('../helpers/baseNodeClient');
const TransactionBuilder = require('../helpers/transactionBuilder');
const BaseNodeProcess = require('../helpers/baseNodeProcess');
<<<<<<< HEAD
const {sleep} = require("../helpers/util");
=======
const {sleep, waitFor} = require("../helpers/util");
>>>>>>> 89958a93

let client;
let walletClient;

const PROTO_PATH = __dirname + '/../../applications/tari_app_grpc/proto/base_node.proto';
const packageDefinition = protoLoader.loadSync(
    PROTO_PATH,
    {
        keepCase: true,
        longs: String,
        enums: String,
        defaults: true,
        oneofs: true
    });
const protoDescriptor = grpc.loadPackageDefinition(packageDefinition);
const tari = protoDescriptor.tari.rpc;
client = new tari.BaseNode('127.0.0.1:50051', grpc.credentials.createInsecure());
grpc_promise.promisifyAll(client);

const WALLET_PROTO_PATH = __dirname + '/../../applications/tari_app_grpc/proto/wallet.proto';
const packageDefinition2 = protoLoader.loadSync(
    WALLET_PROTO_PATH,
    {
        keepCase: true,
        longs: String,
        enums: String,
        defaults: true,
        oneofs: true
    });
const protoDescriptor2 = grpc.loadPackageDefinition(packageDefinition2);
const tariWallet = protoDescriptor2.tari.rpc;
walletClient = new tariWallet.Wallet('127.0.0.1:50061', grpc.credentials.createInsecure());
grpc_promise.promisifyAll(walletClient);

describe('Base Node', function () {
    this.timeout(10000);
    describe('As a user I want to get the version', function () {
        it('should return', function () {

            return client.getVersion()
                .sendMessage({}).then(constants => {
                    expect(constants.value).to.match(/\d+\.\d+\.\d+/);
                });
        });
    });

    describe('As a user I want to get the chain metadata', function () {
        it('should return', function () {
            return client.getTipInfo()
                .sendMessage({})
                .then(tip => {
                    expect(tip.metadata.height_of_longest_chain).to.match(/\d+/);
                })
        })
    })

    describe('As a miner I want to mine a Blake block', function () {
        it('As a miner I want to mine a Blake block', function () {
            let block;
            let curr_height;

            return client.getTipInfo()
                .sendMessage({})
                .then(tip => {
                    curr_height = parseInt(tip.metadata.height_of_longest_chain);
                    return client.getNewBlockTemplate()
                        .sendMessage({pow_algo: 1});
                })
                .then(template => {
                    block = template.new_block_template;
                    return walletClient.getCoinbase()
                        .sendMessage({
                            "reward": template.block_reward,
                            "fee": 0,
                            "height": block.header.height
                        });
                }).then(coinbase => {
                        const cb = coinbase.transaction;
                        block.body.outputs = block.body.outputs.concat(cb.body.outputs);
                        block.body.kernels = block.body.kernels.concat(cb.body.kernels);
                        return client.getNewBlock().sendMessage(block);
                    }
                ).then(b => {
                        return client.submitBlock().sendMessage(b.block);
                    }
                ).then(empty => {
                        return client.getTipInfo().sendMessage({});
                    }
                ).then(tipInfo => {
                    expect(tipInfo.metadata.height_of_longest_chain).to.equal((curr_height + 1) + "");
                });
        })
    });

    describe('As a user I want to submit a transaction' , function() {
        it('test', async function() {
            let baseNode = new BaseNodeClient(client);
            let builder = new TransactionBuilder();
            const privateKey = builder.generatePrivateKey("test");
            let blockTemplate = await baseNode.getBlockTemplate();
            let transaction = builder.generateCoinbase(blockTemplate.block_reward, privateKey, 60);
            return baseNode.submitBlockWithCoinbase(blockTemplate.block, transaction).then(async () =>
            {
                let tip = await baseNode.getTipHeight();
                console.log("Tip:", tip);
                expect(tip).to.equal(blockTemplate.block.height);
            });
        });
    });

    describe('Create a really long chain', function () {
        this.timeout(600000);
        it('describe', async function () {
            let b = new BaseNodeClient(client);
            for (var i=0;i<3000;i++) {
                await b.mineBlock(walletClient);
            }
        })

    });

    describe('Start miner and seed nodes', function() {
<<<<<<< HEAD
        this.timeout(20000);
=======
        this.timeout(60000);
>>>>>>> 89958a93
        it("block is propagated", async function(){
            var seeds = [];
            var proc = new BaseNodeProcess();
            await proc.startNew();
            seeds.push(proc);

            var miner = new BaseNodeProcess();
            miner.setPeerSeeds([seeds[0].peerAddress()]);
            await miner.startNew();

            var minerClient = miner.createGrpcClient();
            let tip = await minerClient.getTipHeight();
            expect(tip).to.equal(0);

            var seedClient = seeds[0].createGrpcClient();
            tip = await seedClient.getTipHeight();
            expect(tip).to.equal(0);

            await minerClient.mineBlock(walletClient);
<<<<<<< HEAD
            await sleep(3000);
            expect(await minerClient.getTipHeight()).to.equal(1);

            // propagate
            await sleep(3000);
            expect(await seedClient.getTipHeight()).to.equal(1);

=======
            // TODO: Fix case where one block does not progress chains (i.e. need 2)
            await minerClient.mineBlock(walletClient);
            await waitFor(async() => minerClient.getTipHeight(), 2, 3000);
            expect(await minerClient.getTipHeight()).to.equal(2);

            // Wait for propagation
            await waitFor(async() => seedClient.getTipHeight(), 2, 45000);
            expect(await seedClient.getTipHeight()).to.equal(2);
>>>>>>> 89958a93
        });
    })
});<|MERGE_RESOLUTION|>--- conflicted
+++ resolved
@@ -7,11 +7,7 @@
 const BaseNodeClient = require('../helpers/baseNodeClient');
 const TransactionBuilder = require('../helpers/transactionBuilder');
 const BaseNodeProcess = require('../helpers/baseNodeProcess');
-<<<<<<< HEAD
-const {sleep} = require("../helpers/util");
-=======
 const {sleep, waitFor} = require("../helpers/util");
->>>>>>> 89958a93
 
 let client;
 let walletClient;
@@ -47,135 +43,126 @@
 grpc_promise.promisifyAll(walletClient);
 
 describe('Base Node', function () {
-    this.timeout(10000);
-    describe('As a user I want to get the version', function () {
-        it('should return', function () {
-
-            return client.getVersion()
-                .sendMessage({}).then(constants => {
-                    expect(constants.value).to.match(/\d+\.\d+\.\d+/);
-                });
-        });
-    });
-
-    describe('As a user I want to get the chain metadata', function () {
-        it('should return', function () {
-            return client.getTipInfo()
-                .sendMessage({})
-                .then(tip => {
-                    expect(tip.metadata.height_of_longest_chain).to.match(/\d+/);
-                })
-        })
-    })
-
-    describe('As a miner I want to mine a Blake block', function () {
-        it('As a miner I want to mine a Blake block', function () {
-            let block;
-            let curr_height;
-
-            return client.getTipInfo()
-                .sendMessage({})
-                .then(tip => {
-                    curr_height = parseInt(tip.metadata.height_of_longest_chain);
-                    return client.getNewBlockTemplate()
-                        .sendMessage({pow_algo: 1});
-                })
-                .then(template => {
-                    block = template.new_block_template;
-                    return walletClient.getCoinbase()
-                        .sendMessage({
-                            "reward": template.block_reward,
-                            "fee": 0,
-                            "height": block.header.height
-                        });
-                }).then(coinbase => {
-                        const cb = coinbase.transaction;
-                        block.body.outputs = block.body.outputs.concat(cb.body.outputs);
-                        block.body.kernels = block.body.kernels.concat(cb.body.kernels);
-                        return client.getNewBlock().sendMessage(block);
-                    }
-                ).then(b => {
-                        return client.submitBlock().sendMessage(b.block);
-                    }
-                ).then(empty => {
-                        return client.getTipInfo().sendMessage({});
-                    }
-                ).then(tipInfo => {
-                    expect(tipInfo.metadata.height_of_longest_chain).to.equal((curr_height + 1) + "");
-                });
-        })
-    });
-
-    describe('As a user I want to submit a transaction' , function() {
-        it('test', async function() {
-            let baseNode = new BaseNodeClient(client);
-            let builder = new TransactionBuilder();
-            const privateKey = builder.generatePrivateKey("test");
-            let blockTemplate = await baseNode.getBlockTemplate();
-            let transaction = builder.generateCoinbase(blockTemplate.block_reward, privateKey, 60);
-            return baseNode.submitBlockWithCoinbase(blockTemplate.block, transaction).then(async () =>
-            {
-                let tip = await baseNode.getTipHeight();
-                console.log("Tip:", tip);
-                expect(tip).to.equal(blockTemplate.block.height);
-            });
-        });
-    });
-
-    describe('Create a really long chain', function () {
-        this.timeout(600000);
-        it('describe', async function () {
-            let b = new BaseNodeClient(client);
-            for (var i=0;i<3000;i++) {
-                await b.mineBlock(walletClient);
-            }
-        })
-
-    });
+    // this.timeout(10000);
+    // describe('As a user I want to get the version', function () {
+    //     it('should return', function () {
+    //
+    //         return client.getVersion()
+    //             .sendMessage({}).then(constants => {
+    //                 expect(constants.value).to.match(/\d+\.\d+\.\d+/);
+    //             });
+    //     });
+    // });
+    //
+    // describe('As a user I want to get the chain metadata', function () {
+    //     it('should return', function () {
+    //         return client.getTipInfo()
+    //             .sendMessage({})
+    //             .then(tip => {
+    //                 expect(tip.metadata.height_of_longest_chain).to.match(/\d+/);
+    //             })
+    //     })
+    // })
+    //
+    // describe('As a miner I want to mine a Blake block', function () {
+    //     it('As a miner I want to mine a Blake block', function () {
+    //         let block;
+    //         let curr_height;
+    //
+    //         return client.getTipInfo()
+    //             .sendMessage({})
+    //             .then(tip => {
+    //                 curr_height = parseInt(tip.metadata.height_of_longest_chain);
+    //                 return client.getNewBlockTemplate()
+    //                     .sendMessage({pow_algo: 1});
+    //             })
+    //             .then(template => {
+    //                 block = template.new_block_template;
+    //                 return walletClient.getCoinbase()
+    //                     .sendMessage({
+    //                         "reward": template.block_reward,
+    //                         "fee": 0,
+    //                         "height": block.header.height
+    //                     });
+    //             }).then(coinbase => {
+    //                     const cb = coinbase.transaction;
+    //                     block.body.outputs = block.body.outputs.concat(cb.body.outputs);
+    //                     block.body.kernels = block.body.kernels.concat(cb.body.kernels);
+    //                     return client.getNewBlock().sendMessage(block);
+    //                 }
+    //             ).then(b => {
+    //                     return client.submitBlock().sendMessage(b.block);
+    //                 }
+    //             ).then(empty => {
+    //                     return client.getTipInfo().sendMessage({});
+    //                 }
+    //             ).then(tipInfo => {
+    //                 expect(tipInfo.metadata.height_of_longest_chain).to.equal((curr_height + 1) + "");
+    //             });
+    //     })
+    // });
+    //
+    // describe('As a user I want to submit a transaction' , function() {
+    //     it('test', async function() {
+    //         let baseNode = new BaseNodeClient(client);
+    //         let builder = new TransactionBuilder();
+    //         const privateKey = builder.generatePrivateKey("test");
+    //         let blockTemplate = await baseNode.getBlockTemplate();
+    //         let transaction = builder.generateCoinbase(blockTemplate.block_reward, privateKey, 60);
+    //         return baseNode.submitBlockWithCoinbase(blockTemplate.block, transaction).then(async () =>
+    //         {
+    //             let tip = await baseNode.getTipHeight();
+    //             console.log("Tip:", tip);
+    //             expect(tip).to.equal(blockTemplate.block.height);
+    //         });
+    //     });
+    // });
+    //
+    // describe('Create a really long chain', function () {
+    //     this.timeout(600000);
+    //     it('describe', async function () {
+    //         let b = new BaseNodeClient(client);
+    //         for (var i=0;i<3000;i++) {
+    //             await b.mineBlock(walletClient);
+    //         }
+    //     })
+    //
+    // });
 
     describe('Start miner and seed nodes', function() {
-<<<<<<< HEAD
-        this.timeout(20000);
-=======
         this.timeout(60000);
->>>>>>> 89958a93
         it("block is propagated", async function(){
             var seeds = [];
-            var proc = new BaseNodeProcess();
+            var proc = new BaseNodeProcess(null, "node1_id.json");
             await proc.startNew();
             seeds.push(proc);
 
-            var miner = new BaseNodeProcess();
+            console.log("here1");
+            var miner = new BaseNodeProcess(null, "node1_id.json");
             miner.setPeerSeeds([seeds[0].peerAddress()]);
             await miner.startNew();
 
-            var minerClient = miner.createGrpcClient();
+            console.log("here2");
+            var minerClient = miner.createGrpcClient(18142);
             let tip = await minerClient.getTipHeight();
             expect(tip).to.equal(0);
 
-            var seedClient = seeds[0].createGrpcClient();
+            console.log("here3");
+            var seedClient = seeds[0].createGrpcClient(18242);
             tip = await seedClient.getTipHeight();
             expect(tip).to.equal(0);
 
+            console.log("here4");
             await minerClient.mineBlock(walletClient);
-<<<<<<< HEAD
-            await sleep(3000);
-            expect(await minerClient.getTipHeight()).to.equal(1);
-
-            // propagate
-            await sleep(3000);
-            expect(await seedClient.getTipHeight()).to.equal(1);
-
-=======
             // TODO: Fix case where one block does not progress chains (i.e. need 2)
             await minerClient.mineBlock(walletClient);
             await waitFor(async() => minerClient.getTipHeight(), 2, 3000);
             expect(await minerClient.getTipHeight()).to.equal(2);
 
+            console.log("here5");
             // Wait for propagation
             await waitFor(async() => seedClient.getTipHeight(), 2, 45000);
             expect(await seedClient.getTipHeight()).to.equal(2);
->>>>>>> 89958a93
         });
     })
 });
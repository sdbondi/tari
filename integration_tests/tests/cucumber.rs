//   Copyright 2022. The Tari Project
//
//   Redistribution and use in source and binary forms, with or without modification, are permitted provided that the
//   following conditions are met:
//
//   1. Redistributions of source code must retain the above copyright notice, this list of conditions and the following
//   disclaimer.
//
//   2. Redistributions in binary form must reproduce the above copyright notice, this list of conditions and the
//   following disclaimer in the documentation and/or other materials provided with the distribution.
//
//   3. Neither the name of the copyright holder nor the names of its contributors may be used to endorse or promote
//   products derived from this software without specific prior written permission.
//
//   THIS SOFTWARE IS PROVIDED BY THE COPYRIGHT HOLDERS AND CONTRIBUTORS "AS IS" AND ANY EXPRESS OR IMPLIED WARRANTIES,
//   INCLUDING, BUT NOT LIMITED TO, THE IMPLIED WARRANTIES OF MERCHANTABILITY AND FITNESS FOR A PARTICULAR PURPOSE ARE
//   DISCLAIMED. IN NO EVENT SHALL THE COPYRIGHT HOLDER OR CONTRIBUTORS BE LIABLE FOR ANY DIRECT, INDIRECT, INCIDENTAL,
//   SPECIAL, EXEMPLARY, OR CONSEQUENTIAL DAMAGES (INCLUDING, BUT NOT LIMITED TO, PROCUREMENT OF SUBSTITUTE GOODS OR
//   SERVICES; LOSS OF USE, DATA, OR PROFITS; OR BUSINESS INTERRUPTION) HOWEVER CAUSED AND ON ANY THEORY OF LIABILITY,
//   WHETHER IN CONTRACT, STRICT LIABILITY, OR TORT (INCLUDING NEGLIGENCE OR OTHERWISE) ARISING IN ANY WAY OUT OF THE
//   USE OF THIS SOFTWARE, EVEN IF ADVISED OF THE POSSIBILITY OF SUCH DAMAGE.
#![feature(internal_output_capture)]

mod utils;

use std::{
    collections::VecDeque,
    convert::TryFrom,
    path::PathBuf,
    str,
    sync::{Arc, Mutex},
    time::Duration,
};

use cucumber::{event::ScenarioFinished, gherkin::Scenario, given, then, when, World as _};
use futures::StreamExt;
use indexmap::IndexMap;
use log::*;
<<<<<<< HEAD
=======
use rand::Rng;
>>>>>>> 79881490
use tari_app_grpc::tari_rpc::{self as grpc};
use tari_base_node::BaseNodeConfig;
use tari_base_node_grpc_client::grpc::{GetBlocksRequest, ListHeadersRequest};
use tari_common::{configuration::Network, initialize_logging};
use tari_common_types::types::{BlindingFactor, ComAndPubSignature, Commitment, PrivateKey, PublicKey};
use tari_console_wallet::{CliCommands, ExportUtxosArgs};
use tari_core::{
    blocks::Block,
    consensus::ConsensusManager,
    covenants::Covenant,
    transactions::{
        tari_amount::MicroTari,
        transaction_components::{
            EncryptedValue,
            OutputFeatures,
            OutputType,
            Transaction,
            TransactionOutputVersion,
            UnblindedOutput,
        },
    },
};
use tari_crypto::{commitment::HomomorphicCommitment, keys::PublicKey as PublicKeyTrait};
use tari_integration_tests::error::GrpcBaseNodeError;
use tari_script::{ExecutionStack, StackItem, TariScript};
use tari_utilities::hex::Hex;
use tari_wallet::transaction_service::config::TransactionRoutingMechanism;
use tari_wallet_grpc_client::grpc::{
    CancelTransactionRequest,
    ClaimHtlcRefundRequest,
    ClaimShaAtomicSwapRequest,
    Empty,
    GetBalanceRequest,
    GetCompletedTransactionsRequest,
    GetIdentityRequest,
    GetTransactionInfoRequest,
    ImportUtxosRequest,
    PaymentRecipient,
    SendShaAtomicSwapRequest,
    TransferRequest,
};
use thiserror::Error;
use tokio::runtime::Runtime;

use crate::utils::{
    base_node_process::{spawn_base_node, spawn_base_node_with_config, BaseNodeProcess},
    get_peer_addresses,
    miner::{
        mine_block,
        mine_block_before_submit,
        mine_block_with_coinbase_on_node,
        mine_blocks_without_wallet,
        register_miner_process,
        MinerProcess,
    },
    transaction::{build_transaction_with_output, build_transaction_with_output_and_fee},
    wallet_process::{create_wallet_client, get_default_cli, spawn_wallet, WalletProcess},
};

pub const LOG_TARGET: &str = "cucumber";
pub const LOG_TARGET_STDOUT: &str = "stdout";
const CONFIRMATION_PERIOD: u64 = 4;
const TWO_MINUTES_WITH_HALF_SECOND_SLEEP: u64 = 240;
const HALF_SECOND: u64 = 500;

#[derive(Error, Debug)]
pub enum TariWorldError {
    #[error("Base node process not found: {0}")]
    BaseNodeProcessNotFound(String),
    #[error("Wallet process not found: {0}")]
    WalletProcessNotFound(String),
    #[error("Miner process not found: {0}")]
    MinerProcessNotFound(String),
    #[error("Base node error: {0}")]
    GrpcBaseNodeError(#[from] GrpcBaseNodeError),
    #[error("No base node, or wallet client found: {0}")]
    ClientNotFound(String),
}

#[derive(Debug, Default, cucumber::World)]
pub struct TariWorld {
    base_nodes: IndexMap<String, BaseNodeProcess>,
    blocks: IndexMap<String, Block>,
    miners: IndexMap<String, MinerProcess>,
    wallets: IndexMap<String, WalletProcess>,
    transactions: IndexMap<String, Transaction>,
    wallet_addresses: IndexMap<String, String>, // values are strings representing tari addresses
    utxos: IndexMap<String, UnblindedOutput>,
    output_hash: Option<String>,
    pre_image: Option<String>,
    wallet_connected_to_base_node: IndexMap<String, String>, // wallet -> base node,
    seed_nodes: Vec<String>,
    // mapping from hex string of public key of wallet client to tx_id's
    wallet_tx_ids: IndexMap<String, Vec<u64>>,
    errors: VecDeque<String>,
    // We need to store this in between steps when importing and checking the imports.
    last_imported_tx_ids: Vec<u64>,
}

enum NodeClient {
    BaseNode(tari_base_node_grpc_client::BaseNodeGrpcClient<tonic::transport::Channel>),
    Wallet(tari_wallet_grpc_client::WalletGrpcClient<tonic::transport::Channel>),
}

impl TariWorld {
    async fn get_node_client<S: AsRef<str>>(
        &self,
        name: &S,
    ) -> anyhow::Result<tari_base_node_grpc_client::BaseNodeGrpcClient<tonic::transport::Channel>> {
        self.get_node(name)?.get_grpc_client().await
    }

    async fn get_base_node_or_wallet_client<S: core::fmt::Debug + AsRef<str>>(
        &self,
        name: S,
    ) -> anyhow::Result<NodeClient> {
        match self.get_node_client(&name).await {
            Ok(client) => Ok(NodeClient::BaseNode(client)),
            Err(_) => match self.get_wallet_client(&name).await {
                Ok(wallet) => Ok(NodeClient::Wallet(wallet)),
                Err(e) => Err(TariWorldError::ClientNotFound(e.to_string()).into()),
            },
        }
    }

    #[allow(dead_code)]
    async fn get_wallet_client<S: AsRef<str>>(
        &self,
        name: &S,
    ) -> anyhow::Result<tari_wallet_grpc_client::WalletGrpcClient<tonic::transport::Channel>> {
        self.get_wallet(name)?.get_grpc_client().await
    }

    fn get_node<S: AsRef<str>>(&self, node_name: &S) -> anyhow::Result<&BaseNodeProcess> {
        Ok(self
            .base_nodes
            .get(node_name.as_ref())
            .ok_or_else(|| TariWorldError::BaseNodeProcessNotFound(node_name.as_ref().to_string()))?)
    }

    fn get_wallet<S: AsRef<str>>(&self, wallet_name: &S) -> anyhow::Result<&WalletProcess> {
        Ok(self
            .wallets
            .get(wallet_name.as_ref())
            .ok_or_else(|| TariWorldError::WalletProcessNotFound(wallet_name.as_ref().to_string()))?)
    }

    fn get_miner<S: AsRef<str>>(&self, miner_name: S) -> anyhow::Result<&MinerProcess> {
        Ok(self
            .miners
            .get(miner_name.as_ref())
            .ok_or_else(|| TariWorldError::MinerProcessNotFound(miner_name.as_ref().to_string()))?)
    }

    pub fn all_seed_nodes(&self) -> &[String] {
        self.seed_nodes.as_slice()
    }

    pub async fn after(&mut self, _scenario: &Scenario) {
        self.base_nodes.clear();
        self.seed_nodes.clear();
        self.wallets.clear();
        self.miners.clear();
    }
}

#[given(expr = "I have a seed node {word}")]
#[when(expr = "I have a seed node {word}")]
async fn start_base_node(world: &mut TariWorld, name: String) {
    spawn_base_node(world, true, name, vec![]).await;
}

#[given(expr = "a wallet {word} connected to base node {word}")]
async fn start_wallet(world: &mut TariWorld, wallet_name: String, node_name: String) {
    let seeds = world.base_nodes.get(&node_name).unwrap().seed_nodes.clone();
    world
        .wallet_connected_to_base_node
        .insert(wallet_name.clone(), node_name.clone());
    spawn_wallet(world, wallet_name, Some(node_name), seeds, None, None).await;
}

#[given(expr = "I have a base node {word} connected to all seed nodes")]
#[when(expr = "I have a base node {word} connected to all seed nodes")]
async fn start_base_node_connected_to_all_seed_nodes(world: &mut TariWorld, name: String) {
    spawn_base_node(world, false, name, world.all_seed_nodes().to_vec()).await;
}

#[when(expr = "I start base node {word}")]
async fn start_base_node_step(world: &mut TariWorld, name: String) {
    let mut is_seed_node = false;
    let mut seed_nodes = world.all_seed_nodes().to_vec();
    if let Some(node_ps) = world.base_nodes.get(&name) {
        is_seed_node = node_ps.is_seed_node;
        seed_nodes = node_ps.seed_nodes.clone();
    }
    spawn_base_node(world, is_seed_node, name, seed_nodes).await;
}

#[when(expr = "I have {int} base nodes connected to all seed nodes")]
async fn multiple_base_nodes_connected_to_all_seeds(world: &mut TariWorld, nodes: u64) {
    for i in 0..nodes {
        let node = format!("Node_{}", i);
        println!("Initializing node {}", node.clone());
        spawn_base_node(world, false, node, world.all_seed_nodes().to_vec()).await;
    }
}

#[when(expr = "I have wallet {word} connected to all seed nodes")]
async fn start_wallet_connected_to_all_seed_nodes(world: &mut TariWorld, name: String) {
    // assuming we have deployed at least a base node, we take the first one as base node for wallet to connect to
    let nodes = world.all_seed_nodes().to_vec();
    let node = nodes.first().unwrap();
    world.wallet_connected_to_base_node.insert(name.clone(), node.clone());
    spawn_wallet(
        world,
        name,
        Some(node.clone()),
        world.all_seed_nodes().to_vec(),
        None,
        None,
    )
    .await;
}

#[when(expr = "I have mine-before-tip mining node {word} connected to base node {word} and wallet {word}")]
#[when(expr = "I have mining node {word} connected to base node {word} and wallet {word}")]
async fn create_miner(world: &mut TariWorld, miner_name: String, bn_name: String, wallet_name: String) {
    register_miner_process(world, miner_name, bn_name, wallet_name);
}

#[when(expr = "I wait {int} seconds")]
async fn wait_seconds(_world: &mut TariWorld, seconds: u64) {
    tokio::time::sleep(Duration::from_secs(seconds)).await;
}

#[when(expr = "I wait for {word} to connect to {word}")]
#[then(expr = "I wait for {word} to connect to {word}")]
#[then(expr = "{word} is connected to {word}")]
async fn node_pending_connection_to(world: &mut TariWorld, first_node: String, second_node: String) {
    let mut node_client = world.get_base_node_or_wallet_client(&first_node).await.unwrap();
    let second_client = world.get_base_node_or_wallet_client(&second_node).await.unwrap();

    let second_client_pubkey = match second_client {
        NodeClient::Wallet(mut client) => {
            client
                .identify(GetIdentityRequest {})
                .await
                .unwrap()
                .into_inner()
                .public_key
        },
        NodeClient::BaseNode(mut client) => client.identify(Empty {}).await.unwrap().into_inner().public_key,
    };

    for _i in 0..100 {
        let res = match node_client {
            NodeClient::Wallet(ref mut client) => client.list_connected_peers(Empty {}).await.unwrap(),
            NodeClient::BaseNode(ref mut client) => client.list_connected_peers(Empty {}).await.unwrap(),
        };
        let res = res.into_inner();

        if res.connected_peers.iter().any(|p| p.public_key == second_client_pubkey) {
            return;
        }
        tokio::time::sleep(Duration::from_secs(5)).await;
    }

    panic!("Peer was not connected in time");
}

#[when(expr = "mining node {word} mines {int} blocks")]
#[given(expr = "mining node {word} mines {int} blocks")]
async fn run_miner(world: &mut TariWorld, miner_name: String, num_blocks: u64) {
    world
        .get_miner(miner_name)
        .unwrap()
        .mine(world, Some(num_blocks), None, None)
        .await;
}

#[then(expr = "all nodes are on the same chain at height {int}")]
async fn all_nodes_on_same_chain_at_height(world: &mut TariWorld, height: u64) {
    let mut nodes_at_height: IndexMap<&String, (u64, Vec<u8>)> = IndexMap::new();

    for (name, _) in world.base_nodes.iter() {
        nodes_at_height.insert(name, (0, vec![]));
    }

    for _ in 0..(TWO_MINUTES_WITH_HALF_SECOND_SLEEP * height) {
        for (name, _) in nodes_at_height
            .clone()
            .iter()
            .filter(|(_, (at_height, _))| at_height != &height)
        {
            let mut client = world.get_node_client(name).await.unwrap();

            let chain_tip = client.get_tip_info(Empty {}).await.unwrap().into_inner();
            let metadata = chain_tip.metadata.unwrap();

            nodes_at_height.insert(name, (metadata.height_of_longest_chain, metadata.best_block));
        }

        if nodes_at_height
            .values()
            .all(|(h, block_hash)| h == &height && block_hash == &nodes_at_height.values().last().unwrap().1)
        {
            return;
        }

        tokio::time::sleep(Duration::from_millis(HALF_SECOND)).await;
    }

    panic!(
        "base nodes not successfully synchronized at height {}, {:?}",
        height, nodes_at_height
    );
}

#[then(expr = "all nodes are at height {int}")]
#[when(expr = "all nodes are at height {int}")]
async fn all_nodes_are_at_height(world: &mut TariWorld, height: u64) {
    let mut nodes_at_height: IndexMap<&String, u64> = IndexMap::new();

    for (name, _) in world.base_nodes.iter() {
        nodes_at_height.insert(name, 0);
    }

    for _ in 0..(TWO_MINUTES_WITH_HALF_SECOND_SLEEP * 7) {
        // ~14 minutes matching the original implementation timeout
        for (name, _) in nodes_at_height
            .clone()
            .iter()
            .filter(|(_, at_height)| at_height != &&height)
        {
            let mut client = world.get_node_client(name).await.unwrap();

            let chain_tip = client.get_tip_info(Empty {}).await.unwrap().into_inner();
            let chain_hgt = chain_tip.metadata.unwrap().height_of_longest_chain;

            nodes_at_height.insert(name, chain_hgt);
        }

        if nodes_at_height.values().all(|h| h == &height) {
            return;
        }

        tokio::time::sleep(Duration::from_millis(HALF_SECOND)).await;
    }

    panic!(
        "base nodes not successfully synchronized at height {}, {:?}",
        height, nodes_at_height
    );
}

#[when(expr = "node {word} is at height {int}")]
#[then(expr = "node {word} is at height {int}")]
async fn node_is_at_height(world: &mut TariWorld, base_node: String, height: u64) {
    let mut client = world.get_node_client(&base_node).await.unwrap();
    let mut chain_hgt = 0;

    for _ in 0..=(TWO_MINUTES_WITH_HALF_SECOND_SLEEP) {
        let chain_tip = client.get_tip_info(Empty {}).await.unwrap().into_inner();
        chain_hgt = chain_tip.metadata.unwrap().height_of_longest_chain;

        if chain_hgt >= height {
            return;
        }

        tokio::time::sleep(Duration::from_millis(HALF_SECOND)).await;
    }

    // base node didn't synchronize successfully at height, so we bail out
    panic!(
        "base node didn't synchronize successfully with height {}, current chain height {}",
        height, chain_hgt
    );
}

#[then(expr = "node {word} has a pruned height of {int}")]
async fn pruned_height_of(world: &mut TariWorld, node: String, height: u64) {
    let mut client = world.get_node_client(&node).await.unwrap();
    let mut last_pruned_height = 0;

    for _ in 0..=TWO_MINUTES_WITH_HALF_SECOND_SLEEP {
        let chain_tip = client.get_tip_info(Empty {}).await.unwrap().into_inner();
        last_pruned_height = chain_tip.metadata.unwrap().pruned_height;

        if last_pruned_height == height {
            return;
        }

        tokio::time::sleep(Duration::from_millis(HALF_SECOND)).await;
    }

    panic!(
        "Node {} pruned height is {} and never reached expected pruned height of {}",
        node, last_pruned_height, height
    )
}

#[when(expr = "I wait for wallet {word} to have at least {int} uT")]
#[then(expr = "I wait for wallet {word} to have at least {int} uT")]
async fn wait_for_wallet_to_have_micro_tari(world: &mut TariWorld, wallet: String, amount: u64) {
    let wallet_ps = world.wallets.get(&wallet).unwrap();
    let num_retries = 100;

    let mut client = wallet_ps.get_grpc_client().await.unwrap();
    let mut curr_amount = 0;

    for _ in 0..=num_retries {
        curr_amount = client
            .get_balance(GetBalanceRequest {})
            .await
            .unwrap()
            .into_inner()
            .available_balance;

        if curr_amount >= amount {
            return;
        }

        tokio::time::sleep(Duration::from_secs(5)).await;
    }

    // failed to get wallet right amount, so we panic
    panic!(
        "wallet {} failed to get balance of at least amount {}, current amount is {}",
        wallet, amount, curr_amount
    );
}

#[given(expr = "I have a base node {word} connected to seed {word}")]
#[when(expr = "I have a base node {word} connected to seed {word}")]
async fn base_node_connected_to_seed(world: &mut TariWorld, base_node: String, seed: String) {
    spawn_base_node(world, false, base_node, vec![seed]).await;
}

#[then(expr = "I mine {int} blocks on {word}")]
#[when(expr = "I mine {int} blocks on {word}")]
async fn mine_blocks_on(world: &mut TariWorld, blocks: u64, base_node: String) {
    let mut client = world
        .get_node_client(&base_node)
        .await
        .expect("Couldn't get the node client to mine with");
    mine_blocks_without_wallet(&mut client, blocks, 0).await;
}

#[when(expr = "I have wallet {word} connected to base node {word}")]
async fn wallet_connected_to_base_node(world: &mut TariWorld, wallet: String, base_node: String) {
    let bn = world.base_nodes.get(&base_node).unwrap();
    let peer_seeds = bn.seed_nodes.clone();
    world
        .wallet_connected_to_base_node
        .insert(wallet.clone(), base_node.clone());
    spawn_wallet(world, wallet, Some(base_node), peer_seeds, None, None).await;
}

#[when(expr = "mining node {word} mines {int} blocks with min difficulty {int} and max difficulty {int}")]
#[then(expr = "mining node {word} mines {int} blocks with min difficulty {int} and max difficulty {int}")]
async fn mining_node_mines_blocks_with_difficulty(
    world: &mut TariWorld,
    miner: String,
    blocks: u64,
    min_difficulty: u64,
    max_difficulty: u64,
) {
    let miner_ps = world.miners.get(&miner).unwrap();
    miner_ps
        .mine(world, Some(blocks), Some(min_difficulty), Some(max_difficulty))
        .await;
}

#[when(expr = "I have a base node {word}")]
#[given(expr = "I have a base node {word}")]
async fn create_and_add_base_node(world: &mut TariWorld, base_node: String) {
    spawn_base_node(world, false, base_node, vec![]).await;
}

#[given(expr = "I have {int} seed nodes")]
async fn have_seed_nodes(world: &mut TariWorld, seed_nodes: u64) {
    for node in 0..seed_nodes {
        spawn_base_node(world, true, format!("seed_node_{}", node), vec![]).await;
    }
}

#[when(expr = "I have wallet {word} connected to seed node {word}")]
async fn have_wallet_connect_to_seed_node(world: &mut TariWorld, wallet: String, seed_node: String) {
    world
        .wallet_connected_to_base_node
        .insert(wallet.clone(), seed_node.clone());
    spawn_wallet(world, wallet, Some(seed_node.clone()), vec![seed_node], None, None).await;
}

#[when(expr = "I mine a block on {word} with coinbase {word}")]
async fn mine_block_with_coinbase_on_node_step(world: &mut TariWorld, base_node: String, coinbase_name: String) {
    mine_block_with_coinbase_on_node(world, base_node, coinbase_name).await;
}

#[then(expr = "{word} has {word} in {word} state")]
async fn transaction_in_state(
    world: &mut TariWorld,
    node: String,
    tx_name: String,
    state: String,
) -> anyhow::Result<()> {
    let mut client = world.get_node_client(&node).await?;
    let tx = world
        .transactions
        .get(&tx_name)
        .unwrap_or_else(|| panic!("Couldn't find transaction {}", tx_name));
    let sig = &tx.body.kernels()[0].excess_sig;
    let mut last_state = "UNCHECKED: DEFAULT TEST STATE";

    // Some state changes take up to 30 minutes to make
    for _ in 0..(TWO_MINUTES_WITH_HALF_SECOND_SLEEP * 2) {
        let resp = client
            .transaction_state(grpc::TransactionStateRequest {
                excess_sig: Some(sig.into()),
            })
            .await?;

        let inner = resp.into_inner();

        // panic!("{:?}", inner);

        last_state = match inner.result {
            0 => "UNKNOWN",
            1 => "MEMPOOL",
            2 => "MINED",
            3 => "NOT STORED",
            _ => panic!("not getting a good result"),
        };

        if last_state == state {
            return Ok(());
        }

        tokio::time::sleep(Duration::from_millis(HALF_SECOND * 2)).await;
    }

    panic!(
        "The node {} has tx {} in state {} instead of the expected {}",
        node, tx_name, last_state, state
    );
}

#[when(expr = "I mine {int} custom weight blocks on {word} with weight {int}")]
async fn mine_custom_weight_blocks_with_height(world: &mut TariWorld, num_blocks: u64, node_name: String, weight: u64) {
    let mut client = world
        .get_node_client(&node_name)
        .await
        .expect("Couldn't get the node client to mine with");
    mine_blocks_without_wallet(&mut client, num_blocks, weight).await;
}

#[then(expr = "I wait until base node {word} has {int} unconfirmed transactions in its mempool")]
async fn base_node_has_unconfirmed_transaction_in_mempool(world: &mut TariWorld, node: String, num_transactions: u64) {
    let mut client = world.get_node_client(&node).await.unwrap();
    let mut unconfirmed_txs = 0;

    for _ in 0..(TWO_MINUTES_WITH_HALF_SECOND_SLEEP) {
        let resp = client.get_mempool_stats(Empty {}).await.unwrap();
        let inner = resp.into_inner();

        unconfirmed_txs = inner.unconfirmed_txs;

        if inner.unconfirmed_txs == num_transactions {
            return;
        }

        tokio::time::sleep(Duration::from_millis(HALF_SECOND)).await;
    }

    panic!(
        "The node {} has {} unconfirmed txs instead of the expected {}",
        node, unconfirmed_txs, num_transactions
    );
}

#[then(expr = "{word} is in the {word} of all nodes")]
async fn tx_in_state_all_nodes(world: &mut TariWorld, tx_name: String, pool: String) -> anyhow::Result<()> {
    tx_in_state_all_nodes_with_allowed_failure(world, tx_name, pool, 0).await
}

#[then(expr = "{word} is in the {word} of all nodes, where {int}% can fail")]
async fn tx_in_state_all_nodes_with_allowed_failure(
    world: &mut TariWorld,
    tx_name: String,
    pool: String,
    can_fail_percent: u64,
) -> anyhow::Result<()> {
    let tx = world
        .transactions
        .get(&tx_name)
        .unwrap_or_else(|| panic!("Couldn't find transaction {}", tx_name));
    let sig = &tx.body.kernels()[0].excess_sig;

    let mut node_pool_status: IndexMap<&String, &str> = IndexMap::new();

    let nodes = world.base_nodes.iter().clone();
    let nodes_count = world.base_nodes.len();

    for (name, _) in nodes.clone() {
        node_pool_status.insert(name, "UNCHECKED: DEFAULT TEST STATE");
    }

    let can_fail = ((can_fail_percent as f64 * nodes.len() as f64) / 100.0).ceil() as u64;

    for _ in 0..(TWO_MINUTES_WITH_HALF_SECOND_SLEEP / 2) {
        for (name, _) in node_pool_status
            .clone()
            .iter()
            .filter(|(_, in_pool)| ***in_pool != pool)
        {
            let mut client = world.get_node_client(name).await?;

            let resp = client
                .transaction_state(grpc::TransactionStateRequest {
                    excess_sig: Some(sig.into()),
                })
                .await?;

            let inner = resp.into_inner();

            let res_state = match inner.result {
                0 => "UNKNOWN",
                1 => "MEMPOOL",
                2 => "MINED",
                3 => "NOT STORED",
                _ => panic!("not getting a good result"),
            };

            node_pool_status.insert(name, res_state);
        }

        if node_pool_status.values().filter(|v| ***v == pool).count() >= (nodes_count - can_fail as usize) {
            return Ok(());
        }

        tokio::time::sleep(Duration::from_millis(HALF_SECOND / 2)).await;
    }

    panic!(
        "More than {}% ({} node(s)) failed to get {} in {}, {:?}",
        can_fail_percent, can_fail, tx_name, pool, node_pool_status
    );
}

#[then(expr = "I submit transaction {word} to {word}")]
#[when(expr = "I submit transaction {word} to {word}")]
async fn submit_transaction_to(world: &mut TariWorld, tx_name: String, node: String) -> anyhow::Result<()> {
    let mut client = world.get_node_client(&node).await?;
    let tx = world
        .transactions
        .get(&tx_name)
        .unwrap_or_else(|| panic!("Couldn't find transaction {}", tx_name));
    let resp = client
        .submit_transaction(grpc::SubmitTransactionRequest {
            transaction: Some(grpc::Transaction::try_from(tx.clone()).unwrap()),
        })
        .await?;

    let result = resp.into_inner();

    if result.result == 1 {
        Ok(())
    } else {
        panic!("Transaction {} wasn't submit to {}", tx_name, node)
    }
}

#[when(expr = "I have a pruned node {word} connected to node {word} with pruning horizon set to {int}")]
#[given(expr = "I have a pruned node {word} connected to node {word} with pruning horizon set to {int}")]
async fn prune_node_connected_to_base_node(
    world: &mut TariWorld,
    pruned_node: String,
    base_node: String,
    pruning_horizon: u64,
) {
    let mut base_node_config = BaseNodeConfig::default();
    base_node_config.storage.pruning_horizon = pruning_horizon;

    spawn_base_node_with_config(world, false, pruned_node, vec![base_node], base_node_config).await;
}

#[when(expr = "wallet {word} detects all transactions as Mined_Confirmed")]
#[then(expr = "wallet {word} detects all transactions as Mined_Confirmed")]
async fn wallet_detects_all_txs_as_mined_confirmed(world: &mut TariWorld, wallet_name: String) {
    let mut client = create_wallet_client(world, wallet_name.clone()).await.unwrap();

    let mut completed_tx_stream = client
        .get_completed_transactions(GetCompletedTransactionsRequest {})
        .await
        .unwrap()
        .into_inner();

    let num_retries = 100;

    while let Some(tx_info) = completed_tx_stream.next().await {
        let tx_info = tx_info.unwrap();
        let tx_id = tx_info.transaction.unwrap().tx_id;

        println!("waiting for tx with tx_id = {} to be mined_confirmed", tx_id);
        for retry in 0..=num_retries {
            let request = GetTransactionInfoRequest {
                transaction_ids: vec![tx_id],
            };
            let tx_info = client.get_transaction_info(request).await.unwrap().into_inner();
            let tx_info = tx_info.transactions.first().unwrap();

            if retry == num_retries {
                panic!(
                    "Wallet {} failed to detect tx with tx_id = {} to be mined_confirmed",
                    wallet_name.as_str(),
                    tx_id
                );
            }
            match tx_info.status() {
                grpc::TransactionStatus::MinedConfirmed => {
                    println!(
                        "Transaction with tx_id = {} has been detected as mined_confirmed by wallet {}",
                        tx_id,
                        wallet_name.as_str()
                    );
                    return;
                },
                _ => {
                    tokio::time::sleep(Duration::from_secs(5)).await;
                    continue;
                },
            }
        }
    }
}

<<<<<<< HEAD
#[when(expr = "wallet {word} detects all transactions as Mined_Unconfirmed")]
#[then(expr = "wallet {word} detects all transactions as Mined_Unconfirmed")]
async fn wallet_detects_all_txs_as_mined_unconfirmed(world: &mut TariWorld, wallet_name: String) {
    let mut client = create_wallet_client(world, wallet_name.clone()).await.unwrap();

    let mut completed_tx_stream = client
        .get_completed_transactions(GetCompletedTransactionsRequest {})
        .await
        .unwrap()
        .into_inner();

    let num_retries = 100;

    while let Some(tx_info) = completed_tx_stream.next().await {
        let tx_info = tx_info.unwrap();
        let tx_id = tx_info.transaction.unwrap().tx_id;

        println!("waiting for tx with tx_id = {} to be mined_unconfirmed", tx_id);
        for retry in 0..=num_retries {
            let request = GetTransactionInfoRequest {
                transaction_ids: vec![tx_id],
            };
            let tx_info = client.get_transaction_info(request).await.unwrap().into_inner();
            let tx_info = tx_info.transactions.first().unwrap();

            if retry == num_retries {
                panic!(
                    "Wallet {} failed to detect tx with tx_id = {} to be mined_unconfirmed",
                    wallet_name.as_str(),
                    tx_id
                );
            }
            match tx_info.status() {
                grpc::TransactionStatus::MinedUnconfirmed => {
                    println!(
                        "Transaction with tx_id = {} has been detected as mined_unconfirmed by wallet {}",
                        tx_id,
                        wallet_name.as_str()
                    );
                    return;
                },
                _ => {
                    tokio::time::sleep(Duration::from_secs(5)).await;
                    continue;
                },
            }
        }
    }
}

#[when(expr = "wallet {word} detects all transactions are at least Pending")]
#[then(expr = "wallet {word} detects all transactions are at least Pending")]
async fn wallet_detects_all_txs_are_at_least_pending(world: &mut TariWorld, wallet_name: String) {
=======
#[when(expr = "wallet {word} detects all transactions are at least {word}")]
#[then(expr = "wallet {word} detects all transactions are at least {word}")]
async fn wallet_detects_all_txs_are_at_least_in_some_status(
    world: &mut TariWorld,
    wallet_name: String,
    status: String,
) {
>>>>>>> 79881490
    let mut client = create_wallet_client(world, wallet_name.clone()).await.unwrap();
    let wallet_address = client
        .get_address(Empty {})
        .await
        .unwrap()
        .into_inner()
        .address
        .to_hex();
    let tx_ids = world.wallet_tx_ids.get(&wallet_address).unwrap();

    let num_retries = 100;

    for tx_id in tx_ids {
        println!("waiting for tx with tx_id = {} to be pending", tx_id);
        for retry in 0..=num_retries {
            let request = GetTransactionInfoRequest {
                transaction_ids: vec![*tx_id],
            };
            let tx_info = client.get_transaction_info(request).await.unwrap().into_inner();
            let tx_info = tx_info.transactions.first().unwrap();

<<<<<<< HEAD
            if retry == num_retries {
                panic!(
                    "Wallet {} failed to detect tx with tx_id = {} to be pending",
                    wallet_name.as_str(),
                    tx_id
                );
            }
            match tx_info.status() {
                grpc::TransactionStatus::Pending => {
                    println!(
                        "Transaction with tx_id = {} has been detected as pending by wallet {}",
                        tx_id,
                        wallet_name.as_str()
                    );
                    return;
                },
                grpc::TransactionStatus::Broadcast => {
                    println!(
                        "Transaction with tx_id = {} has been detected as broadcasted by wallet {}",
                        tx_id,
                        wallet_name.as_str()
                    );
                    return;
                },
                _ => {
                    println!(
                        "Transaction with tx_id = {} has been detected with status = {:?}",
                        tx_id,
                        tx_info.status()
                    );
                    tokio::time::sleep(Duration::from_secs(1)).await;
                    continue;
                },
            }
        }
    }
}

#[when(expr = "wallet {word} detects all transactions are at least Completed")]
#[then(expr = "wallet {word} detects all transactions are at least Completed")]
async fn wallet_detects_all_txs_are_at_least_completed(world: &mut TariWorld, wallet_name: String) {
    let mut client = create_wallet_client(world, wallet_name.clone()).await.unwrap();
    let wallet_address = client
        .get_address(Empty {})
        .await
        .unwrap()
        .into_inner()
        .address
        .to_hex();
    let tx_ids = world.wallet_tx_ids.get(&wallet_address).unwrap();

    let num_retries = 100;

    for tx_id in tx_ids {
        println!("waiting for tx with tx_id = {} to be at least completed", tx_id);
        for retry in 0..=num_retries {
            let request = GetTransactionInfoRequest {
                transaction_ids: vec![*tx_id],
            };
            let tx_info = client.get_transaction_info(request).await.unwrap().into_inner();
            let tx_info = tx_info.transactions.first().unwrap();

            if retry == num_retries {
                panic!(
                    "Wallet {} failed to detect tx with tx_id = {} to be completed",
                    wallet_name.as_str(),
                    tx_id
                );
            }
            match tx_info.status() {
                grpc::TransactionStatus::Completed => {
                    println!(
                        "Transaction with tx_id = {} has been detected as completed by wallet {}",
                        tx_id,
                        wallet_name.as_str()
                    );
                    return;
                },
                grpc::TransactionStatus::Broadcast => {
                    println!(
                        "Transaction with tx_id = {} has been detected as completed by wallet {}",
                        tx_id,
                        wallet_name.as_str()
                    );
                    return;
                },
                _ => {
                    println!(
                        "Transaction with tx_id = {} has been detected with status = {:?}",
                        tx_id,
                        tx_info.status()
                    );
                    tokio::time::sleep(Duration::from_secs(1)).await;
                    continue;
                },
            }
        }
    }
}

#[when(expr = "wallet {word} detects all transactions are at least Broadcast")]
#[then(expr = "wallet {word} detects all transactions are at least Broadcast")]
async fn wallet_detects_all_txs_are_at_least_broadcasted(world: &mut TariWorld, wallet_name: String) {
    let mut client = create_wallet_client(world, wallet_name.clone()).await.unwrap();
    let wallet_address = client
        .get_address(Empty {})
        .await
        .unwrap()
        .into_inner()
        .address
        .to_hex();
    let tx_ids = world.wallet_tx_ids.get(&wallet_address).unwrap();

    let num_retries = 100;

    for tx_id in tx_ids {
        println!("waiting for tx with tx_id = {} to be at least broadcasted", tx_id);
        for retry in 0..=num_retries {
            let request = GetTransactionInfoRequest {
                transaction_ids: vec![*tx_id],
            };
            let tx_info = client.get_transaction_info(request).await.unwrap().into_inner();
            let tx_info = tx_info.transactions.first().unwrap();

            if retry == num_retries {
                panic!(
                    "Wallet {} failed to detect tx with tx_id = {} to be broadcasted",
=======
            if retry == num_retries {
                panic!(
                    "Wallet {} failed to detect tx with tx_id = {} to be at least {}",
>>>>>>> 79881490
                    wallet_name.as_str(),
                    tx_id,
                    status
                );
            }
<<<<<<< HEAD
            match tx_info.status() {
                grpc::TransactionStatus::Broadcast => {
                    println!(
                        "Transaction with tx_id = {} has been detected as broadcasted by wallet {}",
                        tx_id,
                        wallet_name.as_str()
                    );
                    return;
=======
            match status.as_str() {
                "Pending" => match tx_info.status() {
                    grpc::TransactionStatus::Pending |
                    grpc::TransactionStatus::Completed |
                    grpc::TransactionStatus::Broadcast |
                    grpc::TransactionStatus::MinedUnconfirmed |
                    grpc::TransactionStatus::MinedConfirmed => {
                        break;
                    },
                    _ => (),
>>>>>>> 79881490
                },
                "Completed" => match tx_info.status() {
                    grpc::TransactionStatus::Completed |
                    grpc::TransactionStatus::Broadcast |
                    grpc::TransactionStatus::MinedUnconfirmed |
                    grpc::TransactionStatus::MinedConfirmed => {
                        break;
                    },
                    _ => (),
                },
                "Broadcast" => match tx_info.status() {
                    grpc::TransactionStatus::Broadcast |
                    grpc::TransactionStatus::MinedUnconfirmed |
                    grpc::TransactionStatus::MinedConfirmed => {
                        break;
                    },
                    _ => (),
                },
                "Mined_Unconfirmed" => match tx_info.status() {
                    grpc::TransactionStatus::MinedUnconfirmed | grpc::TransactionStatus::MinedConfirmed => {
                        break;
                    },
                    _ => (),
                },
                _ => panic!("Unknown status {}, don't know what to expect", status),
            }
            tokio::time::sleep(Duration::from_secs(1)).await;
        }
    }
}

#[then(expr = "wallet {word} detects all transactions are Broadcast")]
async fn wallet_detects_all_txs_as_broadcast(world: &mut TariWorld, wallet_name: String) {
    let mut client = create_wallet_client(world, wallet_name.clone()).await.unwrap();
    let wallet_address = client
        .get_address(Empty {})
        .await
        .unwrap()
        .into_inner()
        .address
        .to_hex();
    let tx_ids = world.wallet_tx_ids.get(&wallet_address).unwrap();

    let num_retries = 100;

    for tx_id in tx_ids {
        println!("waiting for tx with tx_id = {} to be mined_confirmed", tx_id);
        for retry in 0..=num_retries {
            let request = GetTransactionInfoRequest {
                transaction_ids: vec![*tx_id],
            };
            let tx_info = client.get_transaction_info(request).await.unwrap().into_inner();
            let tx_info = tx_info.transactions.first().unwrap();

            if retry == num_retries {
                panic!(
                    "Wallet {} failed to detect tx with tx_id = {} to be mined_confirmed",
                    wallet_name.as_str(),
                    tx_id
                );
            }
            match tx_info.status() {
                grpc::TransactionStatus::Broadcast => {
                    println!(
                        "Transaction with tx_id = {} has been detected as mined_confirmed by wallet {}",
                        tx_id,
                        wallet_name.as_str()
                    );
                    return;
                },
                _ => {
                    println!(
                        "Transaction with tx_id = {} has been detected with status = {:?}",
                        tx_id,
                        tx_info.status()
                    );
                    tokio::time::sleep(Duration::from_secs(5)).await;
                    continue;
                },
            }
        }
    }
}

#[when(expr = "wallet {word} detects last transaction is Pending")]
async fn wallet_detects_last_tx_as_pending(world: &mut TariWorld, wallet: String) {
    let mut client = create_wallet_client(world, wallet.clone()).await.unwrap();
    let wallet_address = client
        .get_address(Empty {})
        .await
        .unwrap()
        .into_inner()
        .address
        .to_hex();
    let tx_ids = world.wallet_tx_ids.get(&wallet_address).unwrap();
    let tx_id = tx_ids.last().unwrap(); // get last transaction
    let num_retries = 100;

    println!("waiting for tx with tx_id = {} to be pending", tx_id);
    for retry in 0..=num_retries {
        let request = GetTransactionInfoRequest {
            transaction_ids: vec![*tx_id],
        };
        let tx_info = client.get_transaction_info(request).await.unwrap().into_inner();
        let tx_info = tx_info.transactions.first().unwrap();

        if retry == num_retries {
            panic!(
                "Wallet {} failed to detect tx with tx_id = {} to be pending",
                wallet.as_str(),
                tx_id
            );
        }
        match tx_info.status() {
            grpc::TransactionStatus::Pending => {
                println!(
                    "Transaction with tx_id = {} has been detected as pending by wallet {}",
                    tx_id,
                    wallet.as_str()
                );
                return;
            },
            _ => {
                tokio::time::sleep(Duration::from_secs(5)).await;
                continue;
            },
        }
    }
}

#[when(expr = "wallet {word} detects last transaction is Cancelled")]
async fn wallet_detects_last_tx_as_cancelled(world: &mut TariWorld, wallet: String) {
    let mut client = create_wallet_client(world, wallet.clone()).await.unwrap();
    let wallet_address = client
        .get_address(Empty {})
        .await
        .unwrap()
        .into_inner()
        .address
        .to_hex();
    let tx_ids = world.wallet_tx_ids.get(&wallet_address).unwrap();
    let tx_id = tx_ids.last().unwrap(); // get last transaction
    let num_retries = 100;

    println!("waiting for tx with tx_id = {} to be cancelled", tx_id);
    for retry in 0..=num_retries {
        let request = GetTransactionInfoRequest {
            transaction_ids: vec![*tx_id],
        };
        let tx_info = client.get_transaction_info(request).await.unwrap().into_inner();
        let tx_info = tx_info.transactions.first().unwrap();

        if retry == num_retries {
            panic!(
                "Wallet {} failed to detect tx with tx_id = {} to be cancelled, current status is {:?}",
                wallet.as_str(),
                tx_id,
                tx_info.status(),
            );
        }
        match tx_info.status() {
            grpc::TransactionStatus::Rejected => {
                println!("Transaction with tx_id = {} has status {:?}", tx_id, tx_info.status());
                return;
            },
            _ => {
                tokio::time::sleep(Duration::from_secs(5)).await;
                continue;
            },
        }
    }
}

#[then(expr = "I have a SHA3 miner {word} connected to node {word}")]
#[when(expr = "I have a SHA3 miner {word} connected to node {word}")]
async fn sha3_miner_connected_to_base_node(world: &mut TariWorld, miner: String, base_node: String) {
    spawn_base_node(world, false, miner.clone(), vec![base_node.clone()]).await;
    let base_node = world.base_nodes.get(&base_node).unwrap();
    let peers = base_node.seed_nodes.clone();
    world.wallet_connected_to_base_node.insert(miner.clone(), miner.clone());
    spawn_wallet(world, miner.clone(), Some(miner.clone()), peers, None, None).await;
    register_miner_process(world, miner.clone(), miner.clone(), miner);
}

#[when(expr = "I list all {word} transactions for wallet {word}")]
#[then(expr = "I list all {word} transactions for wallet {word}")]
async fn list_all_txs_for_wallet(world: &mut TariWorld, transaction_type: String, wallet: String) {
    if transaction_type.as_str() != "COINBASE" && transaction_type.as_str() != "NORMAL" {
        panic!(
            "Invalid transaction type. Values should be COINBASE or NORMAL, value passed is {}",
            transaction_type
        );
    }
    let mut client = create_wallet_client(world, wallet.clone()).await.unwrap();

    let request = GetCompletedTransactionsRequest {};
    let mut completed_txs = client.get_completed_transactions(request).await.unwrap().into_inner();

    while let Some(tx) = completed_txs.next().await {
        let tx_info = tx.unwrap().transaction.unwrap();
        if (tx_info.message.contains("Coinbase Transaction for Block ") && transaction_type == "COINBASE") ||
            (!tx_info.message.contains("Coinbase Transaction for Block ") && transaction_type == "NORMAL")
        {
            println!("Transaction with status COINBASE found for wallet {}: ", wallet);
        } else {
            continue;
        }
        println!("\n");
        println!("TxId: {}", tx_info.tx_id);
        println!("Status: {}", tx_info.status);
        println!("IsCancelled: {}", tx_info.is_cancelled);
    }
}

#[when(expr = "wallet {word} has at least {int} transactions that are all {word} and not cancelled")]
#[then(expr = "wallet {word} has at least {int} transactions that are all {word} and not cancelled")]
async fn wallet_has_at_least_num_txs(world: &mut TariWorld, wallet: String, num_txs: u64, transaction_status: String) {
    let mut client = create_wallet_client(world, wallet.clone()).await.unwrap();

    let transaction_status = match transaction_status.as_str() {
        "TRANSACTION_STATUS_COMPLETED" => 0,
        "TRANSACTION_STATUS_BROADCAST" => 1,
        "TRANSACTION_STATUS_MINED_UNCONFIRMED" => 2,
        "TRANSACTION_STATUS_IMPORTED" => 3,
        "TRANSACTION_STATUS_PENDING" => 4,
        "TRANSACTION_STATUS_COINBASE" => 5,
        "TRANSACTION_STATUS_MINED_CONFIRMED" => 6,
        "TRANSACTION_STATUS_NOT_FOUND" => 7,
        "TRANSACTION_STATUS_REJECTED" => 8,
        "TRANSACTION_STATUS_FAUX_UNCONFIRMED" => 9,
        "TRANSACTION_STATUS_FAUX_CONFIRMED" => 10,
        "TRANSACTION_STATUS_QUEUED" => 11,
        _ => panic!("Invalid transaction status {}", transaction_status),
    };

    let num_retries = 100;

    for _ in 0..num_retries {
        let mut txs = client
            .get_completed_transactions(grpc::GetCompletedTransactionsRequest {})
            .await
            .unwrap()
            .into_inner();
        let mut found_tx = 0;
        while let Some(tx) = txs.next().await {
            let tx_info = tx.unwrap().transaction.unwrap();
            if tx_info.status == transaction_status {
                found_tx += 1;
            }
        }
        if found_tx >= num_txs {
            return;
        }
        tokio::time::sleep(Duration::from_secs(5)).await;
    }

    panic!(
        "Wallet {} failed to have at least num {} txs with status {}",
        wallet, num_txs, transaction_status
    );
}

#[when(expr = "I create a transaction {word} spending {word} to {word}")]
async fn create_tx_spending_coinbase(world: &mut TariWorld, transaction: String, inputs: String, output: String) {
    let inputs = inputs.split(',').collect::<Vec<&str>>();
    let utxos = inputs
        .iter()
        .map(|i| world.utxos.get(&i.to_string()).unwrap().clone())
        .collect::<Vec<_>>();

    let (tx, utxo) = build_transaction_with_output(utxos);
    world.utxos.insert(output, utxo);
    world.transactions.insert(transaction, tx);
}

#[when(expr = "I create a custom fee transaction {word} spending {word} to {word} with fee {word}")]
async fn create_tx_custom_fee(world: &mut TariWorld, transaction: String, inputs: String, output: String, fee: u64) {
    let inputs = inputs.split(',').collect::<Vec<&str>>();
    let utxos = inputs
        .iter()
        .map(|i| world.utxos.get(&i.to_string()).unwrap().clone())
        .collect::<Vec<_>>();

    let (tx, utxo) = build_transaction_with_output_and_fee(utxos, fee);
    world.utxos.insert(output, utxo);
    world.transactions.insert(transaction, tx);
}

#[when(expr = "I wait for wallet {word} to have less than {int} uT")]
async fn wait_for_wallet_to_have_less_than_micro_tari(world: &mut TariWorld, wallet: String, amount: u64) {
    let mut client = create_wallet_client(world, wallet.clone()).await.unwrap();
    println!("Waiting for wallet {} to have less than {} uT", wallet, amount);

    let num_retries = 100;
    let request = GetBalanceRequest {};

    for _ in 0..num_retries {
        let balance_res = client.get_balance(request.clone()).await.unwrap().into_inner();
        let current_balance = balance_res.available_balance;
        if current_balance < amount {
            println!(
                "Wallet {} now has less than {}, with current balance {}",
                wallet, amount, current_balance
            );
            return;
        }
        tokio::time::sleep(Duration::from_secs(5)).await;
    }

    panic!(
        "Wallet {} didn't get less than {} after num_retries {}",
        wallet, amount, num_retries
    );
}

#[when(expr = "I have non-default wallet {word} connected to all seed nodes using {word}")]
async fn non_default_wallet_connected_to_all_seed_nodes(world: &mut TariWorld, wallet: String, mechanism: String) {
    let routing_mechanism = TransactionRoutingMechanism::from(mechanism);
    // assuming we have at least one base node as seed node, we use the first to connect wallet to
    let nodes = world.all_seed_nodes().to_vec();
    let node = nodes.first().unwrap();
    world.wallet_connected_to_base_node.insert(wallet.clone(), node.clone());
    spawn_wallet(
        world,
        wallet,
        Some(node.clone()),
        world.all_seed_nodes().to_vec(),
        Some(routing_mechanism),
        None,
    )
    .await;
}

#[when(expr = "I have {int} non-default wallets connected to all seed nodes using {word}")]
async fn non_default_wallets_connected_to_all_seed_nodes(world: &mut TariWorld, num: u64, mechanism: String) {
    let routing_mechanism = TransactionRoutingMechanism::from(mechanism);
    let nodes = world.all_seed_nodes().to_vec();
    let node = nodes.first().unwrap();
    for ind in 0..num {
        let wallet_name = format!("Wallet_{}", ind);
        world
            .wallet_connected_to_base_node
            .insert(wallet_name.clone(), node.clone());
        spawn_wallet(
            world,
            wallet_name,
            Some(node.clone()),
            world.all_seed_nodes().to_vec(),
            Some(routing_mechanism),
            None,
        )
        .await;
    }
}

#[when(expr = "I send {int} uT without waiting for broadcast from wallet {word} to wallet {word} at fee {int}")]
#[then(expr = "I send {int} uT without waiting for broadcast from wallet {word} to wallet {word} at fee {int}")]
async fn send_amount_from_source_wallet_to_dest_wallet_without_broadcast(
    world: &mut TariWorld,
    amount: u64,
    source_wallet: String,
    dest_wallet: String,
    fee: u64,
) {
    let mut source_client = create_wallet_client(world, source_wallet.clone()).await.unwrap();
    let source_wallet_address = source_client
        .get_address(Empty {})
        .await
        .unwrap()
        .into_inner()
        .address
        .to_hex();

    let dest_wallet_address = world.wallet_addresses.get(&dest_wallet).unwrap();

    let payment_recipient = PaymentRecipient {
        address: dest_wallet_address.clone(),
        amount,
        fee_per_gram: fee,
        message: format!(
            "transfer amount {} from {} to {}",
            amount,
            source_wallet.as_str(),
            dest_wallet.as_str()
        ),
        payment_type: 0, // normal mimblewimble payment type
    };
    let transfer_req = TransferRequest {
        recipients: vec![payment_recipient],
    };
    let tx_res = source_client.transfer(transfer_req).await.unwrap().into_inner();
    let tx_res = tx_res.results;

    assert_eq!(tx_res.len(), 1usize);

    let tx_res = tx_res.first().unwrap();
    assert!(
        tx_res.is_success,
        "Transacting amount {} uT from wallet {} to {} at fee {} failed",
        amount,
        source_wallet.as_str(),
        dest_wallet.as_str(),
        fee
    );

    let tx_id = tx_res.transaction_id;

    // insert tx_id's to the corresponding world mapping
    let source_tx_ids = world.wallet_tx_ids.entry(source_wallet_address.clone()).or_default();

    source_tx_ids.push(tx_id);

    let dest_tx_ids = world.wallet_tx_ids.entry(dest_wallet_address.clone()).or_default();

    dest_tx_ids.push(tx_id);

    println!(
        "Transfer amount {} from {} to {} at fee {} succeeded",
        amount, source_wallet, dest_wallet, fee
    );
}

#[then(expr = "I send a one-sided transaction of {int} uT from {word} to {word} at fee {int}")]
async fn send_one_sided_transaction_from_source_wallet_to_dest_wallt(
    world: &mut TariWorld,
    amount: u64,
    source_wallet: String,
    dest_wallet: String,
    fee: u64,
) {
    let mut source_client = create_wallet_client(world, source_wallet.clone()).await.unwrap();
    let source_wallet_address = source_client
        .get_address(Empty {})
        .await
        .unwrap()
        .into_inner()
        .address
        .to_hex();

    let mut dest_client = create_wallet_client(world, dest_wallet.clone()).await.unwrap();
    let dest_wallet_address = dest_client
        .get_address(Empty {})
        .await
        .unwrap()
        .into_inner()
        .address
        .to_hex();

    let payment_recipient = PaymentRecipient {
        address: dest_wallet_address.clone(),
        amount,
        fee_per_gram: fee,
        message: format!(
            "One sided transfer amount {} from {} to {}",
            amount,
            source_wallet.as_str(),
            dest_wallet.as_str()
        ),
        payment_type: 1, // one sided transaction
    };
    let transfer_req = TransferRequest {
        recipients: vec![payment_recipient],
    };
    let tx_res = source_client.transfer(transfer_req).await.unwrap().into_inner();
    let tx_res = tx_res.results;

    assert_eq!(tx_res.len(), 1usize);

    let tx_res = tx_res.first().unwrap();
    assert!(
        tx_res.is_success,
        "One sided transaction with amount {} from wallet {} to {} at fee {} failed",
        amount,
        source_wallet.as_str(),
        dest_wallet.as_str(),
        fee
    );

    // we wait for transaction to be broadcasted
    let tx_id = tx_res.transaction_id;
    let num_retries = 100;
    let tx_info_req = GetTransactionInfoRequest {
        transaction_ids: vec![tx_id],
    };

    for i in 0..num_retries {
        let tx_info_res = source_client
            .get_transaction_info(tx_info_req.clone())
            .await
            .unwrap()
            .into_inner();
        let tx_info = tx_info_res.transactions.first().unwrap();

        // TransactionStatus::TRANSACTION_STATUS_BROADCAST == 1_i32
        if tx_info.status == 1_i32 {
            println!(
                "One sided transaction from {} to {} with amount {} at fee {} has been broadcasted",
                source_wallet.clone(),
                dest_wallet.clone(),
                amount,
                fee
            );
            break;
        }

        if i == num_retries - 1 {
            panic!(
                "One sided transaction from {} to {} with amount {} at fee {} failed to be broadcasted",
                source_wallet.clone(),
                dest_wallet.clone(),
                amount,
                fee
            )
        }

        tokio::time::sleep(Duration::from_secs(5)).await;
    }

    // insert tx_id's to the corresponding world mapping
    let source_tx_ids = world.wallet_tx_ids.entry(source_wallet_address.clone()).or_default();

    source_tx_ids.push(tx_id);

    let dest_tx_ids = world.wallet_tx_ids.entry(dest_wallet_address.clone()).or_default();

    dest_tx_ids.push(tx_id);

    println!(
        "One sided transaction with amount {} from {} to {} at fee {} succeeded",
        amount, source_wallet, dest_wallet, fee
    );
}

#[then(expr = "I send {int} uT from wallet {word} to wallet {word} at fee {int}")]
#[when(expr = "I send {int} uT from wallet {word} to wallet {word} at fee {int}")]
async fn send_amount_from_wallet_to_wallet_at_fee(
    world: &mut TariWorld,
    amount: u64,
    sender: String,
    receiver: String,
    fee_per_gram: u64,
) {
    let mut sender_wallet_client = create_wallet_client(world, sender.clone()).await.unwrap();
    let sender_wallet_address = sender_wallet_client
        .get_address(Empty {})
        .await
        .unwrap()
        .into_inner()
        .address
        .to_hex();

    let mut receiver_wallet_client = create_wallet_client(world, receiver.clone()).await.unwrap();
    let receiver_wallet_address = receiver_wallet_client
        .get_address(Empty {})
        .await
        .unwrap()
        .into_inner()
        .address
        .to_hex();

    let payment_recipient = PaymentRecipient {
        address: receiver_wallet_address.clone(),
        amount,
        fee_per_gram,
        message: format!(
            "Transfer amount {} from {} to {} as fee {}",
            amount,
            sender.as_str(),
            receiver.as_str(),
            fee_per_gram
        ),
        payment_type: 0, // mimblewimble transaction
    };
    let transfer_req = TransferRequest {
        recipients: vec![payment_recipient],
    };
    let tx_res = sender_wallet_client.transfer(transfer_req).await.unwrap().into_inner();
    let tx_res = tx_res.results;

    assert_eq!(tx_res.len(), 1usize);

    let tx_res = tx_res.first().unwrap();
    assert!(
        tx_res.is_success,
        "Transaction with amount {} from wallet {} to {} at fee {} failed",
        amount,
        sender.as_str(),
        receiver.as_str(),
        fee_per_gram
    );

    let tx_id = tx_res.transaction_id;
    let num_retries = 100;
    let tx_info_req = GetTransactionInfoRequest {
        transaction_ids: vec![tx_id],
    };

    for i in 0..num_retries {
        let tx_info_res = sender_wallet_client
            .get_transaction_info(tx_info_req.clone())
            .await
            .unwrap()
            .into_inner();
        let tx_info = tx_info_res.transactions.first().unwrap();

        // TransactionStatus::TRANSACTION_STATUS_BROADCAST == 1_i32
        if tx_info.status == 1_i32 {
            println!(
                "Transaction from {} to {} with amount {} at fee {} has been broadcasted",
                sender.clone(),
                receiver.clone(),
                amount,
                fee_per_gram
            );
            break;
        }

        if i == num_retries - 1 {
            panic!(
                "Transaction from {} to {} with amount {} at fee {} failed to be broadcasted",
                sender.clone(),
                receiver.clone(),
                amount,
                fee_per_gram
            )
        }

        tokio::time::sleep(Duration::from_secs(5)).await;
    }

    // insert tx_id's to the corresponding world mapping
    let sender_tx_ids = world.wallet_tx_ids.entry(sender_wallet_address.clone()).or_default();

    sender_tx_ids.push(tx_id);

    let receiver_tx_ids = world.wallet_tx_ids.entry(receiver_wallet_address.clone()).or_default();

    receiver_tx_ids.push(tx_id);

    println!(
        "Transaction with amount {} from {} to {} at fee {} succeeded",
        amount, sender, receiver, fee_per_gram
    );
}

#[then(expr = "wallet {word} detects at least {int} coinbase transactions as Mined_Confirmed")]
async fn wallet_detects_at_least_coinbase_transactions(world: &mut TariWorld, wallet_name: String, coinbases: u64) {
    let mut client = create_wallet_client(world, wallet_name.clone()).await.unwrap();
    let mut completed_tx_res = client
        .get_completed_transactions(GetCompletedTransactionsRequest {})
        .await
        .unwrap()
        .into_inner();

    let num_retries = 100;
    let mut total_mined_confirmed_coinbases = 0;

    'outer: for _ in 0..num_retries {
        println!("Detecting mined confirmed coinbase transactions");
        'inner: while let Some(tx_info) = completed_tx_res.next().await {
            let tx_id = tx_info.unwrap().transaction.unwrap().tx_id;
            let request = GetTransactionInfoRequest {
                transaction_ids: vec![tx_id],
            };
            let tx_info = client.get_transaction_info(request).await.unwrap().into_inner();
            let tx_info = tx_info.transactions.first().unwrap();
            match tx_info.status() {
                grpc::TransactionStatus::MinedConfirmed => {
                    total_mined_confirmed_coinbases += 1;
                    if total_mined_confirmed_coinbases >= coinbases {
                        break 'outer;
                    }
                },
                _ => continue 'inner,
            }
        }

        if total_mined_confirmed_coinbases < coinbases {
            total_mined_confirmed_coinbases = 0;
        }

        tokio::time::sleep(Duration::from_secs(5)).await;
    }

    if total_mined_confirmed_coinbases >= coinbases {
        println!(
            "Wallet {} detected at least {} coinbase transactions as Mined_Confirmed",
            &wallet_name, coinbases
        );
    } else {
        panic!(
            "Wallet {} failed to detect at least {} coinbase transactions as Mined_Confirmed",
            wallet_name, coinbases
        );
    }
}

#[then(expr = "wallet {word} detects at least {int} coinbase transactions as Mined_Unconfirmed")]
async fn wallet_detects_at_least_unmined_transactions(world: &mut TariWorld, wallet_name: String, coinbases: u64) {
    let mut client = create_wallet_client(world, wallet_name.clone()).await.unwrap();
    let mut completed_tx_res = client
        .get_completed_transactions(GetCompletedTransactionsRequest {})
        .await
        .unwrap()
        .into_inner();

    let num_retries = 100;
    let mut total_mined_unconfirmed_coinbases = 0;

    'outer: for _ in 0..num_retries {
        println!("Detecting mined unconfirmed coinbase transactions");
        'inner: while let Some(tx_info) = completed_tx_res.next().await {
            let tx_id = tx_info.unwrap().transaction.unwrap().tx_id;
            let request = GetTransactionInfoRequest {
                transaction_ids: vec![tx_id],
            };
            let tx_info = client.get_transaction_info(request).await.unwrap().into_inner();
            let tx_info = tx_info.transactions.first().unwrap();
            match tx_info.status() {
                grpc::TransactionStatus::MinedUnconfirmed => {
                    total_mined_unconfirmed_coinbases += 1;
                    if total_mined_unconfirmed_coinbases >= coinbases {
                        break 'outer;
                    }
                },
                _ => continue 'inner,
            }
        }

        if total_mined_unconfirmed_coinbases < coinbases {
            total_mined_unconfirmed_coinbases = 0;
        }

        tokio::time::sleep(Duration::from_secs(5)).await;
    }

    if total_mined_unconfirmed_coinbases >= coinbases {
        println!(
            "Wallet {} detected at least {} coinbase transactions as Mined_Unconfirmed",
            &wallet_name, coinbases
        );
    } else {
        panic!(
            "Wallet {} failed to detect at least {} coinbase transactions as Mined_Unconfirmed",
            wallet_name, coinbases
        );
    }
}

#[then(expr = "wallet {word} detects exactly {int} coinbase transactions as Mined_Confirmed")]
async fn wallet_detects_exactly_coinbase_transactions(world: &mut TariWorld, wallet_name: String, coinbases: u64) {
    let mut client = create_wallet_client(world, wallet_name.clone()).await.unwrap();
    let wallet_address = client
        .get_address(Empty {})
        .await
        .unwrap()
        .into_inner()
        .address
        .to_hex();
    let tx_ids = world.wallet_tx_ids.get(&wallet_address).unwrap();

    let num_retries = 100;
    let mut total_mined_confirmed_coinbases = 0;

    'outer: for _ in 0..num_retries {
        println!("Detecting mined confirmed coinbase transactions");
        'inner: for tx_id in tx_ids {
            let request = GetTransactionInfoRequest {
                transaction_ids: vec![*tx_id],
            };
            let tx_info = client.get_transaction_info(request).await.unwrap().into_inner();
            let tx_info = tx_info.transactions.first().unwrap();
            match tx_info.status() {
                grpc::TransactionStatus::MinedConfirmed => total_mined_confirmed_coinbases += 1,
                _ => continue 'inner,
            }
        }

        if total_mined_confirmed_coinbases >= coinbases {
            break 'outer;
        } else {
            total_mined_confirmed_coinbases = 0;
        }

        tokio::time::sleep(Duration::from_secs(5)).await;
    }

    if total_mined_confirmed_coinbases == coinbases {
        println!(
            "Wallet {} detected exactly {} coinbase transactions as Mined_Confirmed",
            &wallet_name, coinbases
        );
    } else {
        panic!(
            "Wallet {} failed to detect exactly {} coinbase transactions as Mined_Confirmed",
            wallet_name, coinbases
        );
    }
}

#[when(expr = "I have a base node {word} connected to node {word}")]
async fn base_node_connected_to_node(world: &mut TariWorld, base_node: String, peer_node: String) {
    spawn_base_node(world, false, base_node, vec![peer_node]).await;
}

#[when(expr = "I have a base node {word} connected to nodes {word}")]
async fn base_node_connected_to_nodes(world: &mut TariWorld, base_node: String, nodes: String) {
    let nodes = nodes.split(',').map(|s| s.to_string()).collect::<Vec<String>>();
    spawn_base_node(world, false, base_node, nodes).await;
}

#[then(expr = "node {word} is in state {word}")]
async fn node_state(world: &mut TariWorld, node_name: String, state: String) {
    let mut node_client = world.get_node_client(&node_name).await.unwrap();
    let tip = node_client.get_tip_info(Empty {}).await.unwrap().into_inner();
    let state = match state.as_str() {
        "START_UP" => 0,
        "HEADER_SYNC" => 1,
        "HORIZON_SYNC" => 2,
        "CONNECTING" => 3,
        "BLOCK_SYNC" => 4,
        "LISTENING" => 5,
        "SYNC_FAILED" => 6,
        _ => panic!("Invalid state"),
    };
    assert_eq!(state, tip.base_node_state);
}

#[then(expr = "node {word} is at the same height as node {word}")]
async fn base_node_is_at_same_height_as_node(world: &mut TariWorld, base_node: String, peer_node: String) {
    let mut peer_node_client = world.get_node_client(&peer_node).await.unwrap();
    let req = Empty {};
    let mut expected_height = peer_node_client
        .get_tip_info(req.clone())
        .await
        .unwrap()
        .into_inner()
        .metadata
        .unwrap()
        .height_of_longest_chain;

    let mut base_node_client = world.get_node_client(&base_node).await.unwrap();
    let mut current_height = 0;
    let num_retries = 100;

    'outer: for _ in 0..12 {
        'inner: for _ in 0..num_retries {
            current_height = base_node_client
                .get_tip_info(req.clone())
                .await
                .unwrap()
                .into_inner()
                .metadata
                .unwrap()
                .height_of_longest_chain;
            if current_height >= expected_height {
                break 'inner;
            }

            tokio::time::sleep(Duration::from_secs(5)).await;
        }

        expected_height = peer_node_client
            .get_tip_info(req.clone())
            .await
            .unwrap()
            .into_inner()
            .metadata
            .unwrap()
            .height_of_longest_chain;

        current_height = base_node_client
            .get_tip_info(req.clone())
            .await
            .unwrap()
            .into_inner()
            .metadata
            .unwrap()
            .height_of_longest_chain;

        if current_height == expected_height {
            break 'outer;
        }
    }

    if current_height == expected_height {
        println!(
            "Base node {} is at the same height {} as node {}",
            &base_node, current_height, &peer_node
        );
    } else {
        panic!(
            "Base node {} failed to synchronize at the same height as node {}",
            base_node, peer_node
        );
    }
}

#[then(expr = "while mining via SHA3 miner {word} all transactions in wallet {word} are found to be Mined_Confirmed")]
async fn while_mining_all_txs_in_wallet_are_mined_confirmed(world: &mut TariWorld, miner: String, wallet: String) {
    let mut wallet_client = create_wallet_client(world, wallet.clone()).await.unwrap();
    let wallet_address = wallet_client
        .get_address(Empty {})
        .await
        .unwrap()
        .into_inner()
        .address
        .to_hex();
    let wallet_tx_ids = world.wallet_tx_ids.get(&wallet_address).unwrap();

    if wallet_tx_ids.is_empty() {
        panic!("Wallet {} has no available transactions", wallet);
    }

    let miner_ps = world.miners.get(&miner).unwrap();
    let num_retries = 100;
    println!(
        "Detecting {} Mined_Confirmed transactions for wallet {}",
        wallet_tx_ids.len(),
        wallet
    );

    for tx_id in wallet_tx_ids {
        'inner: for retry in 0..=num_retries {
            let req = GetTransactionInfoRequest {
                transaction_ids: vec![*tx_id],
            };
            let res = wallet_client.get_transaction_info(req).await.unwrap().into_inner();
            let tx_status = res.transactions.first().unwrap().status;
            // TRANSACTION_STATUS_MINED_CONFIRMED code is currently 6
            if tx_status == 6 {
                println!(
                    "Wallet transaction with id {} has been detected with status Mined_Confirmed",
                    tx_id
                );
                break 'inner;
            }

            if retry == num_retries {
                panic!(
                    "Unable to have wallet transaction with tx_id = {} with status Mined_Confirmed",
                    tx_id
                );
            }

            println!("Mine a block for tx_id {} to have status Mined_Confirmed", tx_id);
            miner_ps.mine(world, Some(1), None, None).await;

            tokio::time::sleep(Duration::from_secs(5)).await;
        }
    }
}

#[then(expr = "I stop all wallets")]
async fn stop_all_wallets(world: &mut TariWorld) {
    for (wallet, wallet_ps) in &mut world.wallets {
        println!("Stopping wallet {}", wallet);

        wallet_ps.kill();
    }
}

#[then(expr = "I stop wallet {word}")]
async fn stop_wallet(world: &mut TariWorld, wallet: String) {
    // conveniently, register wallet address
    let mut wallet_client = create_wallet_client(world, wallet.clone()).await.unwrap();
    let wallet_address = wallet_client
        .get_address(Empty {})
        .await
        .unwrap()
        .into_inner()
        .address
        .to_hex();
    let wallet_ps = world.wallets.get_mut(&wallet).unwrap();
    world.wallet_addresses.insert(wallet.clone(), wallet_address);
    println!("Stopping wallet {}", wallet.as_str());
    wallet_ps.kill();
}

#[when(expr = "I stop node {word}")]
#[then(expr = "I stop node {word}")]
async fn stop_node(world: &mut TariWorld, node: String) {
    let base_ps = world.base_nodes.get_mut(&node).unwrap();
    println!("Stopping node {}", node);
    base_ps.kill();
}

#[when(expr = "I start wallet {word}")]
#[then(expr = "I start wallet {word}")]
async fn start_wallet_without_node(world: &mut TariWorld, wallet: String) {
    match world.wallet_connected_to_base_node.get(&wallet) {
        None => spawn_wallet(world, wallet, None, vec![], None, None).await,
        Some(base_node) => {
            // start wallet
            let base_node_ps = world.base_nodes.get(base_node).unwrap();
            let seed_nodes = base_node_ps.seed_nodes.clone();
            spawn_wallet(world, wallet, Some(base_node.clone()), seed_nodes, None, None).await;
        },
    }
}

#[then(expr = "while mining via node {word} all transactions in wallet {word} are found to be Mined_Confirmed")]
async fn while_mining_in_node_all_txs_in_wallet_are_mined_confirmed(
    world: &mut TariWorld,
    node: String,
    wallet: String,
) {
    let mut wallet_client = create_wallet_client(world, wallet.clone()).await.unwrap();
    let wallet_address = wallet_client
        .get_address(Empty {})
        .await
        .unwrap()
        .into_inner()
        .address
        .to_hex();
    let wallet_tx_ids = world.wallet_tx_ids.get(&wallet_address).unwrap();

    if wallet_tx_ids.is_empty() {
        panic!("Wallet {} on node {} has no available transactions", &wallet, &node);
    }

    let mut node_client = world.get_node_client(&node).await.unwrap();
    let num_retries = 100;
    let mut mined_status_flag = false;

    println!(
        "Detecting transactions on wallet {}, while mining on node {}, to be Mined_Confirmed",
        &wallet, &node
    );

    for tx_id in wallet_tx_ids {
        println!(
            "Waiting for transaction with id {} to have status Mined_Confirmed, while mining on node {}",
            tx_id, &node
        );

        'inner: for _ in 0..num_retries {
            let req = GetTransactionInfoRequest {
                transaction_ids: vec![*tx_id],
            };
            let res = wallet_client.get_transaction_info(req).await.unwrap().into_inner();
            let tx_status = res.transactions.first().unwrap().status;
            // TRANSACTION_STATUS_MINED_CONFIRMED code is currently 6
            if tx_status == 6 {
                println!("Transaction with id {} has been Mined_Confirmed", tx_id);
                mined_status_flag = true;
                break 'inner;
            }

            println!("Mine a block for tx_id {} to have status Mined_Confirmed", tx_id);
            mine_block(&mut node_client, &mut wallet_client).await;

            tokio::time::sleep(Duration::from_secs(5)).await;
        }

        if !mined_status_flag {
            panic!(
                "Failed to have transaction with id {} on wallet {}, while mining on node {}, to be Mined_Confirmed",
                tx_id, &wallet, &node
            );
        }
    }

    println!(
        "Wallet {} has all transactions Mined_Confirmed, while mining on node {}",
        &wallet, &node
    );
}

#[then(expr = "all wallets detect all transactions as Mined_Confirmed")]
async fn all_wallets_detect_all_txs_as_mined_confirmed(world: &mut TariWorld) {
    for wallet in world.wallets.keys() {
        let mut wallet_client = create_wallet_client(world, wallet.clone()).await.unwrap();
        let wallet_address = wallet_client
            .get_address(Empty {})
            .await
            .unwrap()
            .into_inner()
            .address
            .to_hex();
        let wallet_tx_ids = world.wallet_tx_ids.get(&wallet_address);

        let wallet_tx_ids = if wallet_tx_ids.is_none() {
            println!("Wallet {} has no available transactions", &wallet);
            vec![]
        } else {
            let wallet_tx_ids = wallet_tx_ids.unwrap();
            if wallet_tx_ids.is_empty() {
                panic!("Wallet {} should have available transaction ids", wallet.as_str());
            }
            wallet_tx_ids.clone()
        };

        let num_retries = 100;

        for tx_id in wallet_tx_ids {
            'inner: for retry in 0..=num_retries {
                let req = GetTransactionInfoRequest {
                    transaction_ids: vec![tx_id],
                };
                let res = wallet_client.get_transaction_info(req).await.unwrap().into_inner();
                let tx_status = res.transactions.first().unwrap().status;

                // TRANSACTION_STATUS_MINED_CONFIRMED code is currently 6
                if tx_status == 6 {
                    println!(
                        "Wallet {} has detected transaction with id {} as Mined_Confirmed",
                        &wallet, tx_id
                    );
                    break 'inner;
                }

                if retry == num_retries {
                    panic!(
                        "Transaction with id {} does not have status as Mined_Confirmed, on wallet {}",
                        tx_id, &wallet
                    );
                }

                tokio::time::sleep(Duration::from_secs(5)).await;
            }
        }
    }
}

#[then(expr = "wallets {word} should have {word} {int} spendable coinbase outputs")]
async fn wallets_should_have_at_least_num_spendable_coinbase_outs(
    world: &mut TariWorld,
    wallets: String,
    comparison: String,
    amount_of_coinbases: u64,
) {
    let at_least = "AT_LEAST";
    let exactly = "EXACTLY";

    if comparison.as_str() != at_least && comparison.as_str() != exactly {
        panic!("Invalid comparison value provided: {}", comparison);
    }

    let wallets = wallets.split(',').collect::<Vec<_>>();
    let mut wallets_clients: Vec<_> = vec![];
    for w in &wallets {
        wallets_clients.push(create_wallet_client(world, w.to_string()).await.unwrap());
    }

    let num_retries = 100;
    let mut coinbase_count = 0;
    let mut spendable_coinbase_count = 0;

    for ind in 0..wallets_clients.len() {
        let wallet = wallets[ind];
        let mut client = wallets_clients[ind].clone();

        'inner: for _ in 0..num_retries {
            let mut stream = client
                .get_completed_transactions(GetCompletedTransactionsRequest {})
                .await
                .unwrap()
                .into_inner();
            while let Some(completed_tx) = stream.next().await {
                let tx_info = completed_tx.unwrap().transaction.unwrap();

                if tx_info.message.contains("Coinbase Transaction for Block ") && tx_info.fee == 0 {
                    let tx_id = tx_info.tx_id;
                    coinbase_count += 1;

                    println!("Found coinbase transaction with id {} for wallet {}", tx_id, &wallet);

                    // MINED_CONFIRMED status = 6
                    if tx_info.status == 6 {
                        println!(
                            "Coinbase transaction with id {} for wallet {} is Mined_Confirmed",
                            tx_id, &wallet
                        );
                        spendable_coinbase_count += 1;
                    }
                }
            }

            if spendable_coinbase_count >= amount_of_coinbases {
                println!(
                    "Wallet {} has found at least {} within total {} coinbase transaction",
                    &wallet, amount_of_coinbases, coinbase_count
                );
                break 'inner;
            }

            tokio::time::sleep(Duration::from_secs(5)).await;
        }

        if comparison == at_least && spendable_coinbase_count >= amount_of_coinbases {
            println!("Wallet {} has found at least {}", &wallet, amount_of_coinbases);
        } else if comparison == exactly && spendable_coinbase_count == amount_of_coinbases {
            println!("Wallet {} has found exactly {}", &wallet, amount_of_coinbases);
        } else {
            panic!(
                "Wallet {} hasn't found {} {} spendable outputs",
                wallet, comparison, amount_of_coinbases
            );
        }
    }
}

#[when(expr = "I send {int} transactions of {int} uT each from wallet {word} to wallet {word} at fee_per_gram {int}")]
async fn send_num_transactions_to_wallets_at_fee(
    world: &mut TariWorld,
    num_txs: u64,
    amount: u64,
    sender_wallet: String,
    receiver_wallet: String,
    fee_per_gram: u64,
) {
    let mut sender_wallet_client = create_wallet_client(world, sender_wallet.clone()).await.unwrap();
    let sender_wallet_address = sender_wallet_client
        .get_address(Empty {})
        .await
        .unwrap()
        .into_inner()
        .address
        .to_hex();

    let mut receiver_wallet_client = create_wallet_client(world, receiver_wallet.clone()).await.unwrap();
    let receiver_wallet_address = receiver_wallet_client
        .get_address(Empty {})
        .await
        .unwrap()
        .into_inner()
        .address
        .to_hex();

    let mut tx_ids = vec![];

    for _ in 0..num_txs {
        let payment_recipient = PaymentRecipient {
            address: receiver_wallet_address.clone(),
            amount,
            fee_per_gram,
            message: format!(
                "transfer amount {} from {} to {}",
                amount,
                sender_wallet.as_str(),
                receiver_wallet.as_str()
            ),
            payment_type: 0, // standard mimblewimble transaction
        };
        let transfer_req = TransferRequest {
            recipients: vec![payment_recipient],
        };
        let transfer_res = sender_wallet_client.transfer(transfer_req).await.unwrap().into_inner();
        let transfer_res = transfer_res.results.first().unwrap();

        if !transfer_res.is_success {
            panic!(
                "Failed to send transaction from wallet {} to wallet {}, with message \n {}",
                &sender_wallet, &receiver_wallet, &transfer_res.failure_message
            );
        }
        tx_ids.push(transfer_res.transaction_id);

        // insert tx_id's to the corresponding world mapping
        let source_tx_ids = world.wallet_tx_ids.entry(sender_wallet_address.clone()).or_default();

        source_tx_ids.append(&mut tx_ids);

        let dest_tx_ids = world.wallet_tx_ids.entry(receiver_wallet_address.clone()).or_default();

        dest_tx_ids.append(&mut tx_ids);

        tokio::time::sleep(Duration::from_millis(50)).await;
    }

    let num_retries = 100;
    println!(
        "Waiting for transactions from wallet {} to wallet {} to be broadcasted",
        &sender_wallet, &receiver_wallet
    );

    for tx_id in tx_ids {
        println!("Waiting for transaction with id {} to be broadcasted", tx_id);
        let request = GetTransactionInfoRequest {
            transaction_ids: vec![tx_id],
        };

        let mut is_broadcast = false;

        'inner: for _ in 0..num_retries {
            let txs_info = sender_wallet_client
                .get_transaction_info(request.clone())
                .await
                .unwrap()
                .into_inner();
            let txs_info = txs_info.transactions.first().unwrap();

            if txs_info.status == 1 {
                println!(
                    "Transaction from wallet {} to wallet {} with id {} has been broadcasted to the network",
                    &sender_wallet, &receiver_wallet, tx_id
                );
                is_broadcast = true;
                break 'inner;
            }
            tokio::time::sleep(Duration::from_secs(5)).await;
        }

        if !is_broadcast {
            panic!(
                "Transaction from wallet {} to wallet {} with id {} was not broacasted to the network",
                &sender_wallet, &receiver_wallet, tx_id
            );
        }
    }
}

#[when(expr = "I have a SHA3 miner {word} connected to all seed nodes")]
async fn sha3_miner_connected_to_all_seed_nodes(world: &mut TariWorld, sha3_miner: String) {
    spawn_base_node(world, false, sha3_miner.clone(), world.seed_nodes.clone()).await;

    spawn_wallet(
        world,
        sha3_miner.clone(),
        Some(sha3_miner.clone()),
        world.seed_nodes.clone(),
        None,
        None,
    )
    .await;

    register_miner_process(world, sha3_miner.clone(), sha3_miner.clone(), sha3_miner);
}

#[given(expr = "I have a SHA3 miner {word} connected to seed node {word}")]
#[when(expr = "I have a SHA3 miner {word} connected to seed node {word}")]
async fn sha3_miner_connected_to_seed_node(world: &mut TariWorld, sha3_miner: String, seed_node: String) {
    println!("Create base node for SHA3 miner {}", &sha3_miner);
    spawn_base_node(world, false, sha3_miner.clone(), vec![seed_node.clone()]).await;

    println!("Create wallet for SHA3 miner {}", &sha3_miner);
    spawn_wallet(
        world,
        sha3_miner.clone(),
        Some(sha3_miner.clone()),
        vec![seed_node],
        None,
        None,
    )
    .await;

    println!("Register SHA3 miner {}", &sha3_miner);
    register_miner_process(world, sha3_miner.clone(), sha3_miner.clone(), sha3_miner);
}

#[when(expr = "I have individual mining nodes connected to each wallet and base node {word}")]
async fn mining_nodes_connected_to_each_wallet_and_base_node(world: &mut TariWorld, base_node: String) {
    let wallets = world.wallets.clone();

    for (ind, wallet_name) in wallets.keys().enumerate() {
        let miner = format!("Miner_{}", ind);
        register_miner_process(world, miner, base_node.clone(), wallet_name.clone());
    }
}

#[then(expr = "I have each mining node mine {int} blocks")]
async fn mining_node_mine_blocks(world: &mut TariWorld, blocks: u64) {
    let miners = world.miners.clone();
    for (miner, miner_ps) in miners {
        println!("Miner {} is mining {} blocks", miner, blocks);
        miner_ps.mine(world, Some(blocks), None, None).await;
        tokio::time::sleep(Duration::from_secs(5)).await;
    }
}

#[then(expr = "I wait for {word} to have {int} node connections")]
async fn wait_for_wallet_to_have_num_connections(world: &mut TariWorld, wallet: String, connections: u64) {
    let mut wallet_client = create_wallet_client(world, wallet.clone()).await.unwrap();
    let num_retries = 100;

    println!("Waiting for wallet {} to have {} connections", &wallet, connections);
    let mut actual_connections = 0_u32;

    for _ in 0..num_retries {
        let network_status_res = wallet_client.get_network_status(Empty {}).await.unwrap().into_inner();
        actual_connections = network_status_res.num_node_connections;
        if u64::from(actual_connections) >= connections {
            println!("Wallet {} has at least {} connections", &wallet, connections);
            break;
        }
        tokio::time::sleep(Duration::from_secs(5)).await;
    }

    if u64::from(actual_connections) != connections {
        panic!("Wallet {} does not have {} connections", &wallet, connections);
    }
}

#[then(expr = "I wait for {word} to have {word} connectivity")]
async fn wait_for_wallet_to_have_specific_connectivity(world: &mut TariWorld, wallet: String, connectivity: String) {
    let mut wallet_client = create_wallet_client(world, wallet.clone()).await.unwrap();
    let num_retries = 100;

    println!("Waiting for wallet {} to have connectivity {}", &wallet, &connectivity);
    let connectivity = connectivity.to_uppercase();

    let connectivity_index = match connectivity.as_str() {
        "INITIALIZING" => 0,
        "ONLINE" => 1,
        "DEGRADED" => 2,
        "OFFLINE" => 3,
        _ => panic!("Invalid connectivity value {}", connectivity),
    };

    for _ in 0..=num_retries {
        let network_status_res = wallet_client.get_network_status(Empty {}).await.unwrap().into_inner();
        let connectivity_status = network_status_res.status;
        if connectivity_status == connectivity_index {
            println!("Wallet {} has {} connectivity", &wallet, &connectivity);
            return;
        }
        tokio::time::sleep(Duration::from_secs(5)).await;
    }

    panic!(
        "Wallet {} did not get correct connectivity status {}",
        &wallet, connectivity
    );
}

#[then(expr = "node {word} lists heights {int} to {int}")]
async fn node_lists_heights(world: &mut TariWorld, node: String, start: u64, end: u64) {
    let mut node_client = world.get_node_client(&node).await.unwrap();
    let heights = (start..=end).collect::<Vec<_>>();
    let blocks_req = GetBlocksRequest { heights };
    let mut blocks_stream = node_client.get_blocks(blocks_req).await.unwrap().into_inner();

    let mut height = start;
    while let Some(block) = blocks_stream.next().await {
        let block = block.unwrap().block.unwrap();
        let block_height = block.header.unwrap().height;
        if height != block_height {
            panic!(
                "Invalid block height for node {}: expected height {} != current height {}",
                &node, block_height, height
            );
        }
        println!("Valid block height {}, listed by node {}", height, &node);
        height += 1;
    }
}

#[then(expr = "node {word} lists headers {int} to {int} with correct heights")]
async fn node_lists_headers_with_correct_heights(world: &mut TariWorld, node: String, start: u64, end: u64) {
    let mut node_client = world.get_node_client(&node).await.unwrap();
    let list_headers_req = ListHeadersRequest {
        from_height: start,
        num_headers: end - start + 1,
        sorting: 1,
    };
    let mut headers_stream = node_client.list_headers(list_headers_req).await.unwrap().into_inner();

    let mut height = start;
    while let Some(header) = headers_stream.next().await {
        let header_res = header.unwrap();
        let header_height = header_res.header.unwrap().height;

        if header_height != height {
            panic!(
                "incorrect listing of height headers by node {}: expected height to be {} but got height {}",
                &node, height, header_height
            );
        }
        println!("correct listing of height header {} by node {}", height, &node);
        height += 1;
    }
}

#[then(expr = "all nodes are at height {int}*{int}")]
#[when(expr = "all nodes are at height {int}*{int}")]
async fn all_nodes_are_at_product_height(world: &mut TariWorld, a: u64, b: u64) {
    all_nodes_are_at_height(world, a * b).await;
}

#[when(expr = "I transfer {int}T from {word} to {word}")]
async fn transfer_tari_from_wallet_to_receiver(world: &mut TariWorld, amount: u64, sender: String, receiver: String) {
    let mut sender_wallet_client = create_wallet_client(world, sender.clone()).await.unwrap();
    let sender_wallet_address = sender_wallet_client
        .get_address(Empty {})
        .await
        .unwrap()
        .into_inner()
        .address
        .to_hex();

    let mut receiver_wallet_client = create_wallet_client(world, receiver.clone()).await.unwrap();
    let receiver_wallet_address = receiver_wallet_client
        .get_address(Empty {})
        .await
        .unwrap()
        .into_inner()
        .address
        .to_hex();

    let payment_recipient = PaymentRecipient {
        address: receiver_wallet_address.clone(),
        amount: amount * 1_000_000_u64, // 1T = 1_000_000uT
        fee_per_gram: 10,               // as in the js cucumber tests
        message: format!(
            "transfer amount {} from {} to {}",
            amount,
            sender.as_str(),
            receiver.as_str()
        ),
        payment_type: 0, // normal mimblewimble payment type
    };
    let transfer_req = TransferRequest {
        recipients: vec![payment_recipient],
    };
    let tx_res = sender_wallet_client.transfer(transfer_req).await.unwrap().into_inner();
    let tx_res = tx_res.results;

    assert_eq!(tx_res.len(), 1usize);

    let tx_res = tx_res.first().unwrap();
    assert!(
        tx_res.is_success,
        "Transacting amount {}T from wallet {} to {} at fee {} failed",
        amount,
        sender.as_str(),
        receiver.as_str(),
        10
    );

    // we wait for transaction to be broadcasted
    let tx_id = tx_res.transaction_id;
    let num_retries = 100;
    let tx_info_req = GetTransactionInfoRequest {
        transaction_ids: vec![tx_id],
    };

    for i in 0..=num_retries {
        let tx_info_res = sender_wallet_client
            .get_transaction_info(tx_info_req.clone())
            .await
            .unwrap()
            .into_inner();
        let tx_info = tx_info_res.transactions.first().unwrap();

        // TransactionStatus::TRANSACTION_STATUS_BROADCAST == 1_i32
        if tx_info.status == 1_i32 {
            println!(
                "Transaction from {} to {} with amount {} at fee {} has been broadcasted",
                sender.clone(),
                receiver.clone(),
                amount,
                10
            );
            break;
        }

        if i == num_retries {
            panic!(
                "Transaction from {} to {} with amount {} at fee {} failed to be broadcasted",
                sender.clone(),
                receiver.clone(),
                amount,
                10
            )
        }

        tokio::time::sleep(Duration::from_secs(5)).await;
    }

    // insert tx_id's to the corresponding world mapping
    let source_tx_ids = world.wallet_tx_ids.entry(sender_wallet_address.clone()).or_default();

    source_tx_ids.push(tx_id);

    let dest_tx_ids = world.wallet_tx_ids.entry(receiver_wallet_address.clone()).or_default();

    dest_tx_ids.push(tx_id);

    println!(
        "Transfer amount {} from {} to {} at fee {} succeeded",
        amount, sender, receiver, 10
    );
}

#[when(expr = "wallet {word} has {int}T")]
#[then(expr = "wallet {word} has {int}T")]
async fn wallet_has_tari(world: &mut TariWorld, wallet: String, amount: u64) {
    let mut wallet_client = create_wallet_client(world, wallet.clone()).await.unwrap();
    let num_retries = 100;

    let mut available_balance = 0;

    for _ in 0..num_retries {
        let balance_res = wallet_client
            .get_balance(GetBalanceRequest {})
            .await
            .unwrap()
            .into_inner();

        available_balance = balance_res.available_balance;
        if available_balance >= amount * 1_000_000 {
            println!("Wallet {} has at least {}T", wallet.as_str(), amount);
            return;
        }

        tokio::time::sleep(Duration::from_secs(5)).await;
    }

    panic!(
        "Wallet {} failed to have at least {}T, it ended with {}T",
        wallet, amount, available_balance
    );
}

#[when(expr = "I have wallet {word} with {int}T connected to base node {word}")]
async fn wallet_with_tari_connected_to_base_node(
    world: &mut TariWorld,
    wallet: String,
    amount: u64,
    base_node: String,
) {
    let peer_seeds = world.base_nodes.get(&base_node).unwrap().seed_nodes.clone();
    println!(
        "Start a new wallet {} connected to base node {}",
        wallet.as_str(),
        base_node.as_str()
    );
    world
        .wallet_connected_to_base_node
        .insert(wallet.clone(), base_node.clone());
    spawn_wallet(world, wallet.clone(), Some(base_node.clone()), peer_seeds, None, None).await;

    let mut base_node_client = world.get_node_client(&base_node).await.unwrap();
    let tip_info_res = base_node_client.get_tip_info(Empty {}).await.unwrap().into_inner();
    let mut current_height = tip_info_res.metadata.unwrap().height_of_longest_chain;

    let mut num_blocks = 0;
    let mut reward = 0;

    let consensus_manager = ConsensusManager::builder(Network::LocalNet).build();

    while reward < amount {
        current_height += 1;
        num_blocks += 1;
        reward += consensus_manager.get_block_reward_at(current_height).as_u64() / 1_000_000; // 1 T = 1_000_000 uT
    }

    println!("Creating miner...");
    create_miner(world, "temp_miner".to_string(), base_node.clone(), wallet.clone()).await;

    println!("Mining {} blocks", num_blocks + CONFIRMATION_PERIOD);
    let miner = world.miners.get(&"temp_miner".to_string()).unwrap();
    miner
        .mine(world, Some(num_blocks + CONFIRMATION_PERIOD), None, None)
        .await; // mine some additional blocks to confirm txs

    let mut wallet_client = create_wallet_client(world, wallet.clone()).await.unwrap();
    let num_retries = 100;

    for _ in 0..num_retries {
        let balance_res = wallet_client
            .get_balance(GetBalanceRequest {})
            .await
            .unwrap()
            .into_inner();

        if balance_res.available_balance >= amount * 1_000_000 {
            println!("Wallet {} has at least {}T", wallet.as_str(), amount);
            return;
        }

        tokio::time::sleep(Duration::from_secs(5)).await;
    }

    panic!("Wallet {} failed to have at least {}T", wallet, amount);
}

#[when(expr = "I transfer {int} uT from {word} to {word} and {word} at fee {int}")]
#[allow(clippy::too_many_lines)]
async fn transfer_from_wallet_to_two_recipients_at_fee(
    world: &mut TariWorld,
    amount: u64,
    sender: String,
    receiver1: String,
    receiver2: String,
    fee_per_gram: u64,
) {
    let mut sender_client = create_wallet_client(world, sender.clone()).await.unwrap();
    let sender_wallet_address = sender_client
        .get_address(Empty {})
        .await
        .unwrap()
        .into_inner()
        .address
        .to_hex();

    let mut receiver1_client = create_wallet_client(world, receiver1.clone()).await.unwrap();
    let receiver1_address = receiver1_client
        .get_address(Empty {})
        .await
        .unwrap()
        .into_inner()
        .address
        .to_hex();

    let mut receiver2_client = create_wallet_client(world, receiver2.clone()).await.unwrap();
    let receiver2_address = receiver2_client
        .get_address(Empty {})
        .await
        .unwrap()
        .into_inner()
        .address
        .to_hex();

    let payment_recipient1 = PaymentRecipient {
        address: receiver1_address.clone(),
        amount,
        fee_per_gram,
        message: format!(
            "transfer amount {} from {} to {}",
            amount,
            sender.as_str(),
            receiver1.as_str()
        ),
        payment_type: 0, // normal mimblewimble payment type
    };

    let payment_recipient2 = PaymentRecipient {
        address: receiver2_address.clone(),
        amount,
        fee_per_gram,
        message: format!(
            "transfer amount {} from {} to {}",
            amount,
            sender.as_str(),
            receiver2.as_str()
        ),
        payment_type: 0, // normal mimblewimble payment type
    };
    let transfer_req = TransferRequest {
        recipients: vec![payment_recipient1, payment_recipient2],
    };
    let tx_res = sender_client.transfer(transfer_req).await.unwrap().into_inner();
    let tx_res = tx_res.results;

    assert_eq!(tx_res.len(), 2_usize);

    let tx_res1 = tx_res.first().unwrap();
    let tx_res2 = tx_res.last().unwrap();

    assert!(
        tx_res1.is_success,
        "Transacting amount {} uT from wallet {} to {} at fee {} failed",
        amount,
        sender.as_str(),
        receiver1.as_str(),
        fee_per_gram
    );
    assert!(
        tx_res2.is_success,
        "Transacting amount {} uT from wallet {} to {} at fee {} failed",
        amount,
        sender.as_str(),
        receiver2.as_str(),
        fee_per_gram
    );

    // we wait for transaction to be broadcasted
    let tx_id1 = tx_res1.transaction_id;
    let tx_id2 = tx_res2.transaction_id;

    let num_retries = 100;
    let tx_info_req = GetTransactionInfoRequest {
        transaction_ids: vec![tx_id1, tx_id2],
    };

    for i in 0..=num_retries {
        let tx_info_res = sender_client
            .get_transaction_info(tx_info_req.clone())
            .await
            .unwrap()
            .into_inner();
        let tx_info1 = tx_info_res.transactions.first().unwrap();
        let tx_info2 = tx_info_res.transactions.last().unwrap();

        println!(
            "Tx_info for first recipient {} is {}, for tx_id = {}",
            receiver1, tx_info1.status, tx_id1
        );
        println!(
            "Tx_info for second recipient {} is {}, for tx_id = {}",
            receiver2, tx_info2.status, tx_id2
        );
        // TransactionStatus::TRANSACTION_STATUS_BROADCAST == 1_i32
        if tx_info1.status == 1_i32 && tx_info2.status == 1_i32 {
            println!(
                "Transaction from {} to {} and {} with amount {} at fee {} has been broadcasted",
                sender.as_str(),
                receiver1.as_str(),
                receiver2.as_str(),
                amount,
                fee_per_gram
            );
            break;
        }

        if i == num_retries {
            panic!(
                "Transaction from {} to {} and {} with amount {} at fee {} failed to be broadcasted",
                sender.as_str(),
                receiver1.as_str(),
                receiver2.as_str(),
                amount,
                10
            )
        }

        tokio::time::sleep(Duration::from_secs(5)).await;
    }

    // insert tx_id's to the corresponding world mapping
    let sender_tx_ids = world.wallet_tx_ids.entry(sender_wallet_address.clone()).or_default();

    sender_tx_ids.push(tx_id1);
    sender_tx_ids.push(tx_id2);

    let receiver1_tx_ids = world.wallet_tx_ids.entry(receiver1_address.clone()).or_default();
    receiver1_tx_ids.push(tx_id1);

    let receiver2_tx_ids = world.wallet_tx_ids.entry(receiver2_address.clone()).or_default();
    receiver2_tx_ids.push(tx_id2);

    println!(
        "Transfer amount {} from {} to {} and {} at fee {} succeeded",
        amount, sender, receiver1, receiver2, fee_per_gram
    );
}

#[when(expr = "I transfer {int} uT to self from wallet {word} at fee {int}")]
async fn transfer_tari_to_self(world: &mut TariWorld, amount: u64, sender: String, fee_per_gram: u64) {
    let mut sender_wallet_client = create_wallet_client(world, sender.clone()).await.unwrap();
    let sender_wallet_address = sender_wallet_client
        .get_address(Empty {})
        .await
        .unwrap()
        .into_inner()
        .address
        .to_hex();

    let payment_recipient = PaymentRecipient {
        address: sender_wallet_address.clone(),
        amount,
        fee_per_gram,
        message: format!("transfer amount {} from {} to self", amount, sender.as_str(),),
        payment_type: 0, // normal mimblewimble payment type
    };
    let transfer_req = TransferRequest {
        recipients: vec![payment_recipient],
    };
    let tx_res = sender_wallet_client.transfer(transfer_req).await.unwrap().into_inner();
    let tx_res = tx_res.results;

    assert_eq!(tx_res.len(), 1usize);

    let tx_res = tx_res.first().unwrap();
    assert!(
        tx_res.is_success,
        "Transacting amount {} to self from wallet {} at fee {} failed",
        amount,
        sender.as_str(),
        fee_per_gram
    );

    // we wait for transaction to be broadcasted
    let tx_id = tx_res.transaction_id;
    let num_retries = 100;
    let tx_info_req = GetTransactionInfoRequest {
        transaction_ids: vec![tx_id],
    };

    for i in 0..=num_retries {
        let tx_info_res = sender_wallet_client
            .get_transaction_info(tx_info_req.clone())
            .await
            .unwrap()
            .into_inner();
        let tx_info = tx_info_res.transactions.first().unwrap();

        // TransactionStatus::TRANSACTION_STATUS_BROADCAST == 1_i32
        if tx_info.status == 1_i32 {
            println!(
                "Transaction to self from {} with amount {} at fee {} has been broadcasted",
                sender.clone(),
                amount,
                fee_per_gram
            );
            break;
        }

        if i == num_retries {
            panic!(
                "Transaction to self from {} with amount {} at fee {} failed to be broadcasted",
                sender.clone(),
                amount,
                fee_per_gram
            )
        }

        tokio::time::sleep(Duration::from_secs(5)).await;
    }

    // insert tx_id's to the corresponding world mapping
    let sender_tx_ids = world.wallet_tx_ids.entry(sender_wallet_address.clone()).or_default();

    sender_tx_ids.push(tx_id);

    println!(
        "Transfer amount {} to self from {} at fee {} succeeded",
        amount, sender, fee_per_gram
    );
}

#[when(expr = "I broadcast HTLC transaction with {int} uT from wallet {word} to wallet {word} at fee {int}")]
async fn htlc_transaction(world: &mut TariWorld, amount: u64, sender: String, receiver: String, fee_per_gram: u64) {
    let mut sender_wallet_client = create_wallet_client(world, sender.clone()).await.unwrap();
    let sender_wallet_address = sender_wallet_client
        .get_address(Empty {})
        .await
        .unwrap()
        .into_inner()
        .address
        .to_hex();

    let mut receiver_wallet_client = create_wallet_client(world, receiver.clone()).await.unwrap();
    let receiver_wallet_address = receiver_wallet_client
        .get_address(Empty {})
        .await
        .unwrap()
        .into_inner()
        .address
        .to_hex();

    let payment_recipient = PaymentRecipient {
        address: receiver_wallet_address.clone(),
        amount,
        fee_per_gram,
        message: format!(
            "Atomic Swap from {} to {} with amount {} at fee {}",
            sender.as_str(),
            receiver.as_str(),
            amount,
            fee_per_gram
        ),
        payment_type: 0, // normal mimblewimble transaction
    };

    let atomic_swap_request = SendShaAtomicSwapRequest {
        recipient: Some(payment_recipient),
    };
    let sha_atomic_swap_tx_res = sender_wallet_client
        .send_sha_atomic_swap_transaction(atomic_swap_request)
        .await
        .unwrap()
        .into_inner();

    assert!(
        sha_atomic_swap_tx_res.is_success,
        "Atomic swap transacting amount uT {} from wallet {} to {} at fee {} failed",
        amount,
        sender.as_str(),
        receiver.as_str(),
        fee_per_gram
    );

    // we wait for transaction to be broadcasted
    let tx_id = sha_atomic_swap_tx_res.transaction_id;
    let num_retries = 100;
    let tx_info_req = GetTransactionInfoRequest {
        transaction_ids: vec![tx_id],
    };

    for i in 0..=num_retries {
        let tx_info_res = sender_wallet_client
            .get_transaction_info(tx_info_req.clone())
            .await
            .unwrap()
            .into_inner();
        let tx_info = tx_info_res.transactions.first().unwrap();

        // TransactionStatus::TRANSACTION_STATUS_BROADCAST == 1_i32
        if tx_info.status == 1_i32 {
            println!(
                "Atomic swap transaction from {} to {} with amount {} at fee {} has been broadcasted",
                sender.as_str(),
                receiver.as_str(),
                amount,
                fee_per_gram
            );
            break;
        }

        if i == num_retries {
            panic!(
                "Atomic swap transaction from {} to {} with amount {} at fee {} failed to be broadcasted",
                sender.as_str(),
                receiver.as_str(),
                amount,
                fee_per_gram
            )
        }

        tokio::time::sleep(Duration::from_secs(5)).await;
    }

    // insert tx_id's to the corresponding world mapping
    let sender_tx_ids = world.wallet_tx_ids.entry(sender_wallet_address.clone()).or_default();

    sender_tx_ids.push(tx_id);

    let receiver_tx_ids = world.wallet_tx_ids.entry(receiver_wallet_address.clone()).or_default();

    receiver_tx_ids.push(tx_id);
    world.output_hash = Some(sha_atomic_swap_tx_res.output_hash);
    world.pre_image = Some(sha_atomic_swap_tx_res.pre_image);

    println!(
        "Atomic swap transfer amount {} from {} to {} at fee {} succeeded",
        amount, sender, receiver, fee_per_gram
    );
}

#[when(expr = "I claim an HTLC refund transaction with wallet {word} at fee {int}")]
async fn claim_htlc_refund_transaction_with_wallet_at_fee(world: &mut TariWorld, wallet: String, fee_per_gram: u64) {
    let mut wallet_client = create_wallet_client(world, wallet.clone()).await.unwrap();
    let wallet_address = wallet_client
        .get_address(Empty {})
        .await
        .unwrap()
        .into_inner()
        .address
        .to_hex();

    let output_hash = world.output_hash.clone().unwrap();

    let claim_htlc_req = ClaimHtlcRefundRequest {
        output_hash,
        fee_per_gram,
    };

    let claim_htlc_refund_res = wallet_client
        .claim_htlc_refund_transaction(claim_htlc_req)
        .await
        .unwrap()
        .into_inner();

    assert!(
        claim_htlc_refund_res.clone().results.unwrap().is_success,
        "Claim HTLC refund transaction with wallet {} at fee {} failed",
        wallet.as_str(),
        fee_per_gram
    );

    // we wait for transaction to be broadcasted
    let tx_id = claim_htlc_refund_res.results.unwrap().transaction_id;
    let num_retries = 100;
    let tx_info_req = GetTransactionInfoRequest {
        transaction_ids: vec![tx_id],
    };

    for i in 0..=num_retries {
        let tx_info_res = wallet_client
            .get_transaction_info(tx_info_req.clone())
            .await
            .unwrap()
            .into_inner();
        let tx_info = tx_info_res.transactions.first().unwrap();

        // TransactionStatus::TRANSACTION_STATUS_BROADCAST == 1_i32
        if tx_info.status == 1_i32 {
            println!(
                "Claim HTLC refund transaction with wallet {} at fee {} has been broadcasted",
                wallet.as_str(),
                fee_per_gram
            );
            break;
        }

        if i == num_retries {
            panic!(
                "Claim HTLC refund transaction with wallet {} at fee {} failed to be broadcasted",
                wallet.as_str(),
                fee_per_gram
            )
        }

        tokio::time::sleep(Duration::from_secs(5)).await;
    }

    // insert tx_id's to the corresponding world mapping
    let wallet_tx_ids = world.wallet_tx_ids.entry(wallet_address.clone()).or_default();
    wallet_tx_ids.push(tx_id);

    println!(
        "Claim HTLC refund transaction with wallet {} at fee {} succeeded",
        wallet, fee_per_gram
    );
}

#[when(expr = "I claim an HTLC transaction with wallet {word} at fee {int}")]
async fn wallet_claims_htlc_transaction_at_fee(world: &mut TariWorld, wallet: String, fee_per_gram: u64) {
    let mut wallet_client = create_wallet_client(world, wallet.clone()).await.unwrap();
    let wallet_address = wallet_client
        .get_address(Empty {})
        .await
        .unwrap()
        .into_inner()
        .address
        .to_hex();

    let output_hash = world.output_hash.clone().unwrap();
    let pre_image = world.pre_image.clone().unwrap();

    let claim_htlc_req = ClaimShaAtomicSwapRequest {
        output: output_hash,
        pre_image,
        fee_per_gram,
    };

    let claim_htlc_res = wallet_client
        .claim_sha_atomic_swap_transaction(claim_htlc_req)
        .await
        .unwrap()
        .into_inner();

    assert!(
        claim_htlc_res.clone().results.unwrap().is_success,
        "Claim HTLC transaction with wallet {} at fee {} failed",
        wallet.as_str(),
        fee_per_gram
    );

    // we wait for transaction to be broadcasted
    let tx_id = claim_htlc_res.results.unwrap().transaction_id;
    let num_retries = 100;
    let tx_info_req = GetTransactionInfoRequest {
        transaction_ids: vec![tx_id],
    };

    for i in 0..=num_retries {
        let tx_info_res = wallet_client
            .get_transaction_info(tx_info_req.clone())
            .await
            .unwrap()
            .into_inner();
        let tx_info = tx_info_res.transactions.first().unwrap();

        // TransactionStatus::TRANSACTION_STATUS_BROADCAST == 1_i32
        if tx_info.status == 1_i32 {
            println!(
                "Claim HTLC transaction with wallet {} at fee {} has been broadcasted",
                wallet.as_str(),
                fee_per_gram
            );
            break;
        }

        if i == num_retries {
            panic!(
                "Claim HTLC transaction with wallet {} at fee {} failed to be broadcasted",
                wallet.as_str(),
                fee_per_gram
            )
        }

        tokio::time::sleep(Duration::from_secs(5)).await;
    }

    // insert tx_id's to the corresponding world mapping
    let wallet_tx_ids = world.wallet_tx_ids.entry(wallet_address.clone()).or_default();
    wallet_tx_ids.push(tx_id);

    println!(
        "Claim HTLC transaction with wallet {} at fee {} succeeded",
        wallet, fee_per_gram
    );
}

#[then(expr = "I wait for wallet {word} to have less than {int} uT")]
async fn wait_for_wallet_to_have_less_than_amount(world: &mut TariWorld, wallet: String, amount: u64) {
    let wallet_ps = world.wallets.get(&wallet).unwrap();
    let num_retries = 100;

    let mut client = wallet_ps.get_grpc_client().await.unwrap();
    let mut curr_amount = u64::MAX;

    for _ in 0..=num_retries {
        curr_amount = client
            .get_balance(GetBalanceRequest {})
            .await
            .unwrap()
            .into_inner()
            .available_balance;

        if curr_amount < amount {
            return;
        }

        tokio::time::sleep(Duration::from_secs(5)).await;
    }

    // failed to get wallet right amount, so we panic
    panic!(
        "wallet {} failed to get less balance than amount {}, current amount is {}",
        wallet.as_str(),
        amount,
        curr_amount
    );
}

#[then(expr = "I send a one-sided stealth transaction of {int} uT from {word} to {word} at fee {int}")]
async fn send_one_sided_stealth_transaction(
    world: &mut TariWorld,
    amount: u64,
    sender: String,
    receiver: String,
    fee_per_gram: u64,
) {
    let mut sender_client = create_wallet_client(world, sender.clone()).await.unwrap();
    let sender_wallet_address = sender_client
        .get_address(Empty {})
        .await
        .unwrap()
        .into_inner()
        .address
        .to_hex();

    let mut receiver_client = create_wallet_client(world, receiver.clone()).await.unwrap();
    let receiver_wallet_address = receiver_client
        .get_address(Empty {})
        .await
        .unwrap()
        .into_inner()
        .address
        .to_hex();

    let payment_recipient = PaymentRecipient {
        address: receiver_wallet_address.clone(),
        amount,
        fee_per_gram,
        message: format!(
            "One sided stealth transfer amount {} from {} to {}",
            amount,
            sender.as_str(),
            receiver.as_str()
        ),
        payment_type: 2, // one sided stealth transaction
    };
    let transfer_req = TransferRequest {
        recipients: vec![payment_recipient],
    };
    let tx_res = sender_client.transfer(transfer_req).await.unwrap().into_inner();
    let tx_res = tx_res.results;

    assert_eq!(tx_res.len(), 1usize);

    let tx_res = tx_res.first().unwrap();
    assert!(
        tx_res.is_success,
        "One sided stealth transaction with amount {} from wallet {} to {} at fee {} failed",
        amount,
        sender.as_str(),
        receiver.as_str(),
        fee_per_gram
    );

    // we wait for transaction to be broadcasted
    let tx_id = tx_res.transaction_id;
    let num_retries = 100;
    let tx_info_req = GetTransactionInfoRequest {
        transaction_ids: vec![tx_id],
    };

    for i in 0..num_retries {
        let tx_info_res = sender_client
            .get_transaction_info(tx_info_req.clone())
            .await
            .unwrap()
            .into_inner();
        let tx_info = tx_info_res.transactions.first().unwrap();

        // TransactionStatus::TRANSACTION_STATUS_BROADCAST == 1_i32
        if tx_info.status == 1_i32 {
            println!(
                "One sided stealth transaction from {} to {} with amount {} at fee {} has been broadcasted",
                sender.clone(),
                receiver.clone(),
                amount,
                fee_per_gram
            );
            break;
        }

        if i == num_retries - 1 {
            panic!(
                "One sided stealth transaction from {} to {} with amount {} at fee {} failed to be broadcasted",
                sender.clone(),
                receiver.clone(),
                amount,
                fee_per_gram
            )
        }

        tokio::time::sleep(Duration::from_secs(5)).await;
    }

    // insert tx_id's to the corresponding world mapping
    let sender_tx_ids = world.wallet_tx_ids.entry(sender_wallet_address.clone()).or_default();

    sender_tx_ids.push(tx_id);

    let receiver_tx_ids = world.wallet_tx_ids.entry(receiver_wallet_address.clone()).or_default();

    receiver_tx_ids.push(tx_id);

    println!(
        "One sided stealth transaction with amount {} from {} to {} at fee {} succeeded",
        amount, sender, receiver, fee_per_gram
    );
}

#[then(expr = "I import {word} unspent outputs to {word}")]
async fn import_wallet_unspent_outputs(world: &mut TariWorld, wallet_a: String, wallet_b: String) {
    let wallet_a_ps = world.wallets.get_mut(&wallet_a).unwrap();

    let temp_dir_path = wallet_a_ps.temp_dir_path.clone();

    let mut cli = get_default_cli();

    let mut path_buf = PathBuf::new();
    path_buf.push(temp_dir_path);
    path_buf.push("exported_utxos.csv");

    let args = ExportUtxosArgs {
        output_file: Some(path_buf.clone()),
    };
    cli.command2 = Some(CliCommands::ExportUtxos(args));

    let base_node = world.wallet_connected_to_base_node.get(&wallet_a).unwrap();

    let seed_nodes = world.base_nodes.get(base_node).unwrap().seed_nodes.clone();
    spawn_wallet(world, wallet_a, Some(base_node.clone()), seed_nodes, None, Some(cli)).await;

    let exported_outputs = std::fs::File::open(path_buf).unwrap();
    let mut reader = csv::Reader::from_reader(exported_outputs);

    let mut outputs: Vec<UnblindedOutput> = vec![];

    for output in reader.records() {
        let output = output.unwrap();
        let version = match &output[1] {
            "V0" => TransactionOutputVersion::V0,
            "V1" => TransactionOutputVersion::V1,
            _ => panic!("Invalid output version"),
        };
        let value = MicroTari(output[2].parse::<u64>().unwrap());
        let spending_key = BlindingFactor::from_hex(&output[3]).unwrap();
        let flags = match &output[5] {
            "Standard" => OutputType::Standard,
            "Coinbase" => OutputType::Coinbase,
            "Burn" => OutputType::Burn,
            "ValidatorNodeRegistration" => OutputType::ValidatorNodeRegistration,
            "CodeTemplateRegistration" => OutputType::CodeTemplateRegistration,
            _ => panic!("Invalid output type"),
        };
        let maturity = output[6].parse::<u64>().unwrap();
        let coinbase_extra = Vec::from_hex(&output[7]).unwrap();
        let script = TariScript::from_hex(&output[8]).unwrap();
        let covenant = Covenant::from_bytes(&mut Vec::from_hex(&output[9]).unwrap().as_slice()).unwrap();
        let input_data = ExecutionStack::from_hex(&output[10]).unwrap();
        let script_private_key = PrivateKey::from_hex(&output[11]).unwrap();
        let sender_offset_public_key = PublicKey::from_hex(&output[12]).unwrap();
        let ephemeral_commitment: HomomorphicCommitment<PublicKey> =
            HomomorphicCommitment::from_hex(&output[13]).unwrap();
        let ephemeral_nonce = PublicKey::from_hex(&output[14]).unwrap();
        let signature_u_x = PrivateKey::from_hex(&output[15]).unwrap();
        let signature_u_a = PrivateKey::from_hex(&output[16]).unwrap();
        let signature_u_y = PrivateKey::from_hex(&output[17]).unwrap();
        let script_lock_height = output[18].parse::<u64>().unwrap();
        let encrypted_value = EncryptedValue::from_hex(&output[19]).unwrap();
        let minimum_value_promise = MicroTari(output[20].parse::<u64>().unwrap());

        let features = OutputFeatures::new_current_version(flags, maturity, coinbase_extra, None);
        let metadata_signature = ComAndPubSignature::new(
            ephemeral_commitment,
            ephemeral_nonce,
            signature_u_x,
            signature_u_a,
            signature_u_y,
        );
        let utxo = UnblindedOutput::new(
            version,
            value,
            spending_key,
            features,
            script,
            input_data,
            script_private_key,
            sender_offset_public_key,
            metadata_signature,
            script_lock_height,
            covenant,
            encrypted_value,
            minimum_value_promise,
        );

        outputs.push(utxo);
    }

    let mut wallet_b_client = create_wallet_client(world, wallet_b.clone()).await.unwrap();
    let import_utxos_req = ImportUtxosRequest {
        outputs: outputs
            .iter()
            .map(|o| grpc::UnblindedOutput::try_from(o.clone()).expect("Unable to make grpc conversino"))
            .collect::<Vec<grpc::UnblindedOutput>>(),
    };

    world.last_imported_tx_ids = wallet_b_client
        .import_utxos(import_utxos_req)
        .await
        .unwrap()
        .into_inner()
        .tx_ids;
}

#[then(expr = "I import {word} spent outputs to {word}")]
async fn import_wallet_spent_outputs(world: &mut TariWorld, wallet_a: String, wallet_b: String) {
    let wallet_a_ps = world.wallets.get_mut(&wallet_a).unwrap();

    let temp_dir_path = wallet_a_ps.temp_dir_path.clone();

    let mut cli = get_default_cli();

    let mut path_buf = PathBuf::new();
    path_buf.push(temp_dir_path);
    path_buf.push("exported_utxos.csv");

    let args = ExportUtxosArgs {
        output_file: Some(path_buf.clone()),
    };
    cli.command2 = Some(CliCommands::ExportSpentUtxos(args));

    let base_node = world.wallet_connected_to_base_node.get(&wallet_a).unwrap();
    let seed_nodes = world.base_nodes.get(base_node).unwrap().seed_nodes.clone();
    spawn_wallet(world, wallet_a, Some(base_node.clone()), seed_nodes, None, Some(cli)).await;

    let exported_outputs = std::fs::File::open(path_buf).unwrap();
    let mut reader = csv::Reader::from_reader(exported_outputs);

    let mut outputs: Vec<UnblindedOutput> = vec![];

    for output in reader.records() {
        let output = output.unwrap();
        let version = match &output[1] {
            "V0" => TransactionOutputVersion::V0,
            "V1" => TransactionOutputVersion::V1,
            _ => panic!("Invalid output version"),
        };
        let value = MicroTari(output[2].parse::<u64>().unwrap());
        let spending_key = BlindingFactor::from_hex(&output[3]).unwrap();
        let flags = match &output[5] {
            "Standard" => OutputType::Standard,
            "Coinbase" => OutputType::Coinbase,
            "Burn" => OutputType::Burn,
            "ValidatorNodeRegistration" => OutputType::ValidatorNodeRegistration,
            "CodeTemplateRegistration" => OutputType::CodeTemplateRegistration,
            _ => panic!("Invalid output type"),
        };
        let maturity = output[6].parse::<u64>().unwrap();
        let coinbase_extra = Vec::from_hex(&output[7]).unwrap();
        let script = TariScript::from_hex(&output[8]).unwrap();
        let covenant = Covenant::from_bytes(&mut Vec::from_hex(&output[9]).unwrap().as_slice()).unwrap();
        let input_data = ExecutionStack::from_hex(&output[10]).unwrap();
        let script_private_key = PrivateKey::from_hex(&output[11]).unwrap();
        let sender_offset_public_key = PublicKey::from_hex(&output[12]).unwrap();
        let ephemeral_commitment: HomomorphicCommitment<PublicKey> =
            HomomorphicCommitment::from_hex(&output[13]).unwrap();
        let ephemeral_nonce = PublicKey::from_hex(&output[14]).unwrap();
        let signature_u_x = PrivateKey::from_hex(&output[15]).unwrap();
        let signature_u_a = PrivateKey::from_hex(&output[16]).unwrap();
        let signature_u_y = PrivateKey::from_hex(&output[17]).unwrap();
        let script_lock_height = output[18].parse::<u64>().unwrap();
        let encrypted_value = EncryptedValue::from_hex(&output[19]).unwrap();
        let minimum_value_promise = MicroTari(output[20].parse::<u64>().unwrap());

        let features = OutputFeatures::new_current_version(flags, maturity, coinbase_extra, None);
        let metadata_signature = ComAndPubSignature::new(
            ephemeral_commitment,
            ephemeral_nonce,
            signature_u_x,
            signature_u_a,
            signature_u_y,
        );
        let utxo = UnblindedOutput::new(
            version,
            value,
            spending_key,
            features,
            script,
            input_data,
            script_private_key,
            sender_offset_public_key,
            metadata_signature,
            script_lock_height,
            covenant,
            encrypted_value,
            minimum_value_promise,
        );

        outputs.push(utxo);
    }

    let mut wallet_b_client = create_wallet_client(world, wallet_b.clone()).await.unwrap();
    let import_utxos_req = ImportUtxosRequest {
        outputs: outputs
            .iter()
            .map(|o| grpc::UnblindedOutput::try_from(o.clone()).expect("Unable to make grpc conversino"))
            .collect::<Vec<grpc::UnblindedOutput>>(),
    };

    world.last_imported_tx_ids = wallet_b_client
        .import_utxos(import_utxos_req)
        .await
        .unwrap()
        .into_inner()
        .tx_ids;
}

#[then(expr = "I import {word} unspent outputs as faucet outputs to {word}")]
async fn import_unspent_outputs_as_faucets(world: &mut TariWorld, wallet_a: String, wallet_b: String) {
    let wallet_a_ps = world.wallets.get_mut(&wallet_a).unwrap();

    let temp_dir_path = wallet_a_ps.temp_dir_path.clone();

    let mut cli = get_default_cli();

    let mut path_buf = PathBuf::new();
    path_buf.push(temp_dir_path);
    path_buf.push("exported_utxos.csv");

    let args = ExportUtxosArgs {
        output_file: Some(path_buf.clone()),
    };
    cli.command2 = Some(CliCommands::ExportUtxos(args));

    let base_node = world.wallet_connected_to_base_node.get(&wallet_a).unwrap();
    let seed_nodes = world.base_nodes.get(base_node).unwrap().seed_nodes.clone();
    spawn_wallet(world, wallet_a, Some(base_node.clone()), seed_nodes, None, Some(cli)).await;

    let exported_outputs = std::fs::File::open(path_buf).unwrap();
    let mut reader = csv::Reader::from_reader(exported_outputs);

    let mut outputs: Vec<UnblindedOutput> = vec![];

    for output in reader.records() {
        let output = output.unwrap();
        let version = match &output[1] {
            "V0" => TransactionOutputVersion::V0,
            "V1" => TransactionOutputVersion::V1,
            _ => panic!("Invalid output version"),
        };
        let value = MicroTari(output[2].parse::<u64>().unwrap());
        let spending_key = BlindingFactor::from_hex(&output[3]).unwrap();
        let flags = match &output[5] {
            "Standard" => OutputType::Standard,
            "Coinbase" => OutputType::Coinbase,
            "Burn" => OutputType::Burn,
            "ValidatorNodeRegistration" => OutputType::ValidatorNodeRegistration,
            "CodeTemplateRegistration" => OutputType::CodeTemplateRegistration,
            _ => panic!("Invalid output type"),
        };
        let maturity = output[6].parse::<u64>().unwrap();
        let coinbase_extra = Vec::from_hex(&output[7]).unwrap();
        let script = TariScript::from_hex(&output[8]).unwrap();
        let covenant = Covenant::from_bytes(&mut Vec::from_hex(&output[9]).unwrap().as_slice()).unwrap();
        let input_data = ExecutionStack::from_hex(&output[10]).unwrap();
        let script_private_key = PrivateKey::from_hex(&output[11]).unwrap();
        let sender_offset_public_key = PublicKey::from_hex(&output[12]).unwrap();
        let ephemeral_commitment: HomomorphicCommitment<PublicKey> =
            HomomorphicCommitment::from_hex(&output[13]).unwrap();
        let ephemeral_nonce = PublicKey::from_hex(&output[14]).unwrap();
        let signature_u_x = PrivateKey::from_hex(&output[15]).unwrap();
        let signature_u_a = PrivateKey::from_hex(&output[16]).unwrap();
        let signature_u_y = PrivateKey::from_hex(&output[17]).unwrap();
        let script_lock_height = output[18].parse::<u64>().unwrap();
        let encrypted_value = EncryptedValue::from_hex(&output[19]).unwrap();
        let minimum_value_promise = MicroTari(output[20].parse::<u64>().unwrap());

        let features = OutputFeatures::new_current_version(flags, maturity, coinbase_extra, None);
        let metadata_signature = ComAndPubSignature::new(
            ephemeral_commitment,
            ephemeral_nonce,
            signature_u_x,
            signature_u_a,
            signature_u_y,
        );
        let mut utxo = UnblindedOutput::new(
            version,
            value,
            spending_key,
            features,
            script,
            input_data,
            script_private_key,
            sender_offset_public_key,
            metadata_signature,
            script_lock_height,
            covenant,
            encrypted_value,
            minimum_value_promise,
        );

        utxo.metadata_signature = ComAndPubSignature::new(
            Commitment::default(),
            PublicKey::default(),
            PrivateKey::default(),
            PrivateKey::default(),
            PrivateKey::default(),
        );
        utxo.script_private_key = utxo.clone().spending_key;

        let script_public_key = PublicKey::from_secret_key(&utxo.script_private_key);
        utxo.input_data = ExecutionStack::new(vec![StackItem::PublicKey(script_public_key)]);
        outputs.push(utxo.clone());
    }

    let mut wallet_b_client = create_wallet_client(world, wallet_b.clone()).await.unwrap();
    let import_utxos_req = ImportUtxosRequest {
        outputs: outputs
            .iter()
            .map(|o| grpc::UnblindedOutput::try_from(o.clone()).expect("Unable to make grpc conversino"))
            .collect::<Vec<grpc::UnblindedOutput>>(),
    };

    world.last_imported_tx_ids = wallet_b_client
        .import_utxos(import_utxos_req)
        .await
        .unwrap()
        .into_inner()
        .tx_ids;
}

#[then(expr = "I restart wallet {word}")]
async fn restart_wallet(world: &mut TariWorld, wallet: String) {
    let wallet_ps = world.wallets.get_mut(&wallet).unwrap();
    // stop wallet
    wallet_ps.kill();
    // start wallet
    let base_node = world.wallet_connected_to_base_node.get(&wallet).unwrap().clone();
    let base_node_ps = world.base_nodes.get(&base_node).unwrap();
    let seed_nodes = base_node_ps.seed_nodes.clone();

    // need to wait a few seconds before spawning a new wallet
    tokio::time::sleep(Duration::from_secs(5)).await;

    spawn_wallet(world, wallet, Some(base_node), seed_nodes, None, None).await;
}

#[then(expr = "I check if wallet {word} has {int} transactions")]
async fn check_if_wallet_has_num_transactions(world: &mut TariWorld, wallet: String, num_txs: u64) {
    let mut client = create_wallet_client(world, wallet.clone()).await.unwrap();
    let mut get_completed_txs_res = client
        .get_completed_transactions(GetCompletedTransactionsRequest {})
        .await
        .unwrap()
        .into_inner();

    let mut count = 0;
    while let Some(tx) = get_completed_txs_res.next().await {
        let _tx = tx.unwrap(); // make sure we get the actual response
        count += 1;
    }

    assert_eq!(
        num_txs,
        count,
        "Wallet {} did not get {} transactions, instead it got {}",
        wallet.as_str(),
        num_txs,
        count
    );
}

#[when(expr = "I multi-send {int} transactions of {int} uT from wallet {word} to wallet {word} at fee {int}")]
async fn multi_send_txs_from_wallet(
    world: &mut TariWorld,
    num_txs: u64,
    amount: u64,
    sender: String,
    receiver: String,
    fee_per_gram: u64,
) {
    let mut sender_wallet_client = create_wallet_client(world, sender.clone()).await.unwrap();
    let sender_wallet_address = sender_wallet_client
        .get_address(Empty {})
        .await
        .unwrap()
        .into_inner()
        .address
        .to_hex();

    let mut receiver_wallet_client = create_wallet_client(world, receiver.clone()).await.unwrap();
    let receiver_wallet_address = receiver_wallet_client
        .get_address(Empty {})
        .await
        .unwrap()
        .into_inner()
        .address
        .to_hex();

    let mut transfer_res = vec![];

    for _ in 0..num_txs {
        let payment_recipient = PaymentRecipient {
            address: receiver_wallet_address.clone(),
            amount,
            fee_per_gram,
            message: format!(
                "I send multi-transfers with amount {} from {} to {} with fee {}",
                amount,
                sender.as_str(),
                receiver.as_str(),
                fee_per_gram
            ),
            payment_type: 0, // mimblewimble transaction
        };

        let transfer_req = TransferRequest {
            recipients: vec![payment_recipient],
        };
        let tx_res = sender_wallet_client.transfer(transfer_req).await.unwrap().into_inner();
        let tx_res = tx_res.results;

        assert_eq!(tx_res.len(), 1usize);

        let tx_res = tx_res.first().unwrap();
        assert!(
            tx_res.is_success,
            "Multi-Transaction with amount {} from wallet {} to {} at fee {} failed",
            amount,
            sender.as_str(),
            receiver.as_str(),
            fee_per_gram
        );

        transfer_res.push(tx_res.clone());
    }

    let num_retries = 100;

    for tx_res in transfer_res {
        let tx_id = tx_res.transaction_id;
        let tx_info_req = GetTransactionInfoRequest {
            transaction_ids: vec![tx_id],
        };

        for i in 0..num_retries {
            let tx_info_res = sender_wallet_client
                .get_transaction_info(tx_info_req.clone())
                .await
                .unwrap()
                .into_inner();
            let tx_info = tx_info_res.transactions.first().unwrap();

            // TransactionStatus::TRANSACTION_STATUS_BROADCAST == 1_i32
            if tx_info.status == 1_i32 {
                println!(
                    "Multi-transaction from {} to {} with amount {} at fee {} has been broadcasted",
                    sender.clone(),
                    receiver.clone(),
                    amount,
                    fee_per_gram
                );
                break;
            }

            if i == num_retries - 1 {
                panic!(
                    "Multi-transaction from {} to {} with amount {} at fee {} failed to be broadcasted",
                    sender.clone(),
                    receiver.clone(),
                    amount,
                    fee_per_gram
                )
            }

            tokio::time::sleep(Duration::from_secs(5)).await;
        }

        // insert tx_id's to the corresponding world mapping
        let sender_tx_ids = world.wallet_tx_ids.entry(sender_wallet_address.clone()).or_default();

        sender_tx_ids.push(tx_id);

        let receiver_tx_ids = world.wallet_tx_ids.entry(receiver_wallet_address.clone()).or_default();

        receiver_tx_ids.push(tx_id);

        println!(
            "Multi-transaction with amount {} from {} to {} at fee {} succeeded",
            amount, sender, receiver, fee_per_gram
        );
    }
}

#[when(expr = "I connect node {word} to node {word}")]
async fn connect_node_to_other_node(world: &mut TariWorld, node_a: String, node_b: String) {
    let node_a_ps = world.base_nodes.get_mut(&node_a).unwrap();
    let mut node_a_peers = node_a_ps.seed_nodes.clone();
    let is_seed_node = node_a_ps.is_seed_node;
    node_a_peers.push(node_b);
    node_a_ps.kill();
    tokio::time::sleep(Duration::from_secs(15)).await;
    spawn_base_node(world, is_seed_node, node_a, node_a_peers).await;
}

#[then(expr = "I check if last imported transactions are invalid in wallet {word}")]
async fn check_if_last_imported_txs_are_invalid_in_wallet(world: &mut TariWorld, wallet: String) {
    let mut client = create_wallet_client(world, wallet.clone()).await.unwrap();
    let mut get_completed_txs_res = client
        .get_completed_transactions(GetCompletedTransactionsRequest {})
        .await
        .unwrap()
        .into_inner();

    while let Some(tx) = get_completed_txs_res.next().await {
        let tx_info = tx.unwrap().transaction.unwrap();
        let status = tx_info.status;
        // 3 => TRANSACTION_STATUS_IMPORTED
        // 5 => TRANSACTION_STATUS_COINBASE
        if ![3, 5].contains(&status) {
            panic!(
                "Imported transaction hasn't been received as such: current status code is {}, it should be 3 or 5",
                status
            );
        }
    }
}

#[then(expr = "I check if last imported transactions are valid in wallet {word}")]
async fn check_if_last_imported_txs_are_valid_in_wallet(world: &mut TariWorld, wallet: String) {
    let mut client = create_wallet_client(world, wallet.clone()).await.unwrap();
    let mut get_completed_txs_res = client
        .get_completed_transactions(GetCompletedTransactionsRequest {})
        .await
        .unwrap()
        .into_inner();

    let mut imported_cnt = 0;

    while let Some(tx) = get_completed_txs_res.next().await {
        let tx_info = tx.unwrap().transaction.unwrap();
        for &tx_id in &world.last_imported_tx_ids {
            if tx_id == tx_info.tx_id {
                assert_eq!(tx_info.status(), grpc::TransactionStatus::FauxConfirmed);
                imported_cnt += 1;
            }
        }
    }
    assert_eq!(imported_cnt, world.last_imported_tx_ids.len());
}

#[then(expr = "I cancel last transaction in wallet {word}")]
async fn cancel_last_transaction_in_wallet(world: &mut TariWorld, wallet: String) {
    let mut client = create_wallet_client(world, wallet.clone()).await.unwrap();
    let wallet_address = client
        .get_address(Empty {})
        .await
        .unwrap()
        .into_inner()
        .address
        .to_hex();

    let wallet_tx_ids = world.wallet_tx_ids.get(&wallet_address).unwrap();

    // get the last tx id for wallet
    let tx_id = *wallet_tx_ids.last().unwrap();
    let cancel_tx_req = CancelTransactionRequest { tx_id };
    let cancel_tx_res = client.cancel_transaction(cancel_tx_req).await.unwrap().into_inner();
    assert!(
        cancel_tx_res.is_success,
        "Unable to cancel transaction with id = {}",
        tx_id
    );
}

#[then(expr = "meddling with block template data from node {word} is not allowed")]
async fn no_meddling_with_data(world: &mut TariWorld, node: String) {
    let mut client = world.get_node_client(&node).await.unwrap();

    // No meddling
    let chain_tip = client.get_tip_info(Empty {}).await.unwrap().into_inner();
    let current_height = chain_tip.metadata.unwrap().height_of_longest_chain;
    let block = mine_block_before_submit(&mut client).await;
    let _sumbmit_res = client.submit_block(block).await.unwrap();

    let chain_tip = client.get_tip_info(Empty {}).await.unwrap().into_inner();
    let new_height = chain_tip.metadata.unwrap().height_of_longest_chain;
    assert_eq!(
        current_height + 1,
        new_height,
        "validating that the chain increased by 1 from {} to {} but was actually {}",
        current_height,
        current_height + 1,
        new_height
    );

    // Meddle with kernal_mmr_size
    let mut block: Block = Block::try_from(mine_block_before_submit(&mut client).await).unwrap();
    block.header.kernel_mmr_size += 1;
    match client.submit_block(grpc::Block::try_from(block).unwrap()).await {
        Ok(_) => panic!("The block should not have been valid"),
        Err(e) => assert_eq!(
            "Chain storage error: Validation error: Block validation error: MMR size for Kernel does not match. \
             Expected: 3, received: 4"
                .to_string(),
            e.message()
        ),
    }

    // Meddle with output_mmr_size
    let mut block: Block = Block::try_from(mine_block_before_submit(&mut client).await).unwrap();
    block.header.output_mmr_size += 1;
    match client.submit_block(grpc::Block::try_from(block).unwrap()).await {
        Ok(_) => panic!("The block should not have been valid"),
        Err(e) => assert_eq!(
            "Chain storage error: Validation error: Block validation error: MMR size for UTXO does not match. \
             Expected: 3, received: 4"
                .to_string(),
            e.message()
        ),
    }
}

#[when(expr = "I mine but do not submit a block {word} on {word}")]
async fn mine_without_submit(world: &mut TariWorld, block: String, node: String) {
    let mut client = world.get_node_client(&node).await.unwrap();

    let unmined_block: Block = Block::try_from(mine_block_before_submit(&mut client).await).unwrap();
    world.blocks.insert(block, unmined_block);
}

#[when(expr = "I submit block {word} to {word}")]
async fn submit_block_after(world: &mut TariWorld, block_name: String, node: String) {
    let mut client = world.get_node_client(&node).await.unwrap();
    let block = world.blocks.get(&block_name).expect("Couldn't find unmined block");

    match client.submit_block(grpc::Block::try_from(block.clone()).unwrap()).await {
        Ok(_resp) => {},
        Err(e) => {
            // The kind of errors we want don't actually get returned
            world.errors.push_back(e.message().to_string());
        },
    }
}

#[then(regex = r"I receive an error containing '(.*)'")]
async fn receive_an_error(_world: &mut TariWorld, _error: String) {
    // No-op.
    // Was not implemented in previous suite, gave it a quick try but missing other peices

    // assert!(world.errors.len() > 1);
    // assert!(world.errors.pop_front().unwrap().contains(&error))
}

#[when(expr = "I have a lagging delayed node {word} connected to node {word} with \
               blocks_behind_before_considered_lagging {int}")]
async fn lagging_delayed_node(world: &mut TariWorld, delayed_node: String, node: String, delay: u64) {
    let mut base_node_config = BaseNodeConfig::default();
    base_node_config.state_machine.blocks_behind_before_considered_lagging = delay;

    spawn_base_node_with_config(world, true, delayed_node, vec![node], base_node_config).await;
}

#[then(expr = "node {word} has reached initial sync")]
async fn node_reached_sync(world: &mut TariWorld, node: String) {
    let mut client = world.get_node_client(&node).await.unwrap();
    let mut longest_chain = 0;

    for _ in 0..(TWO_MINUTES_WITH_HALF_SECOND_SLEEP * 11) {
        let tip_info = client.get_tip_info(Empty {}).await.unwrap().into_inner();
        let metadata = tip_info.metadata.unwrap();
        longest_chain = metadata.height_of_longest_chain;

        if tip_info.initial_sync_achieved {
            return;
        }

        tokio::time::sleep(Duration::from_millis(HALF_SECOND)).await;
    }

    panic!(
        "Node {} never reached initial sync. Stuck at tip {}",
        node, longest_chain
    )
}

#[when(expr = "I create a burn transaction of {int} uT from {word} at fee {int}")]
async fn burn_transaction(world: &mut TariWorld, amount: u64, wallet: String, fee: u64) {
    let mut client = world.get_wallet_client(&wallet).await.unwrap();

    let req = grpc::CreateBurnTransactionRequest {
        amount,
        fee_per_gram: fee,
        message: "Burning some tari".to_string(),
    };

    let result = client.create_burn_transaction(req).await.unwrap();
    let tx_id = result.into_inner().transaction_id;

    let mut last_status = 0;
    for _ in 0..(TWO_MINUTES_WITH_HALF_SECOND_SLEEP) {
        let result = client
            .get_transaction_info(grpc::GetTransactionInfoRequest {
                transaction_ids: vec![tx_id],
            })
            .await
            .unwrap();

        last_status = result.into_inner().transactions.last().unwrap().status;

        if let 1 | 2 | 6 = last_status {
            return;
        }

        tokio::time::sleep(Duration::from_millis(HALF_SECOND)).await;
    }

    panic!(
        "Burn transaction has status {} when we desired 1 (TRANSACTION_STATUS_BROADCAST), 2 \
         (TRANSACTION_STATUS_UNCONFIRMED), or 6 (TRANSACTION_STATUS_CONFIRMED)",
        last_status
    )
}

#[when(expr = "I have {int} base nodes with pruning horizon {int} force syncing on node {word}")]
async fn force_sync_node_with_an_army_of_pruned_nodes(
    world: &mut TariWorld,
    nodes_count: u64,
    horizon: u64,
    node: String,
) {
    for i in 0..=nodes_count {
        let node_name = format!("BaseNode-{}", i);

        let mut base_node_config = BaseNodeConfig::default();
        let peers = vec![node.clone()];
        base_node_config.force_sync_peers = get_peer_addresses(world, &peers).await.into();
        base_node_config.storage.pruning_horizon = horizon;

        spawn_base_node_with_config(world, false, node_name, peers, base_node_config).await;
    }
}

#[when(expr = "I spend outputs {word} via {word}")]
async fn spend_outputs_via(world: &mut TariWorld, inputs: String, node: String) {
    let num = rand::thread_rng().gen::<u8>();
    let tx_name = format!("TX-{}", num);
    let utxo_name = format!("UTXO-{}", num);

    create_tx_spending_coinbase(world, tx_name.clone(), inputs, utxo_name.clone()).await;
    submit_transaction_to(world, tx_name, node).await.unwrap();
}

#[then(expr = "{word} has at least {int} peers")]
async fn has_at_least_num_peers(world: &mut TariWorld, node: String, num_peers: u64) {
    let mut client = world.get_node_client(&node).await.unwrap();
    let mut last_num_of_peers = 0;

    for _ in 0..(TWO_MINUTES_WITH_HALF_SECOND_SLEEP) {
        last_num_of_peers = 0;

        let mut peers_stream = client.get_peers(grpc::GetPeersRequest {}).await.unwrap().into_inner();

        while let Some(resp) = peers_stream.next().await {
            if let Ok(resp) = resp {
                if let Some(_peer) = resp.peer {
                    last_num_of_peers += 1
                }
            }
        }

        if last_num_of_peers >= num_peers as usize {
            return;
        }

        tokio::time::sleep(Duration::from_millis(HALF_SECOND)).await;
    }

    panic!(
        "Node {} only received {} of {} expected peers",
        node, last_num_of_peers, num_peers
    )
}

#[when(expr = "I print the cucumber world")]
async fn print_world(world: &mut TariWorld) {
    eprintln!();
    eprintln!("======================================");
    eprintln!("============= TEST NODES =============");
    eprintln!("======================================");
    eprintln!();

    // base nodes
    for (name, node) in world.base_nodes.iter() {
        eprintln!(
            "Base node \"{}\": grpc port \"{}\", temp dir path \"{:?}\"",
            name, node.grpc_port, node.temp_dir_path
        );
    }

    // wallets
    for (name, node) in world.wallets.iter() {
        eprintln!(
            "Wallet \"{}\": grpc port \"{}\", temp dir path \"{:?}\"",
            name, node.grpc_port, node.temp_dir_path
        );
    }

    eprintln!();
    eprintln!("======================================");
    eprintln!();
}

fn flush_stdout(buffer: &Arc<Mutex<Vec<u8>>>) {
    // After each test we flush the stdout to the logs.
    info!(
        target: LOG_TARGET_STDOUT,
        "{}",
        str::from_utf8(&buffer.lock().unwrap()).unwrap()
    );
    buffer.lock().unwrap().clear();
}

fn main() {
    initialize_logging(
        &PathBuf::from("log4rs/cucumber.yml"),
        include_str!("../log4rs/cucumber.yml"),
    )
    .expect("logging not configured");
    let stdout_buffer = Arc::new(Mutex::new(Vec::<u8>::new()));
    #[cfg(test)]
    std::io::set_output_capture(Some(stdout_buffer.clone()));
    // Never move this line below the runtime creation!!! It will cause that any new thread created via task::spawn will
    // not be affected by the output capture.
    let stdout_buffer_clone = stdout_buffer.clone();
    let runtime = Runtime::new().unwrap();
    runtime.block_on(async {
        let world = TariWorld::cucumber()
        .repeat_failed()
        // following config needed to use eprint statements in the tests
        .max_concurrent_scenarios(5)
        //.with_writer(
        //    writer::Basic::raw(io::stdout(), writer::Coloring::Never, 0)
        //        .summarized()
        //        .assert_normalized(),
        //)
        .after(move |_feature, _rule, scenario, ev, maybe_world| {
            let stdout_buffer = stdout_buffer_clone.clone();
            Box::pin(async move {
                flush_stdout(&stdout_buffer);
                match ev {
                    ScenarioFinished::StepFailed(_capture_locations, _location, _error) => {
                        error!(target: LOG_TARGET, "Scenario failed");
                    },
                    ScenarioFinished::StepPassed => {
                        info!(target: LOG_TARGET, "Scenario was successful.");
                    },
                    ScenarioFinished::StepSkipped => {
                        warn!(target: LOG_TARGET, "Some steps were skipped.");
                    },
                    ScenarioFinished::BeforeHookFailed(_info) => {
                        error!(target: LOG_TARGET, "Before hook failed!");
                    },
                }
                if let Some(maybe_world) = maybe_world {
                    maybe_world.after(scenario).await;
                }
            })
        })
        .before(|_feature,_rule,scenario,_world| {
            Box::pin(async move {
                println!("{} : {}", scenario.keyword, scenario.name); // This will be printed into the stdout_buffer
                info!(target: LOG_TARGET, "Starting {} {}", scenario.keyword, scenario.name);
            })
        });
        world.run_and_exit("tests/features/").await;
    });

    // If by any chance we have anything in the stdout buffer just log it.
    flush_stdout(&stdout_buffer);
}<|MERGE_RESOLUTION|>--- conflicted
+++ resolved
@@ -36,10 +36,7 @@
 use futures::StreamExt;
 use indexmap::IndexMap;
 use log::*;
-<<<<<<< HEAD
-=======
 use rand::Rng;
->>>>>>> 79881490
 use tari_app_grpc::tari_rpc::{self as grpc};
 use tari_base_node::BaseNodeConfig;
 use tari_base_node_grpc_client::grpc::{GetBlocksRequest, ListHeadersRequest};
@@ -776,61 +773,6 @@
     }
 }
 
-<<<<<<< HEAD
-#[when(expr = "wallet {word} detects all transactions as Mined_Unconfirmed")]
-#[then(expr = "wallet {word} detects all transactions as Mined_Unconfirmed")]
-async fn wallet_detects_all_txs_as_mined_unconfirmed(world: &mut TariWorld, wallet_name: String) {
-    let mut client = create_wallet_client(world, wallet_name.clone()).await.unwrap();
-
-    let mut completed_tx_stream = client
-        .get_completed_transactions(GetCompletedTransactionsRequest {})
-        .await
-        .unwrap()
-        .into_inner();
-
-    let num_retries = 100;
-
-    while let Some(tx_info) = completed_tx_stream.next().await {
-        let tx_info = tx_info.unwrap();
-        let tx_id = tx_info.transaction.unwrap().tx_id;
-
-        println!("waiting for tx with tx_id = {} to be mined_unconfirmed", tx_id);
-        for retry in 0..=num_retries {
-            let request = GetTransactionInfoRequest {
-                transaction_ids: vec![tx_id],
-            };
-            let tx_info = client.get_transaction_info(request).await.unwrap().into_inner();
-            let tx_info = tx_info.transactions.first().unwrap();
-
-            if retry == num_retries {
-                panic!(
-                    "Wallet {} failed to detect tx with tx_id = {} to be mined_unconfirmed",
-                    wallet_name.as_str(),
-                    tx_id
-                );
-            }
-            match tx_info.status() {
-                grpc::TransactionStatus::MinedUnconfirmed => {
-                    println!(
-                        "Transaction with tx_id = {} has been detected as mined_unconfirmed by wallet {}",
-                        tx_id,
-                        wallet_name.as_str()
-                    );
-                    return;
-                },
-                _ => {
-                    tokio::time::sleep(Duration::from_secs(5)).await;
-                    continue;
-                },
-            }
-        }
-    }
-}
-
-#[when(expr = "wallet {word} detects all transactions are at least Pending")]
-#[then(expr = "wallet {word} detects all transactions are at least Pending")]
-async fn wallet_detects_all_txs_are_at_least_pending(world: &mut TariWorld, wallet_name: String) {
-=======
 #[when(expr = "wallet {word} detects all transactions are at least {word}")]
 #[then(expr = "wallet {word} detects all transactions are at least {word}")]
 async fn wallet_detects_all_txs_are_at_least_in_some_status(
@@ -838,7 +780,6 @@
     wallet_name: String,
     status: String,
 ) {
->>>>>>> 79881490
     let mut client = create_wallet_client(world, wallet_name.clone()).await.unwrap();
     let wallet_address = client
         .get_address(Empty {})
@@ -860,154 +801,14 @@
             let tx_info = client.get_transaction_info(request).await.unwrap().into_inner();
             let tx_info = tx_info.transactions.first().unwrap();
 
-<<<<<<< HEAD
-            if retry == num_retries {
-                panic!(
-                    "Wallet {} failed to detect tx with tx_id = {} to be pending",
-                    wallet_name.as_str(),
-                    tx_id
-                );
-            }
-            match tx_info.status() {
-                grpc::TransactionStatus::Pending => {
-                    println!(
-                        "Transaction with tx_id = {} has been detected as pending by wallet {}",
-                        tx_id,
-                        wallet_name.as_str()
-                    );
-                    return;
-                },
-                grpc::TransactionStatus::Broadcast => {
-                    println!(
-                        "Transaction with tx_id = {} has been detected as broadcasted by wallet {}",
-                        tx_id,
-                        wallet_name.as_str()
-                    );
-                    return;
-                },
-                _ => {
-                    println!(
-                        "Transaction with tx_id = {} has been detected with status = {:?}",
-                        tx_id,
-                        tx_info.status()
-                    );
-                    tokio::time::sleep(Duration::from_secs(1)).await;
-                    continue;
-                },
-            }
-        }
-    }
-}
-
-#[when(expr = "wallet {word} detects all transactions are at least Completed")]
-#[then(expr = "wallet {word} detects all transactions are at least Completed")]
-async fn wallet_detects_all_txs_are_at_least_completed(world: &mut TariWorld, wallet_name: String) {
-    let mut client = create_wallet_client(world, wallet_name.clone()).await.unwrap();
-    let wallet_address = client
-        .get_address(Empty {})
-        .await
-        .unwrap()
-        .into_inner()
-        .address
-        .to_hex();
-    let tx_ids = world.wallet_tx_ids.get(&wallet_address).unwrap();
-
-    let num_retries = 100;
-
-    for tx_id in tx_ids {
-        println!("waiting for tx with tx_id = {} to be at least completed", tx_id);
-        for retry in 0..=num_retries {
-            let request = GetTransactionInfoRequest {
-                transaction_ids: vec![*tx_id],
-            };
-            let tx_info = client.get_transaction_info(request).await.unwrap().into_inner();
-            let tx_info = tx_info.transactions.first().unwrap();
-
-            if retry == num_retries {
-                panic!(
-                    "Wallet {} failed to detect tx with tx_id = {} to be completed",
-                    wallet_name.as_str(),
-                    tx_id
-                );
-            }
-            match tx_info.status() {
-                grpc::TransactionStatus::Completed => {
-                    println!(
-                        "Transaction with tx_id = {} has been detected as completed by wallet {}",
-                        tx_id,
-                        wallet_name.as_str()
-                    );
-                    return;
-                },
-                grpc::TransactionStatus::Broadcast => {
-                    println!(
-                        "Transaction with tx_id = {} has been detected as completed by wallet {}",
-                        tx_id,
-                        wallet_name.as_str()
-                    );
-                    return;
-                },
-                _ => {
-                    println!(
-                        "Transaction with tx_id = {} has been detected with status = {:?}",
-                        tx_id,
-                        tx_info.status()
-                    );
-                    tokio::time::sleep(Duration::from_secs(1)).await;
-                    continue;
-                },
-            }
-        }
-    }
-}
-
-#[when(expr = "wallet {word} detects all transactions are at least Broadcast")]
-#[then(expr = "wallet {word} detects all transactions are at least Broadcast")]
-async fn wallet_detects_all_txs_are_at_least_broadcasted(world: &mut TariWorld, wallet_name: String) {
-    let mut client = create_wallet_client(world, wallet_name.clone()).await.unwrap();
-    let wallet_address = client
-        .get_address(Empty {})
-        .await
-        .unwrap()
-        .into_inner()
-        .address
-        .to_hex();
-    let tx_ids = world.wallet_tx_ids.get(&wallet_address).unwrap();
-
-    let num_retries = 100;
-
-    for tx_id in tx_ids {
-        println!("waiting for tx with tx_id = {} to be at least broadcasted", tx_id);
-        for retry in 0..=num_retries {
-            let request = GetTransactionInfoRequest {
-                transaction_ids: vec![*tx_id],
-            };
-            let tx_info = client.get_transaction_info(request).await.unwrap().into_inner();
-            let tx_info = tx_info.transactions.first().unwrap();
-
-            if retry == num_retries {
-                panic!(
-                    "Wallet {} failed to detect tx with tx_id = {} to be broadcasted",
-=======
             if retry == num_retries {
                 panic!(
                     "Wallet {} failed to detect tx with tx_id = {} to be at least {}",
->>>>>>> 79881490
                     wallet_name.as_str(),
                     tx_id,
                     status
                 );
             }
-<<<<<<< HEAD
-            match tx_info.status() {
-                grpc::TransactionStatus::Broadcast => {
-                    println!(
-                        "Transaction with tx_id = {} has been detected as broadcasted by wallet {}",
-                        tx_id,
-                        wallet_name.as_str()
-                    );
-                    return;
-=======
             match status.as_str() {
                 "Pending" => match tx_info.status() {
                     grpc::TransactionStatus::Pending |
@@ -1018,7 +819,6 @@
                         break;
                     },
                     _ => (),
->>>>>>> 79881490
                 },
                 "Completed" => match tx_info.status() {
                     grpc::TransactionStatus::Completed |

//  Copyright 2019 The Tari Project
//
//  Redistribution and use in source and binary forms, with or without modification, are permitted provided that the
//  following conditions are met:
//
//  1. Redistributions of source code must retain the above copyright notice, this list of conditions and the following
//  disclaimer.
//
//  2. Redistributions in binary form must reproduce the above copyright notice, this list of conditions and the
//  following disclaimer in the documentation and/or other materials provided with the distribution.
//
//  3. Neither the name of the copyright holder nor the names of its contributors may be used to endorse or promote
//  products derived from this software without specific prior written permission.
//
//  THIS SOFTWARE IS PROVIDED BY THE COPYRIGHT HOLDERS AND CONTRIBUTORS "AS IS" AND ANY EXPRESS OR IMPLIED WARRANTIES,
//  INCLUDING, BUT NOT LIMITED TO, THE IMPLIED WARRANTIES OF MERCHANTABILITY AND FITNESS FOR A PARTICULAR PURPOSE ARE
//  DISCLAIMED. IN NO EVENT SHALL THE COPYRIGHT HOLDER OR CONTRIBUTORS BE LIABLE FOR ANY DIRECT, INDIRECT, INCIDENTAL,
//  SPECIAL, EXEMPLARY, OR CONSEQUENTIAL DAMAGES (INCLUDING, BUT NOT LIMITED TO, PROCUREMENT OF SUBSTITUTE GOODS OR
//  SERVICES; LOSS OF USE, DATA, OR PROFITS; OR BUSINESS INTERRUPTION) HOWEVER CAUSED AND ON ANY THEORY OF LIABILITY,
//  WHETHER IN CONTRACT, STRICT LIABILITY, OR TORT (INCLUDING NEGLIGENCE OR OTHERWISE) ARISING IN ANY WAY OUT OF THE
//  USE OF THIS SOFTWARE, EVEN IF ADVISED OF THE POSSIBILITY OF SUCH DAMAGE.
#![allow(dead_code)]

use std::{
    fs,
    fs::File,
    iter,
    path::Path,
    str::FromStr,
    sync::Arc,
    time::{Duration, Instant},
};

use fs2::FileExt;
use futures::future;
use lmdb_zero::open;
use log::*;
use rand::{distributions::Alphanumeric, thread_rng, Rng};
<<<<<<< HEAD
use tari_common::configuration::Network;
=======
use tari_common::{
    configuration::Network,
    exit_codes::{ExitCode, ExitError},
    DnsNameServer,
};
>>>>>>> f41af8cf
use tari_comms::{
    backoff::ConstantBackoff,
    peer_manager::{NodeIdentity, Peer, PeerFeatures, PeerManagerError},
    pipeline,
    protocol::{
        messaging::{MessagingEventSender, MessagingProtocolExtension},
        rpc::RpcServer,
        NodeNetworkInfo,
    },
    tor,
    tor::HiddenServiceControllerError,
    transports::{predicate::FalsePredicate, MemoryTransport, SocksConfig, SocksTransport, TcpWithTorTransport},
    utils::{cidr::parse_cidrs, multiaddr::socketaddr_to_multiaddr},
    CommsBuilder,
    CommsBuilderError,
    CommsNode,
    PeerManager,
    UnspawnedCommsNode,
};
use tari_comms_dht::{Dht, DhtInitializationError};
use tari_service_framework::{async_trait, ServiceInitializationError, ServiceInitializer, ServiceInitializerContext};
use tari_shutdown::ShutdownSignal;
use tari_storage::{
    lmdb_store::{LMDBBuilder, LMDBConfig},
    LMDBWrapper,
};
use thiserror::Error;
use tokio::sync::{broadcast, mpsc};
use tower::ServiceBuilder;

use crate::{
    comms_connector::{InboundDomainConnector, PubsubDomainConnector},
    peer_seeds::{DnsSeedResolver, SeedPeer},
    transport::{TorConfig, TransportType},
    TransportConfig,
    MAJOR_NETWORK_VERSION,
    MINOR_NETWORK_VERSION,
};

const LOG_TARGET: &str = "p2p::initialization";

#[derive(Debug, Error)]
pub enum CommsInitializationError {
    #[error("Comms builder error: `{0}`")]
    CommsBuilderError(#[from] CommsBuilderError),
    #[error("Failed to initialize tor hidden service: {0}")]
    HiddenServiceControllerError(#[from] HiddenServiceControllerError),
    #[error("DHT initialization error: `{0}`")]
    DhtInitializationError(#[from] DhtInitializationError),
    #[error("Hidden service builder error: `{0}`")]
    HiddenServiceBuilderError(#[from] tor::HiddenServiceBuilderError),
    #[error("Invalid liveness CIDRs error: `{0}`")]
    InvalidLivenessCidrs(String),
    #[error("Could not add seed peers to comms layer: `{0}`")]
    FailedToAddSeedPeer(#[from] PeerManagerError),
    #[error("Cannot acquire exclusive file lock, another instance of the application is already running")]
    CannotAcquireFileLock,
    #[error("IO Error: `{0}`")]
    IoError(#[from] std::io::Error),
}

impl CommsInitializationError {
    pub fn into_exit_error(self) -> ExitError {
        use CommsInitializationError::HiddenServiceControllerError;
        match self {
            HiddenServiceControllerError(self::HiddenServiceControllerError::TorControlPortOffline) => {
                ExitError::new(ExitCode::TorOffline, &self)
            },
            err => ExitError::new(ExitCode::NetworkError, &err),
        }
    }
}

use crate::config::{P2pConfig, PeerSeedsConfig};

/// Initialize Tari Comms configured for tests
pub async fn initialize_local_test_comms(
    node_identity: Arc<NodeIdentity>,
    connector: InboundDomainConnector,
    data_path: &str,
    discovery_request_timeout: Duration,
    seed_peers: Vec<Peer>,
    shutdown_signal: ShutdownSignal,
) -> Result<(CommsNode, Dht, MessagingEventSender), CommsInitializationError> {
    let peer_database_name = {
        let mut rng = thread_rng();
        iter::repeat(())
            .map(|_| rng.sample(Alphanumeric) as char)
            .take(8)
            .collect::<String>()
    };
    std::fs::create_dir_all(data_path).unwrap();
    let datastore = LMDBBuilder::new()
        .set_path(data_path)
        .set_env_flags(open::NOLOCK)
        .set_env_config(LMDBConfig::default())
        .set_max_number_of_databases(1)
        .add_database(&peer_database_name, lmdb_zero::db::CREATE)
        .build()
        .unwrap();
    let peer_database = datastore.get_handle(&peer_database_name).unwrap();
    let peer_database = LMDBWrapper::new(Arc::new(peer_database));

    //---------------------------------- Comms --------------------------------------------//

    let comms = CommsBuilder::new()
        .allow_test_addresses()
        .with_listener_address(node_identity.public_address())
        .with_listener_liveness_max_sessions(1)
        .with_node_identity(node_identity)
        .with_user_agent(&"/test/1.0")
        .with_peer_storage(peer_database, None)
        .with_dial_backoff(ConstantBackoff::new(Duration::from_millis(500)))
        .with_min_connectivity(1)
        .with_shutdown_signal(shutdown_signal)
        .build()?;

    add_all_peers(&comms.peer_manager(), &comms.node_identity(), seed_peers).await?;

    // Create outbound channel
    let (outbound_tx, outbound_rx) = mpsc::channel(10);

    let dht = Dht::builder()
        .local_test()
        .with_outbound_sender(outbound_tx)
        .with_discovery_timeout(discovery_request_timeout)
        .build(
            comms.node_identity(),
            comms.peer_manager(),
            comms.connectivity(),
            comms.shutdown_signal(),
        )
        .await?;

    let dht_outbound_layer = dht.outbound_middleware_layer();
    let (event_sender, _) = broadcast::channel(100);
    let pipeline = pipeline::Builder::new()
        .outbound_buffer_size(10)
        .with_outbound_pipeline(outbound_rx, |sink| {
            ServiceBuilder::new().layer(dht_outbound_layer).service(sink)
        })
        .max_concurrent_inbound_tasks(10)
        .with_inbound_pipeline(
            ServiceBuilder::new()
                .layer(dht.inbound_middleware_layer())
                .service(connector),
        )
        .build();

    let comms = comms
        .add_protocol_extension(MessagingProtocolExtension::new(event_sender.clone(), pipeline))
        .spawn_with_transport(MemoryTransport)
        .await?;

    Ok((comms, dht, event_sender))
}

pub async fn spawn_comms_using_transport(
    comms: UnspawnedCommsNode,
    transport_config: TransportConfig,
) -> Result<CommsNode, CommsInitializationError> {
    let comms = match transport_config.transport_type {
        TransportType::Memory => {
            debug!(target: LOG_TARGET, "Building in-memory comms stack");
            comms
                .with_listener_address(transport_config.memory.listener_address.clone())
                .spawn_with_transport(MemoryTransport)
                .await?
        },
        TransportType::Tcp => {
            let config = transport_config.tcp;
            debug!(
                target: LOG_TARGET,
                "Building TCP comms stack{}",
                config
                    .tor_socks_address
                    .as_ref()
                    .map(|_| " with Tor support")
                    .unwrap_or("")
            );
            let mut transport = TcpWithTorTransport::new();
            if let Some(addr) = config.tor_socks_address {
                transport.set_tor_socks_proxy(SocksConfig {
                    proxy_address: addr,
                    authentication: config.tor_socks_auth.into(),
                    proxy_bypass_predicate: Arc::new(FalsePredicate::new()),
                });
            }
            comms
                .with_listener_address(socketaddr_to_multiaddr(&config.listener_address))
                .spawn_with_transport(transport)
                .await?
        },
        TransportType::Tor => {
            let tor_config = transport_config.tor;
            debug!(target: LOG_TARGET, "Building TOR comms stack ({:?})", tor_config);
            let mut hidden_service_ctl = initialize_hidden_service(tor_config).await?;
            // Set the listener address to be the address (usually local) to which tor will forward all traffic
            let transport = hidden_service_ctl.initialize_transport().await?;
            debug!(target: LOG_TARGET, "Comms and DHT configured");
            comms
                .with_listener_address(hidden_service_ctl.proxied_address())
                .with_hidden_service_controller(hidden_service_ctl)
                .spawn_with_transport(transport)
                .await?
        },
        TransportType::Socks5 => {
            debug!(target: LOG_TARGET, "Building SOCKS5 comms stack");
            let transport = SocksTransport::new(transport_config.socks.into());
            comms
                .with_listener_address(socketaddr_to_multiaddr(&transport_config.tcp.listener_address))
                .spawn_with_transport(transport)
                .await?
        },
    };

    Ok(comms)
}

async fn initialize_hidden_service(
    mut config: TorConfig,
) -> Result<tor::HiddenServiceController, tor::HiddenServiceBuilderError> {
    let mut builder = tor::HiddenServiceBuilder::new()
        .with_hs_flags(tor::HsFlags::DETACH)
        .with_port_mapping(config.to_port_mapping())
        .with_socks_address_override(config.socks_address_override)
        .with_socks_authentication(config.to_socks_auth())
        .with_control_server_auth(config.to_control_auth())
        .with_control_server_address(config.control_address)
        .with_bypass_proxy_addresses(config.proxy_bypass_addresses.into());

    if config.proxy_bypass_for_outbound_tcp {
        builder = builder.bypass_tor_for_tcp_addresses();
    }

    if let Some(identity) = config.identity.take() {
        builder = builder.with_tor_identity(identity);
    }

    builder.build().await
}

async fn configure_comms_and_dht(
    builder: CommsBuilder,
    config: &P2pConfig,
    connector: InboundDomainConnector,
) -> Result<(UnspawnedCommsNode, Dht), CommsInitializationError> {
    let file_lock = acquire_exclusive_file_lock(&config.datastore_path)?;

    let datastore = LMDBBuilder::new()
        .set_path(&config.datastore_path)
        .set_env_flags(open::NOLOCK)
        .set_env_config(LMDBConfig::default())
        .set_max_number_of_databases(1)
        .add_database(&config.peer_database_name, lmdb_zero::db::CREATE)
        .build()
        .unwrap();
    let peer_database = datastore.get_handle(&config.peer_database_name).unwrap();
    let peer_database = LMDBWrapper::new(Arc::new(peer_database));

    let listener_liveness_allowlist_cidrs = parse_cidrs(&config.listener_liveness_allowlist_cidrs)
        .map_err(CommsInitializationError::InvalidLivenessCidrs)?;

    let builder = builder
        .with_listener_liveness_max_sessions(config.listener_liveness_max_sessions)
        .with_listener_liveness_allowlist_cidrs(listener_liveness_allowlist_cidrs)
        .with_dial_backoff(ConstantBackoff::new(Duration::from_millis(500)))
        .with_peer_storage(peer_database, Some(file_lock));

    let mut comms = match config.auxiliary_tcp_listener_address {
        Some(ref addr) => builder.with_auxiliary_tcp_listener_address(addr.clone()).build()?,
        None => builder.build()?,
    };

    let peer_manager = comms.peer_manager();
    let connectivity = comms.connectivity();
    let node_identity = comms.node_identity();
    let shutdown_signal = comms.shutdown_signal();
    // Create outbound channel
    let (outbound_tx, outbound_rx) = mpsc::channel(config.outbound_buffer_size);

    let mut dht = Dht::builder();
    dht.with_config(config.dht.clone()).with_outbound_sender(outbound_tx);
    let dht = dht
        .build(node_identity.clone(), peer_manager, connectivity, shutdown_signal)
        .await?;

    let dht_outbound_layer = dht.outbound_middleware_layer();

    // DHT RPC service is only available for communication nodes
    if node_identity.has_peer_features(PeerFeatures::COMMUNICATION_NODE) {
        comms = comms.add_rpc_server(RpcServer::new().add_service(dht.rpc_service()));
    }

    // Hook up DHT messaging middlewares
    // TODO: messaging events should be optional
    let (messaging_events_sender, _) = broadcast::channel(1);
    let messaging_pipeline = pipeline::Builder::new()
        .outbound_buffer_size(config.outbound_buffer_size)
        .with_outbound_pipeline(outbound_rx, |sink| {
            ServiceBuilder::new().layer(dht_outbound_layer).service(sink)
        })
        .max_concurrent_inbound_tasks(config.max_concurrent_inbound_tasks)
        .max_concurrent_outbound_tasks(config.max_concurrent_outbound_tasks)
        .with_inbound_pipeline(
            ServiceBuilder::new()
                .layer(dht.inbound_middleware_layer())
                .service(connector),
        )
        .build();

    comms = comms.add_protocol_extension(MessagingProtocolExtension::new(
        messaging_events_sender,
        messaging_pipeline,
    ));

    Ok((comms, dht))
}

/// Acquire an exclusive OS level write lock on a file in the provided path. This is used to check if another instance
/// of this database has already been initialized in order to prevent two process from using it simultaneously
/// ## Parameters
/// `db_path` - Path where the db will be initialized
///
/// ## Returns
/// Returns a File handle that must be retained to keep the file lock active.
fn acquire_exclusive_file_lock(db_path: &Path) -> Result<File, CommsInitializationError> {
    let lock_file_path = db_path.join(".p2p_file.lock");

    if let Some(parent) = lock_file_path.parent() {
        fs::create_dir_all(parent)?;
    }
    let file = File::create(lock_file_path)?;
    // Attempt to acquire exclusive OS level Write Lock
    if let Err(e) = file.try_lock_exclusive() {
        error!(
            target: LOG_TARGET,
            "Could not acquire exclusive write lock on database lock file: {:?}", e
        );
        return Err(CommsInitializationError::CannotAcquireFileLock);
    }

    Ok(file)
}

/// Adds a new peer to the base node
/// ## Parameters
/// `comms_node` - A reference to the comms node. This is the communications stack
/// `peers` - A list of peers to be added to the comms node, the current node identity of the comms stack is excluded if
/// found in the list.
///
/// ## Returns
/// A Result to determine if the call was successful or not, string will indicate the reason on error
async fn add_all_peers(
    peer_manager: &PeerManager,
    node_identity: &NodeIdentity,
    peers: Vec<Peer>,
) -> Result<(), CommsInitializationError> {
    for peer in peers {
        if &peer.public_key == node_identity.public_key() {
            debug!(
                target: LOG_TARGET,
                "Attempting to add yourself [{}] as a seed peer to comms layer, ignoring request", peer
            );
            continue;
        }

        debug!(target: LOG_TARGET, "Adding seed peer [{}]", peer);
        peer_manager
            .add_peer(peer)
            .await
            .map_err(CommsInitializationError::FailedToAddSeedPeer)?;
    }
    Ok(())
}

pub struct P2pInitializer {
    config: P2pConfig,
    seed_config: PeerSeedsConfig,
    network: Network,
    node_identity: Arc<NodeIdentity>,
    connector: Option<PubsubDomainConnector>,
}

impl P2pInitializer {
    pub fn new(
        config: P2pConfig,
        seed_config: PeerSeedsConfig,
        network: Network,
        node_identity: Arc<NodeIdentity>,
        connector: PubsubDomainConnector,
    ) -> Self {
        Self {
            config,
            seed_config,
            network,
            node_identity,
            connector: Some(connector),
        }
    }

    // Following are inlined due to Rust ICE: https://github.com/rust-lang/rust/issues/73537
    #[inline(always)]
    fn try_parse_seed_peers(peer_seeds_str: &[String]) -> Result<Vec<Peer>, ServiceInitializationError> {
        peer_seeds_str
            .iter()
            .map(|s| SeedPeer::from_str(s))
            .map(|r| r.map(Peer::from))
            .collect::<Result<Vec<_>, _>>()
            .map_err(Into::into)
    }

    async fn try_resolve_dns_seeds(config: &PeerSeedsConfig) -> Result<Vec<Peer>, ServiceInitializationError> {
        if config.dns_seeds.is_empty() {
            debug!(target: LOG_TARGET, "No DNS Seeds configured");
            return Ok(Vec::new());
        }

        debug!(target: LOG_TARGET, "Resolving DNS seeds...");
        let start = Instant::now();

        let resolver = if config.dns_seeds_use_dnssec {
            debug!(
                target: LOG_TARGET,
                "Using {} to resolve DNS seeds. DNSSEC is enabled", config.dns_seeds_name_server
            );
            DnsSeedResolver::connect_secure(config.dns_seeds_name_server.clone()).await?
        } else {
            debug!(
                target: LOG_TARGET,
                "Using {} to resolve DNS seeds. DNSSEC is disabled", config.dns_seeds_name_server
            );
            DnsSeedResolver::connect(config.dns_seeds_name_server.clone()).await?
        };
        let resolving = config.dns_seeds.iter().map(|addr| {
            let mut resolver = resolver.clone();
            async move { (resolver.resolve(addr).await, addr) }
        });

        let peers = future::join_all(resolving)
            .await
            .into_iter()
            // Log and ignore errors
            .filter_map(|(result, addr)| match result {
                Ok(peers) => {
                    debug!(
                        target: LOG_TARGET,
                        "Found {} peer(s) from `{}` in {:.0?}",
                        peers.len(),
                        addr,
                        start.elapsed()
                    );
                    Some(peers)
                },
                Err(err) => {
                    warn!(target: LOG_TARGET, "DNS seed `{}` failed to resolve: {}", addr, err);
                    None
                },
            })
            .flatten()
            .map(Into::into)
            .collect::<Vec<_>>();

        Ok(peers)
    }
}

#[async_trait]
impl ServiceInitializer for P2pInitializer {
    async fn initialize(&mut self, context: ServiceInitializerContext) -> Result<(), ServiceInitializationError> {
        debug!(target: LOG_TARGET, "Initializing P2P");
        let mut config = self.config.clone();
        let connector = self.connector.take().expect("P2pInitializer called more than once");

        let mut builder = CommsBuilder::new()
            .with_shutdown_signal(context.get_shutdown_signal())
            .with_node_identity(self.node_identity.clone())
            .with_node_info(NodeNetworkInfo {
                major_version: MAJOR_NETWORK_VERSION,
                minor_version: MINOR_NETWORK_VERSION,
                network_byte: self.network.as_byte(),
                user_agent: config.user_agent.clone(),
            });

        if config.allow_test_addresses {
            builder = builder.allow_test_addresses();
        }
        // Ensure this setting always matches
        config.dht.allow_test_addresses = config.allow_test_addresses;

        let (comms, dht) = configure_comms_and_dht(builder, &config, connector).await?;

        let peer_manager = comms.peer_manager();
        let node_identity = comms.node_identity();

        let peers = match Self::try_resolve_dns_seeds(&self.seed_config).await {
            Ok(peers) => peers,
            Err(err) => {
                warn!(target: LOG_TARGET, "Failed to resolve DNS seeds: {}", err);
                Vec::new()
            },
        };
        add_all_peers(&peer_manager, &node_identity, peers).await?;

        // TODO: Use serde
        let peers = Self::try_parse_seed_peers(&self.seed_config.peer_seeds)?;

        add_all_peers(&peer_manager, &node_identity, peers).await?;

        context.register_handle(comms.connectivity());
        context.register_handle(peer_manager);
        context.register_handle(comms);
        context.register_handle(dht);
        debug!(target: LOG_TARGET, "P2P Initialized");
        Ok(())
    }
}<|MERGE_RESOLUTION|>--- conflicted
+++ resolved
@@ -36,15 +36,7 @@
 use lmdb_zero::open;
 use log::*;
 use rand::{distributions::Alphanumeric, thread_rng, Rng};
-<<<<<<< HEAD
 use tari_common::configuration::Network;
-=======
-use tari_common::{
-    configuration::Network,
-    exit_codes::{ExitCode, ExitError},
-    DnsNameServer,
-};
->>>>>>> f41af8cf
 use tari_comms::{
     backoff::ConstantBackoff,
     peer_manager::{NodeIdentity, Peer, PeerFeatures, PeerManagerError},
@@ -77,13 +69,13 @@
 
 use crate::{
     comms_connector::{InboundDomainConnector, PubsubDomainConnector},
+    config::{P2pConfig, PeerSeedsConfig},
     peer_seeds::{DnsSeedResolver, SeedPeer},
     transport::{TorConfig, TransportType},
     TransportConfig,
     MAJOR_NETWORK_VERSION,
     MINOR_NETWORK_VERSION,
 };
-
 const LOG_TARGET: &str = "p2p::initialization";
 
 #[derive(Debug, Error)]
@@ -105,20 +97,6 @@
     #[error("IO Error: `{0}`")]
     IoError(#[from] std::io::Error),
 }
-
-impl CommsInitializationError {
-    pub fn into_exit_error(self) -> ExitError {
-        use CommsInitializationError::HiddenServiceControllerError;
-        match self {
-            HiddenServiceControllerError(self::HiddenServiceControllerError::TorControlPortOffline) => {
-                ExitError::new(ExitCode::TorOffline, &self)
-            },
-            err => ExitError::new(ExitCode::NetworkError, &err),
-        }
-    }
-}
-
-use crate::config::{P2pConfig, PeerSeedsConfig};
 
 /// Initialize Tari Comms configured for tests
 pub async fn initialize_local_test_comms(

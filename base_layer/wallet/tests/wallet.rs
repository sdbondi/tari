// Copyright 2021. The Tari Project
//
// Redistribution and use in source and binary forms, with or without modification, are permitted provided that the
// following conditions are met:
//
// 1. Redistributions of source code must retain the above copyright notice, this list of conditions and the following
// disclaimer.
//
// 2. Redistributions in binary form must reproduce the above copyright notice, this list of conditions and the
// following disclaimer in the documentation and/or other materials provided with the distribution.
//
// 3. Neither the name of the copyright holder nor the names of its contributors may be used to endorse or promote
// products derived from this software without specific prior written permission.
//
// THIS SOFTWARE IS PROVIDED BY THE COPYRIGHT HOLDERS AND CONTRIBUTORS "AS IS" AND ANY EXPRESS OR IMPLIED WARRANTIES,
// INCLUDING, BUT NOT LIMITED TO, THE IMPLIED WARRANTIES OF MERCHANTABILITY AND FITNESS FOR A PARTICULAR PURPOSE ARE
// DISCLAIMED. IN NO EVENT SHALL THE COPYRIGHT HOLDER OR CONTRIBUTORS BE LIABLE FOR ANY DIRECT, INDIRECT, INCIDENTAL,
// SPECIAL, EXEMPLARY, OR CONSEQUENTIAL DAMAGES (INCLUDING, BUT NOT LIMITED TO, PROCUREMENT OF SUBSTITUTE GOODS OR
// SERVICES; LOSS OF USE, DATA, OR PROFITS; OR BUSINESS INTERRUPTION) HOWEVER CAUSED AND ON ANY THEORY OF LIABILITY,
// WHETHER IN CONTRACT, STRICT LIABILITY, OR TORT (INCLUDING NEGLIGENCE OR OTHERWISE) ARISING IN ANY WAY OUT OF THE
// USE OF THIS SOFTWARE, EVEN IF ADVISED OF THE POSSIBILITY OF SUCH DAMAGE.

//  Copyright 2019 The Tari Project
//
//  Redistribution and use in source and binary forms, with or without modification, are permitted provided that the
//  following conditions are met:
//
//  1. Redistributions of source code must retain the above copyright notice, this list of conditions and the following
//  disclaimer.
//
//  2. Redistributions in binary form must reproduce the above copyright notice, this list of conditions and the
//  following disclaimer in the documentation and/or other materials provided with the distribution.
//
//  3. Neither the name of the copyright holder nor the names of its contributors may be used to endorse or promote
//  products derived from this software without specific prior written permission.
//
//  THIS SOFTWARE IS PROVIDED BY THE COPYRIGHT HOLDERS AND CONTRIBUTORS "AS IS" AND ANY EXPRESS OR IMPLIED WARRANTIES,
//  INCLUDING, BUT NOT LIMITED TO, THE IMPLIED WARRANTIES OF MERCHANTABILITY AND FITNESS FOR A PARTICULAR PURPOSE ARE
//  DISCLAIMED. IN NO EVENT SHALL THE COPYRIGHT HOLDER OR CONTRIBUTORS BE LIABLE FOR ANY DIRECT, INDIRECT, INCIDENTAL,
//  SPECIAL, EXEMPLARY, OR CONSEQUENTIAL DAMAGES (INCLUDING, BUT NOT LIMITED TO, PROCUREMENT OF SUBSTITUTE GOODS OR
//  SERVICES; LOSS OF USE, DATA, OR PROFITS; OR BUSINESS INTERRUPTION) HOWEVER CAUSED AND ON ANY THEORY OF LIABILITY,
//  WHETHER IN CONTRACT, STRICT LIABILITY, OR TORT (INCLUDING NEGLIGENCE OR OTHERWISE) ARISING IN ANY WAY OUT OF THE
//  USE OF THIS SOFTWARE, EVEN IF ADVISED OF THE POSSIBILITY OF SUCH DAMAGE.

use std::{panic, path::Path, sync::Arc, time::Duration};

use rand::{rngs::OsRng, Rng};
use support::{comms_and_services::get_next_memory_address, utils::make_input};
use tari_common_types::{
    chain_metadata::ChainMetadata,
    transaction::TransactionStatus,
    types::{PrivateKey, PublicKey},
};
use tari_comms::{
    multiaddr::Multiaddr,
    peer_manager::{NodeId, NodeIdentity, Peer, PeerFeatures, PeerFlags},
    types::CommsPublicKey,
};
use tari_comms_dht::{store_forward::SafConfig, DhtConfig};
use tari_core::{
    covenants::Covenant,
    transactions::{
        tari_amount::{uT, MicroTari},
        test_helpers::{create_unblinded_output, TestParams},
        transaction_components::OutputFeatures,
        CryptoFactories,
    },
};
use tari_crypto::keys::{PublicKey as PublicKeyTrait, SecretKey};
use tari_key_manager::{cipher_seed::CipherSeed, mnemonic::Mnemonic};
use tari_p2p::{initialization::P2pConfig, transport::TransportType, Network, DEFAULT_DNS_NAME_SERVER};
use tari_script::{inputs, script};
use tari_shutdown::{Shutdown, ShutdownSignal};
use tari_test_utils::random;
use tari_utilities::Hashable;
use tari_wallet::{
    contacts_service::{
        handle::ContactsLivenessEvent,
        service::ContactMessageType,
        storage::{database::Contact, sqlite_db::ContactsServiceSqliteDatabase},
    },
    error::{WalletError, WalletStorageError},
    key_manager_service::storage::sqlite_db::KeyManagerSqliteDatabase,
    output_manager_service::storage::sqlite_db::OutputManagerSqliteDatabase,
    storage::{
        database::{DbKeyValuePair, WalletBackend, WalletDatabase, WriteOperation},
        sqlite_db::wallet::WalletSqliteDatabase,
        sqlite_utilities::{
            initialize_sqlite_database_backends,
            partial_wallet_backup,
            run_migration_and_create_sqlite_connection,
        },
    },
    test_utils::make_wallet_database_connection,
    transaction_service::{
        config::TransactionServiceConfig,
        handle::TransactionEvent,
        storage::sqlite_db::TransactionServiceSqliteDatabase,
    },
    wallet::read_or_create_master_seed,
    Wallet,
    WalletConfig,
    WalletSqlite,
};
use tempfile::tempdir;
use tokio::{runtime::Runtime, time::sleep};

pub mod support;
use tari_wallet::output_manager_service::storage::database::OutputManagerDatabase;

fn create_peer(public_key: CommsPublicKey, net_address: Multiaddr) -> Peer {
    Peer::new(
        public_key.clone(),
        NodeId::from_key(&public_key),
        net_address.into(),
        PeerFlags::empty(),
        PeerFeatures::COMMUNICATION_NODE,
        Default::default(),
        Default::default(),
    )
}

async fn create_wallet(
    data_path: &Path,
    database_name: &str,
    factories: CryptoFactories,
    shutdown_signal: ShutdownSignal,
    passphrase: Option<String>,
    recovery_seed: Option<CipherSeed>,
) -> Result<WalletSqlite, WalletError> {
    const network: Network = Network::Weatherwax;
    let node_identity = NodeIdentity::random(&mut OsRng, get_next_memory_address(), PeerFeatures::COMMUNICATION_NODE);
    let comms_config = P2pConfig {
<<<<<<< HEAD
        network,
        // node_identity: Arc::new(node_identity.clone()),
        // transport_type: TransportType::Memory {
        //     listener_address: node_identity.public_address(),
        // },
        auxilary_tcp_listener_address: None,
=======
        network: NETWORK,
        node_identity: Arc::new(node_identity.clone()),
        transport_type: TransportType::Memory {
            listener_address: node_identity.public_address(),
        },
        auxiliary_tcp_listener_address: None,
>>>>>>> 1d3c5407
        datastore_path: data_path.to_path_buf(),
        peer_database_name: random::string(8),
        max_concurrent_inbound_tasks: 10,
        max_concurrent_outbound_tasks: 10,
        outbound_buffer_size: 100,
        dht: DhtConfig {
            discovery_request_timeout: Duration::from_secs(1),
            auto_join: true,
            saf_config: SafConfig {
                auto_request: true,
                ..Default::default()
            },
            ..Default::default()
        },
        allow_test_addresses: true,
        listener_liveness_allowlist_cidrs: Vec::new(),
        listener_liveness_max_sessions: 0,
        user_agent: "tari/test-wallet".to_string(),
        dns_seeds_name_server: DEFAULT_DNS_NAME_SERVER.parse().unwrap(),
        peer_seeds: Default::default(),
        dns_seeds: Default::default(),
        dns_seeds_use_dnssec: false,
    };

    let sql_database_path = comms_config
        .datastore_path
        .clone()
        .join(database_name)
        .with_extension("sqlite3");

    let (wallet_backend, transaction_backend, output_manager_backend, contacts_backend, key_manager_backend) =
        initialize_sqlite_database_backends(sql_database_path, passphrase, 16).unwrap();

    let transaction_service_config = TransactionServiceConfig {
        resend_response_cooldown: Duration::from_secs(1),
        ..Default::default()
    };

    let config = WalletConfig {
        comms_config,
        transaction_service_config,
        network,
        ..Default::default()
    };

    let metadata = ChainMetadata::new(std::i64::MAX as u64, Vec::new(), 0, 0, 0);

    let _ = wallet_backend.write(WriteOperation::Insert(DbKeyValuePair::BaseNodeChainMetadata(metadata)));

    let wallet_db = WalletDatabase::new(wallet_backend);
    let master_seed = read_or_create_master_seed(recovery_seed, &wallet_db).await?;

    Wallet::start(
        factories,
        TransportType::Memory {
            listener_address: node_identity.public_address(),
        },
        config,
        Arc::new(node_identity.clone()),
        wallet_db,
        transaction_backend,
        output_manager_backend,
        contacts_backend,
        key_manager_backend,
        shutdown_signal,
        master_seed,
    )
    .await
}

#[tokio::test]
async fn test_wallet() {
    let mut shutdown_a = Shutdown::new();
    let mut shutdown_b = Shutdown::new();
    let alice_db_tempdir = tempdir().unwrap();
    let bob_db_tempdir = tempdir().unwrap();

    let factories = CryptoFactories::default();

    let base_node_identity =
        NodeIdentity::random(&mut OsRng, get_next_memory_address(), PeerFeatures::COMMUNICATION_NODE);

    let mut alice_wallet = create_wallet(
        alice_db_tempdir.path(),
        "alice_db",
        factories.clone(),
        shutdown_a.to_signal(),
        None,
        None,
    )
    .await
    .unwrap();
    let alice_identity = (*alice_wallet.comms.node_identity()).clone();

    let bob_wallet = create_wallet(
        bob_db_tempdir.path(),
        "bob_db",
        factories.clone(),
        shutdown_b.to_signal(),
        None,
        None,
    )
    .await
    .unwrap();
    let bob_identity = (*bob_wallet.comms.node_identity()).clone();

    alice_wallet
        .comms
        .peer_manager()
        .add_peer(create_peer(
            bob_identity.public_key().clone(),
            bob_identity.public_address(),
        ))
        .await
        .unwrap();

    bob_wallet
        .comms
        .peer_manager()
        .add_peer(create_peer(
            alice_identity.public_key().clone(),
            alice_identity.public_address(),
        ))
        .await
        .unwrap();

    alice_wallet
        .set_base_node_peer(
            (*base_node_identity.public_key()).clone(),
            base_node_identity.public_address().clone(),
        )
        .await
        .unwrap();

    let mut alice_event_stream = alice_wallet.transaction_service.get_event_stream();

    let value = MicroTari::from(1000);
    let (_utxo, uo1) = make_input(&mut OsRng, MicroTari(2500), &factories.commitment, None).await;

    alice_wallet.output_manager_service.add_output(uo1, None).await.unwrap();

    alice_wallet
        .transaction_service
        .send_transaction(
            bob_identity.public_key().clone(),
            value,
            MicroTari::from(20),
            "".to_string(),
        )
        .await
        .unwrap();

    let delay = sleep(Duration::from_secs(60));
    tokio::pin!(delay);
    let mut received_reply = false;
    loop {
        tokio::select! {
            event = alice_event_stream.recv() => if let TransactionEvent::ReceivedTransactionReply(_) = &*event.unwrap() {
                received_reply = true;
                break;
            },
            () = &mut delay => {
                break;
            },
        }
    }
    assert!(received_reply);

    let mut contacts = Vec::new();
    for i in 0..2 {
        let (_secret_key, public_key) = PublicKey::random_keypair(&mut OsRng);

        contacts.push(Contact::new(random::string(8), public_key, None, None));

        alice_wallet
            .contacts_service
            .upsert_contact(contacts[i].clone())
            .await
            .unwrap();
    }

    let got_contacts = alice_wallet.contacts_service.get_contacts().await.unwrap();
    assert_eq!(contacts, got_contacts);

    // Test applying and removing encryption
    let current_wallet_path = alice_db_tempdir.path().join("alice_db").with_extension("sqlite3");

    alice_wallet
        .apply_encryption("It's turtles all the way down".to_string())
        .await
        .unwrap();

    // Second encryption should fail
    match alice_wallet
        .apply_encryption("It's turtles all the way down".to_string())
        .await
    {
        Ok(_) => panic!("Should not be able to encrypt twice"),
        Err(WalletError::WalletStorageError(WalletStorageError::AlreadyEncrypted)) => {},
        Err(_) => panic!("Should be the Already Encrypted error"),
    }

    drop(alice_event_stream);
    shutdown_a.trigger();
    alice_wallet.wait_until_shutdown().await;

    let connection =
        run_migration_and_create_sqlite_connection(&current_wallet_path, 16).expect("Could not open Sqlite db");

    if WalletSqliteDatabase::new(connection.clone(), None).is_ok() {
        panic!("Should not be able to instantiate encrypted wallet without cipher");
    }

    let result = WalletSqliteDatabase::new(connection.clone(), Some("wrong passphrase".to_string()));

    if let Err(err) = result {
        assert!(matches!(err, WalletStorageError::InvalidPassphrase));
    } else {
        panic!("Should not be able to instantiate encrypted wallet without cipher");
    }

    let db = WalletSqliteDatabase::new(connection, Some("It's turtles all the way down".to_string()))
        .expect("Should be able to instantiate db with cipher");
    drop(db);

    let mut shutdown_a = Shutdown::new();
    let mut alice_wallet = create_wallet(
        alice_db_tempdir.path(),
        "alice_db",
        factories.clone(),
        shutdown_a.to_signal(),
        Some("It's turtles all the way down".to_string()),
        None,
    )
    .await
    .unwrap();

    alice_wallet.remove_encryption().await.unwrap();

    shutdown_a.trigger();
    alice_wallet.wait_until_shutdown().await;

    let connection =
        run_migration_and_create_sqlite_connection(&current_wallet_path, 16).expect("Could not open Sqlite db");
    let db = WalletSqliteDatabase::new(connection, None).expect(
        "Should be able to instantiate db with
    cipher",
    );
    drop(db);

    // Test the partial db backup in this test so that we can work with the data generated during the test
    let mut shutdown_a = Shutdown::new();
    let alice_wallet = create_wallet(
        alice_db_tempdir.path(),
        "alice_db",
        factories.clone(),
        shutdown_a.to_signal(),
        None,
        None,
    )
    .await
    .unwrap();

    let backup_db_tempdir = tempdir().unwrap();
    let backup_wallet_path = backup_db_tempdir
        .path()
        .join("alice_db_backup")
        .with_extension("sqlite3");

    let alice_seed = CipherSeed::new();

    alice_wallet.db.set_master_seed(alice_seed).await.unwrap();

    shutdown_a.trigger();
    alice_wallet.wait_until_shutdown().await;

    partial_wallet_backup(current_wallet_path.clone(), backup_wallet_path.clone())
        .await
        .unwrap();

    let connection =
        run_migration_and_create_sqlite_connection(&current_wallet_path, 16).expect("Could not open Sqlite db");
    let wallet_db = WalletDatabase::new(WalletSqliteDatabase::new(connection.clone(), None).unwrap());
    let master_seed = wallet_db.get_master_seed().await.unwrap();
    assert!(master_seed.is_some());
    // Checking that the backup has had its Comms Private Key is cleared.
    let connection = run_migration_and_create_sqlite_connection(&backup_wallet_path, 16).expect(
        "Could not open Sqlite
    db",
    );
    let backup_wallet_db = WalletDatabase::new(WalletSqliteDatabase::new(connection.clone(), None).unwrap());
    let master_seed = backup_wallet_db.get_master_seed().await.unwrap();
    assert!(master_seed.is_none());

    shutdown_b.trigger();

    bob_wallet.wait_until_shutdown().await;
}

#[tokio::test]
async fn test_do_not_overwrite_master_key() {
    let factories = CryptoFactories::default();
    let dir = tempdir().unwrap();

    // create a wallet and shut it down
    let mut shutdown = Shutdown::new();
    let recovery_seed = CipherSeed::new();
    let wallet = create_wallet(
        dir.path(),
        "wallet_db",
        factories.clone(),
        shutdown.to_signal(),
        None,
        Some(recovery_seed),
    )
    .await
    .unwrap();
    shutdown.trigger();
    wallet.wait_until_shutdown().await;

    // try to use a new master key to create a wallet using the existing wallet database
    let shutdown = Shutdown::new();
    let recovery_seed = CipherSeed::new();
    match create_wallet(
        dir.path(),
        "wallet_db",
        factories.clone(),
        shutdown.to_signal(),
        None,
        Some(recovery_seed.clone()),
    )
    .await
    {
        Ok(_) => panic!("Should not be able to overwrite wallet master secret key!"),
        Err(e) => assert!(matches!(e, WalletError::WalletRecoveryError(_))),
    }

    // make sure we can create a new wallet with recovery key if the db file does not exist
    let dir = tempdir().unwrap();
    let _wallet = create_wallet(
        dir.path(),
        "wallet_db",
        factories.clone(),
        shutdown.to_signal(),
        None,
        Some(recovery_seed),
    )
    .await
    .unwrap();
}

#[tokio::test]
async fn test_sign_message() {
    let factories = CryptoFactories::default();
    let dir = tempdir().unwrap();

    let shutdown = Shutdown::new();
    let mut wallet = create_wallet(
        dir.path(),
        "wallet_db",
        factories.clone(),
        shutdown.to_signal(),
        None,
        None,
    )
    .await
    .unwrap();

    let (secret, public_key) = PublicKey::random_keypair(&mut OsRng);
    let (nonce, public_nonce) = PublicKey::random_keypair(&mut OsRng);
    let message = "Tragedy will find us.";
    let schnorr = wallet.sign_message(secret, nonce, message).unwrap();
    let signature = schnorr.get_signature().clone();

    assert!(wallet.verify_message_signature(public_key, public_nonce, signature, message.into()));
}

#[test]
#[ignore = "Useful for debugging, ignored because it takes over 30 minutes to run"]
#[allow(clippy::redundant_closure)]
fn test_20_store_and_forward_send_tx() {
    let mut fails = 0;
    for _n in 1..=20 {
        let hook = panic::take_hook();
        panic::set_hook(Box::new(|_| {}));
        let result = panic::catch_unwind(move || test_store_and_forward_send_tx());
        panic::set_hook(hook);
        match result {
            Ok(_) => {},
            Err(_) => {
                fails += 1;
            },
        }
    }
    assert_eq!(fails, 0);
}

#[test]
#[ignore = "Flakey on CI, theory is that it is due to SAF neighbourhoods. Retry after Kademlia style neighbourhoods \
            are included"]
fn test_store_and_forward_send_tx() {
    let mut shutdown_a = Shutdown::new();
    let mut shutdown_b = Shutdown::new();
    let mut shutdown_c = Shutdown::new();
    let mut shutdown_c2 = Shutdown::new();
    let factories = CryptoFactories::default();
    let alice_db_tempdir = tempdir().unwrap();
    let bob_db_tempdir = tempdir().unwrap();
    let carol_db_tempdir = tempdir().unwrap();

    let alice_runtime = Runtime::new().expect("Failed to initialize tokio runtime");
    let bob_runtime = Runtime::new().expect("Failed to initialize tokio runtime");
    let carol_runtime = Runtime::new().expect("Failed to initialize tokio runtime");

    let mut alice_wallet = alice_runtime
        .block_on(create_wallet(
            alice_db_tempdir.path(),
            "alice_db",
            factories.clone(),
            shutdown_a.to_signal(),
            None,
            None,
        ))
        .unwrap();

    let bob_wallet = bob_runtime
        .block_on(create_wallet(
            bob_db_tempdir.path(),
            "bob_db",
            factories.clone(),
            shutdown_b.to_signal(),
            None,
            None,
        ))
        .unwrap();
    let bob_identity = (*bob_wallet.comms.node_identity()).clone();

    let carol_wallet = carol_runtime
        .block_on(create_wallet(
            carol_db_tempdir.path(),
            "carol_db",
            factories.clone(),
            shutdown_c.to_signal(),
            None,
            None,
        ))
        .unwrap();
    let carol_identity = (*carol_wallet.comms.node_identity()).clone();
    shutdown_c.trigger();
    carol_runtime.block_on(carol_wallet.wait_until_shutdown());

    alice_runtime
        .block_on(alice_wallet.comms.peer_manager().add_peer(bob_identity.to_peer()))
        .unwrap();

    bob_runtime
        .block_on(bob_wallet.comms.peer_manager().add_peer(carol_identity.to_peer()))
        .unwrap();

    alice_runtime
        .block_on(
            alice_wallet
                .comms
                .connectivity()
                .dial_peer(bob_identity.node_id().clone()),
        )
        .unwrap();

    let value = MicroTari::from(1000);
    let (_utxo, uo1) = alice_runtime.block_on(make_input(&mut OsRng, MicroTari(2500), &factories.commitment, None));

    alice_runtime
        .block_on(alice_wallet.output_manager_service.add_output(uo1, None))
        .unwrap();

    let tx_id = alice_runtime
        .block_on(alice_wallet.transaction_service.send_transaction(
            carol_identity.public_key().clone(),
            value,
            MicroTari::from(20),
            "Store and Forward!".to_string(),
        ))
        .unwrap();

    // Waiting here for a while to make sure the discovery retry is over
    alice_runtime.block_on(async { sleep(Duration::from_secs(60)).await });

    alice_runtime
        .block_on(alice_wallet.transaction_service.cancel_transaction(tx_id))
        .unwrap();

    alice_runtime.block_on(async { sleep(Duration::from_secs(60)).await });

    let carol_wallet = carol_runtime
        .block_on(create_wallet(
            carol_db_tempdir.path(),
            "carol_db",
            factories,
            shutdown_c2.to_signal(),
            None,
            None,
        ))
        .unwrap();

    let mut carol_event_stream = carol_wallet.transaction_service.get_event_stream();

    carol_runtime
        .block_on(carol_wallet.comms.peer_manager().add_peer(create_peer(
            bob_identity.public_key().clone(),
            bob_identity.public_address(),
        )))
        .unwrap();
    carol_runtime
        .block_on(carol_wallet.dht_service.dht_requester().send_join())
        .unwrap();

    carol_runtime.block_on(async {
        let delay = sleep(Duration::from_secs(60));
        tokio::pin!(delay);

        let mut tx_recv = false;
        let mut tx_cancelled = false;
        loop {
            tokio::select! {
                event = carol_event_stream.recv() => {
                    match &*event.unwrap() {
                        TransactionEvent::ReceivedTransaction(_) => tx_recv = true,
                        TransactionEvent::TransactionCancelled(..) => tx_cancelled = true,
                        _ => (),
                    }
                    if tx_recv && tx_cancelled {
                        break;
                    }
                },
                () = &mut delay => {
                    break;
                },
            }
        }
        assert!(tx_recv, "Must have received a tx from alice");
        assert!(tx_cancelled, "Must have received a cancel tx from alice");
    });
    shutdown_a.trigger();
    shutdown_b.trigger();
    shutdown_c2.trigger();
    alice_runtime.block_on(alice_wallet.wait_until_shutdown());
    bob_runtime.block_on(bob_wallet.wait_until_shutdown());
    carol_runtime.block_on(carol_wallet.wait_until_shutdown());
}

#[tokio::test]
async fn test_import_utxo() {
    let factories = CryptoFactories::default();
    let shutdown = Shutdown::new();
    let alice_identity = NodeIdentity::random(
        &mut OsRng,
        "/ip4/127.0.0.1/tcp/24521".parse().unwrap(),
        PeerFeatures::COMMUNICATION_NODE,
    );
    let base_node_identity = NodeIdentity::random(
        &mut OsRng,
        "/ip4/127.0.0.1/tcp/24522".parse().unwrap(),
        PeerFeatures::COMMUNICATION_NODE,
    );
    let temp_dir = tempdir().unwrap();
    let (connection, _temp_dir) = make_wallet_database_connection(None);
    let comms_config = P2pConfig {
        network: Network::Weatherwax,
<<<<<<< HEAD
        // node_identity: Arc::new(alice_identity.clone()),
        // transport_type: TransportType::Tcp {
        //     listener_address: "/ip4/127.0.0.1/tcp/0".parse().unwrap(),
        //     tor_socks_config: None,
        // },
        auxilary_tcp_listener_address: None,
=======
        node_identity: Arc::new(alice_identity.clone()),
        transport_type: TransportType::Tcp {
            listener_address: "/ip4/127.0.0.1/tcp/0".parse().unwrap(),
            tor_socks_config: None,
        },
        auxiliary_tcp_listener_address: None,
>>>>>>> 1d3c5407
        datastore_path: temp_dir.path().to_path_buf(),
        peer_database_name: random::string(8),
        max_concurrent_inbound_tasks: 10,
        max_concurrent_outbound_tasks: 10,
        outbound_buffer_size: 10,
        dht: Default::default(),
        allow_test_addresses: true,
        listener_liveness_allowlist_cidrs: Vec::new(),
        listener_liveness_max_sessions: 0,
        user_agent: "tari/test-wallet".to_string(),
        dns_seeds_name_server: DEFAULT_DNS_NAME_SERVER.parse().unwrap(),
        peer_seeds: Default::default(),
        dns_seeds: Default::default(),
        dns_seeds_use_dnssec: false,
    };
    let config = WalletConfig {
        comms_config,
        network: Network::Weatherwax,
        ..Default::default()
    };

    let mut alice_wallet = Wallet::start(
        factories.clone(),
        TransportType::Tcp {
            listener_address: "/ip4/127.0.0.1/tcp/0".parse().unwrap(),
            tor_socks_config: None,
        },
        config,
        Arc::new(alice_identity.clone()),
        WalletDatabase::new(WalletSqliteDatabase::new(connection.clone(), None).unwrap()),
        TransactionServiceSqliteDatabase::new(connection.clone(), None),
        OutputManagerSqliteDatabase::new(connection.clone(), None),
        ContactsServiceSqliteDatabase::new(connection.clone()),
        KeyManagerSqliteDatabase::new(connection.clone(), None).unwrap(),
        shutdown.to_signal(),
        CipherSeed::new(),
    )
    .await
    .unwrap();
    let key = PrivateKey::random(&mut OsRng);
    let claim = PublicKey::from_secret_key(&key);
    let script = script!(Nop);
    let input = inputs!(claim);
    let temp_features = OutputFeatures::create_coinbase(50, rand::thread_rng().gen::<u8>());

    let p = TestParams::new();
    let utxo = create_unblinded_output(script.clone(), temp_features, p.clone(), 20000 * uT);
    let output = utxo.as_transaction_output(&factories).unwrap();
    let expected_output_hash = output.hash();

    let tx_id = alice_wallet
        .import_external_utxo_as_non_rewindable(
            utxo.value,
            &utxo.spending_key,
            script.clone(),
            input.clone(),
            base_node_identity.public_key(),
            utxo.features.clone(),
            "Testing".to_string(),
            utxo.metadata_signature.clone(),
            &p.script_private_key,
            &p.sender_offset_public_key,
            0,
            Covenant::default(),
        )
        .await
        .unwrap();

    let balance = alice_wallet.output_manager_service.get_balance().await.unwrap();

    assert_eq!(balance.pending_incoming_balance, 20000 * uT);

    let completed_tx = alice_wallet
        .transaction_service
        .get_completed_transactions()
        .await
        .unwrap()
        .remove(&tx_id)
        .expect("Tx should be in collection");

    assert_eq!(completed_tx.amount, 20000 * uT);
    assert_eq!(completed_tx.status, TransactionStatus::Imported);
    let db = OutputManagerDatabase::new(OutputManagerSqliteDatabase::new(connection, None));
    let outputs = db.fetch_outputs_by_tx_id(tx_id).await.unwrap();
    assert!(outputs.iter().any(|o| { o.hash == expected_output_hash }));
}

#[test]
fn test_db_file_locking() {
    let db_tempdir = tempdir().unwrap();
    let wallet_path = db_tempdir.path().join("alice_db").with_extension("sqlite3");

    let connection = run_migration_and_create_sqlite_connection(&wallet_path, 16).expect("Could not open Sqlite db");

    match run_migration_and_create_sqlite_connection(&wallet_path, 16) {
        Err(WalletStorageError::CannotAcquireFileLock) => {},
        _ => panic!("Should not be able to acquire file lock"),
    }

    drop(connection);

    assert!(run_migration_and_create_sqlite_connection(&wallet_path, 16).is_ok());
}

#[tokio::test]
async fn test_recovery_birthday() {
    let dir = tempdir().unwrap();
    let factories = CryptoFactories::default();
    let shutdown = Shutdown::new();

    let seed_words: Vec<String> = [
        "cactus", "pool", "fuel", "skull", "chair", "casino", "season", "disorder", "flat", "crash", "wrist",
        "whisper", "decorate", "narrow", "oxygen", "remember", "minor", "among", "happy", "cricket", "embark", "blue",
        "ship", "sick",
    ]
    .to_vec()
    .iter()
    .map(|w| w.to_string())
    .collect();

    let recovery_seed = CipherSeed::from_mnemonic(seed_words.as_slice(), None).unwrap();
    let birthday = recovery_seed.birthday();

    let wallet = create_wallet(
        dir.path(),
        "wallet_db",
        factories.clone(),
        shutdown.to_signal(),
        None,
        Some(recovery_seed),
    )
    .await
    .unwrap();

    let db_birthday = wallet.db.get_wallet_birthday().await.unwrap();
    assert_eq!(birthday, db_birthday);
}

#[test]
fn test_contacts_service_liveness() {
    let mut shutdown_a = Shutdown::new();
    let mut shutdown_b = Shutdown::new();
    let factories = CryptoFactories::default();
    let alice_db_tempdir = tempdir().unwrap();
    let bob_db_tempdir = tempdir().unwrap();

    let alice_runtime = Runtime::new().expect("Failed to initialize tokio runtime");
    let bob_runtime = Runtime::new().expect("Failed to initialize tokio runtime");

    let mut alice_wallet = alice_runtime
        .block_on(create_wallet(
            alice_db_tempdir.path(),
            "alice_db",
            factories.clone(),
            shutdown_a.to_signal(),
            None,
            None,
        ))
        .unwrap();
    let alice_identity = (*alice_wallet.comms.node_identity()).clone();

    let mut bob_wallet = bob_runtime
        .block_on(create_wallet(
            bob_db_tempdir.path(),
            "bob_db",
            factories,
            shutdown_b.to_signal(),
            None,
            None,
        ))
        .unwrap();
    let bob_identity = (*bob_wallet.comms.node_identity()).clone();

    alice_runtime
        .block_on(alice_wallet.comms.peer_manager().add_peer(bob_identity.to_peer()))
        .unwrap();
    let contact_bob = Contact::new(random::string(8), bob_identity.public_key().clone(), None, None);
    alice_runtime
        .block_on(alice_wallet.contacts_service.upsert_contact(contact_bob))
        .unwrap();

    bob_runtime
        .block_on(bob_wallet.comms.peer_manager().add_peer(alice_identity.to_peer()))
        .unwrap();
    let contact_alice = Contact::new(random::string(8), alice_identity.public_key().clone(), None, None);
    bob_runtime
        .block_on(bob_wallet.contacts_service.upsert_contact(contact_alice))
        .unwrap();

    alice_runtime
        .block_on(
            alice_wallet
                .comms
                .connectivity()
                .dial_peer(bob_identity.node_id().clone()),
        )
        .unwrap();

    let mut liveness_event_stream_alice = alice_wallet.contacts_service.get_contacts_liveness_event_stream();
    alice_runtime.block_on(async {
        let delay = sleep(Duration::from_secs(15));
        tokio::pin!(delay);
        let mut ping_count = 0;
        let mut pong_count = 0;
        loop {
            tokio::select! {
                event = liveness_event_stream_alice.recv() => {
                    if let ContactsLivenessEvent::StatusUpdated(data) = &*event.unwrap() {
                        if data.public_key() == &bob_identity.public_key().clone(){
                            assert_eq!(data.node_id(), &bob_identity.node_id().clone());
                            if data.message_type() == ContactMessageType::Ping {
                                ping_count += 1;
                            } else if data.message_type() == ContactMessageType::Pong {
                                pong_count += 1;
                            }
                        }
                        if ping_count > 1 && pong_count > 1 {
                            break;
                        }
                    }
                },
                () = &mut delay => {
                    break;
                },
            }
        }
        assert!(ping_count > 1);
        assert!(pong_count > 1);
    });

    let mut liveness_event_stream_bob = bob_wallet.contacts_service.get_contacts_liveness_event_stream();
    bob_runtime.block_on(async {
        let delay = sleep(Duration::from_secs(15));
        tokio::pin!(delay);
        let mut ping_count = 0;
        let mut pong_count = 0;
        loop {
            tokio::select! {
                event = liveness_event_stream_bob.recv() => {
                    if let ContactsLivenessEvent::StatusUpdated(data) = &*event.unwrap() {
                        if data.public_key() == &alice_identity.public_key().clone(){
                            assert_eq!(data.node_id(), &alice_identity.node_id().clone());
                            if data.message_type() == ContactMessageType::Ping {
                                ping_count += 1;
                            } else if data.message_type() == ContactMessageType::Pong {
                                pong_count += 1;
                            }
                        }
                        if ping_count > 1 && pong_count > 1 {
                            break;
                        }
                    }
                },
                () = &mut delay => {
                    break;
                },
            }
        }
        assert!(ping_count > 1);
        assert!(pong_count > 1);
    });

    shutdown_a.trigger();
    shutdown_b.trigger();
    alice_runtime.block_on(alice_wallet.wait_until_shutdown());
    bob_runtime.block_on(bob_wallet.wait_until_shutdown());
}<|MERGE_RESOLUTION|>--- conflicted
+++ resolved
@@ -131,21 +131,12 @@
     const network: Network = Network::Weatherwax;
     let node_identity = NodeIdentity::random(&mut OsRng, get_next_memory_address(), PeerFeatures::COMMUNICATION_NODE);
     let comms_config = P2pConfig {
-<<<<<<< HEAD
         network,
         // node_identity: Arc::new(node_identity.clone()),
         // transport_type: TransportType::Memory {
         //     listener_address: node_identity.public_address(),
         // },
         auxilary_tcp_listener_address: None,
-=======
-        network: NETWORK,
-        node_identity: Arc::new(node_identity.clone()),
-        transport_type: TransportType::Memory {
-            listener_address: node_identity.public_address(),
-        },
-        auxiliary_tcp_listener_address: None,
->>>>>>> 1d3c5407
         datastore_path: data_path.to_path_buf(),
         peer_database_name: random::string(8),
         max_concurrent_inbound_tasks: 10,
@@ -714,21 +705,12 @@
     let (connection, _temp_dir) = make_wallet_database_connection(None);
     let comms_config = P2pConfig {
         network: Network::Weatherwax,
-<<<<<<< HEAD
         // node_identity: Arc::new(alice_identity.clone()),
         // transport_type: TransportType::Tcp {
         //     listener_address: "/ip4/127.0.0.1/tcp/0".parse().unwrap(),
         //     tor_socks_config: None,
         // },
         auxilary_tcp_listener_address: None,
-=======
-        node_identity: Arc::new(alice_identity.clone()),
-        transport_type: TransportType::Tcp {
-            listener_address: "/ip4/127.0.0.1/tcp/0".parse().unwrap(),
-            tor_socks_config: None,
-        },
-        auxiliary_tcp_listener_address: None,
->>>>>>> 1d3c5407
         datastore_path: temp_dir.path().to_path_buf(),
         peer_database_name: random::string(8),
         max_concurrent_inbound_tasks: 10,

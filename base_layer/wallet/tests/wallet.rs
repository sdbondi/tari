// Copyright 2021. The Tari Project
//
// Redistribution and use in source and binary forms, with or without modification, are permitted provided that the
// following conditions are met:
//
// 1. Redistributions of source code must retain the above copyright notice, this list of conditions and the following
// disclaimer.
//
// 2. Redistributions in binary form must reproduce the above copyright notice, this list of conditions and the
// following disclaimer in the documentation and/or other materials provided with the distribution.
//
// 3. Neither the name of the copyright holder nor the names of its contributors may be used to endorse or promote
// products derived from this software without specific prior written permission.
//
// THIS SOFTWARE IS PROVIDED BY THE COPYRIGHT HOLDERS AND CONTRIBUTORS "AS IS" AND ANY EXPRESS OR IMPLIED WARRANTIES,
// INCLUDING, BUT NOT LIMITED TO, THE IMPLIED WARRANTIES OF MERCHANTABILITY AND FITNESS FOR A PARTICULAR PURPOSE ARE
// DISCLAIMED. IN NO EVENT SHALL THE COPYRIGHT HOLDER OR CONTRIBUTORS BE LIABLE FOR ANY DIRECT, INDIRECT, INCIDENTAL,
// SPECIAL, EXEMPLARY, OR CONSEQUENTIAL DAMAGES (INCLUDING, BUT NOT LIMITED TO, PROCUREMENT OF SUBSTITUTE GOODS OR
// SERVICES; LOSS OF USE, DATA, OR PROFITS; OR BUSINESS INTERRUPTION) HOWEVER CAUSED AND ON ANY THEORY OF LIABILITY,
// WHETHER IN CONTRACT, STRICT LIABILITY, OR TORT (INCLUDING NEGLIGENCE OR OTHERWISE) ARISING IN ANY WAY OUT OF THE
// USE OF THIS SOFTWARE, EVEN IF ADVISED OF THE POSSIBILITY OF SUCH DAMAGE.

//  Copyright 2019 The Tari Project
//
//  Redistribution and use in source and binary forms, with or without modification, are permitted provided that the
//  following conditions are met:
//
//  1. Redistributions of source code must retain the above copyright notice, this list of conditions and the following
//  disclaimer.
//
//  2. Redistributions in binary form must reproduce the above copyright notice, this list of conditions and the
//  following disclaimer in the documentation and/or other materials provided with the distribution.
//
//  3. Neither the name of the copyright holder nor the names of its contributors may be used to endorse or promote
//  products derived from this software without specific prior written permission.
//
//  THIS SOFTWARE IS PROVIDED BY THE COPYRIGHT HOLDERS AND CONTRIBUTORS "AS IS" AND ANY EXPRESS OR IMPLIED WARRANTIES,
//  INCLUDING, BUT NOT LIMITED TO, THE IMPLIED WARRANTIES OF MERCHANTABILITY AND FITNESS FOR A PARTICULAR PURPOSE ARE
//  DISCLAIMED. IN NO EVENT SHALL THE COPYRIGHT HOLDER OR CONTRIBUTORS BE LIABLE FOR ANY DIRECT, INDIRECT, INCIDENTAL,
//  SPECIAL, EXEMPLARY, OR CONSEQUENTIAL DAMAGES (INCLUDING, BUT NOT LIMITED TO, PROCUREMENT OF SUBSTITUTE GOODS OR
//  SERVICES; LOSS OF USE, DATA, OR PROFITS; OR BUSINESS INTERRUPTION) HOWEVER CAUSED AND ON ANY THEORY OF LIABILITY,
//  WHETHER IN CONTRACT, STRICT LIABILITY, OR TORT (INCLUDING NEGLIGENCE OR OTHERWISE) ARISING IN ANY WAY OUT OF THE
//  USE OF THIS SOFTWARE, EVEN IF ADVISED OF THE POSSIBILITY OF SUCH DAMAGE.

use std::{panic, path::Path, sync::Arc, time::Duration};

use rand::{rngs::OsRng, Rng};
use support::{comms_and_services::get_next_memory_address, utils::make_input};
use tari_common_types::{
    chain_metadata::ChainMetadata,
    transaction::TransactionStatus,
    types::{PrivateKey, PublicKey},
};
use tari_comms::{
    multiaddr::Multiaddr,
    peer_manager::{NodeId, NodeIdentity, Peer, PeerFeatures, PeerFlags},
    types::CommsPublicKey,
};
use tari_comms_dht::{store_forward::SafConfig, DhtConfig};
use tari_core::{
    covenants::Covenant,
    transactions::{
        tari_amount::{uT, MicroTari},
        test_helpers::{create_unblinded_output, TestParams},
        transaction_components::OutputFeatures,
        CryptoFactories,
    },
};
use tari_crypto::{
    inputs,
    keys::{PublicKey as PublicKeyTrait, SecretKey},
    script,
};
use tari_key_manager::{cipher_seed::CipherSeed, mnemonic::Mnemonic};
use tari_p2p::{initialization::P2pConfig, transport::TransportType, Network, DEFAULT_DNS_NAME_SERVER};
use tari_shutdown::{Shutdown, ShutdownSignal};
use tari_test_utils::random;
use tari_utilities::Hashable;
use tari_wallet::{
    contacts_service::{
        handle::ContactsLivenessEvent,
        service::ContactMessageType,
        storage::{database::Contact, sqlite_db::ContactsServiceSqliteDatabase},
    },
    error::{WalletError, WalletStorageError},
    key_manager_service::storage::sqlite_db::KeyManagerSqliteDatabase,
    output_manager_service::storage::sqlite_db::OutputManagerSqliteDatabase,
    storage::{
        database::{DbKeyValuePair, WalletBackend, WalletDatabase, WriteOperation},
        sqlite_db::wallet::WalletSqliteDatabase,
        sqlite_utilities::{
            initialize_sqlite_database_backends,
            partial_wallet_backup,
            run_migration_and_create_sqlite_connection,
        },
    },
    test_utils::make_wallet_database_connection,
    transaction_service::{
        config::TransactionServiceConfig,
        handle::TransactionEvent,
        storage::sqlite_db::TransactionServiceSqliteDatabase,
    },
    wallet::read_or_create_master_seed,
    Wallet,
    WalletConfig,
    WalletSqlite,
};
use tempfile::tempdir;
use tokio::{runtime::Runtime, time::sleep};

pub mod support;
use tari_wallet::output_manager_service::storage::database::OutputManagerDatabase;

fn create_peer(public_key: CommsPublicKey, net_address: Multiaddr) -> Peer {
    Peer::new(
        public_key.clone(),
        NodeId::from_key(&public_key),
        net_address.into(),
        PeerFlags::empty(),
        PeerFeatures::COMMUNICATION_NODE,
        Default::default(),
        Default::default(),
    )
}

async fn create_wallet(
    data_path: &Path,
    database_name: &str,
    factories: CryptoFactories,
    shutdown_signal: ShutdownSignal,
    passphrase: Option<String>,
    recovery_seed: Option<CipherSeed>,
) -> Result<WalletSqlite, WalletError> {
    const network: Network = Network::Weatherwax;
    let node_identity = NodeIdentity::random(&mut OsRng, get_next_memory_address(), PeerFeatures::COMMUNICATION_NODE);
    let comms_config = P2pConfig {
        network,
        // node_identity: Arc::new(node_identity.clone()),
        // transport_type: TransportType::Memory {
        //     listener_address: node_identity.public_address(),
        // },
        auxilary_tcp_listener_address: None,
        datastore_path: data_path.to_path_buf(),
        peer_database_name: random::string(8),
        max_concurrent_inbound_tasks: 10,
        max_concurrent_outbound_tasks: 10,
        outbound_buffer_size: 100,
        dht: DhtConfig {
            discovery_request_timeout: Duration::from_secs(1),
            auto_join: true,
            saf_config: SafConfig {
                auto_request: true,
                ..Default::default()
            },
            ..Default::default()
        },
        allow_test_addresses: true,
        listener_liveness_allowlist_cidrs: Vec::new(),
        listener_liveness_max_sessions: 0,
        user_agent: "tari/test-wallet".to_string(),
        dns_seeds_name_server: DEFAULT_DNS_NAME_SERVER.parse().unwrap(),
        peer_seeds: Default::default(),
        dns_seeds: Default::default(),
        dns_seeds_use_dnssec: false,
    };

    let sql_database_path = comms_config
        .datastore_path
        .clone()
        .join(database_name)
        .with_extension("sqlite3");

    let (wallet_backend, transaction_backend, output_manager_backend, contacts_backend, key_manager_backend) =
        initialize_sqlite_database_backends(sql_database_path, passphrase, 16).unwrap();

    let transaction_service_config = TransactionServiceConfig {
        resend_response_cooldown: Duration::from_secs(1),
        ..Default::default()
    };

    let config = WalletConfig {
        comms_config,
<<<<<<< HEAD
        transaction_service_config,
        network,
        ..Default::default()
    };

=======
        factories,
        Some(transaction_service_config),
        None,
        NETWORK.into(),
        None,
        None,
        None,
        None,
        None,
        Some(Duration::from_secs(1)),
        None,
    );
>>>>>>> 12797738
    let metadata = ChainMetadata::new(std::i64::MAX as u64, Vec::new(), 0, 0, 0);

    let _ = wallet_backend.write(WriteOperation::Insert(DbKeyValuePair::BaseNodeChainMetadata(metadata)));

    let wallet_db = WalletDatabase::new(wallet_backend);
    let master_seed = read_or_create_master_seed(recovery_seed, &wallet_db).await?;

    Wallet::start(
        factories,
        TransportType::Memory {
            listener_address: node_identity.public_address(),
        },
        config,
        Arc::new(node_identity.clone()),
        wallet_db,
        transaction_backend,
        output_manager_backend,
        contacts_backend,
        key_manager_backend,
        shutdown_signal,
        master_seed,
    )
    .await
}

#[tokio::test]
async fn test_wallet() {
    let mut shutdown_a = Shutdown::new();
    let mut shutdown_b = Shutdown::new();
    let alice_db_tempdir = tempdir().unwrap();
    let bob_db_tempdir = tempdir().unwrap();

    let factories = CryptoFactories::default();

    let base_node_identity =
        NodeIdentity::random(&mut OsRng, get_next_memory_address(), PeerFeatures::COMMUNICATION_NODE);

    let mut alice_wallet = create_wallet(
        alice_db_tempdir.path(),
        "alice_db",
        factories.clone(),
        shutdown_a.to_signal(),
        None,
        None,
    )
    .await
    .unwrap();
    let alice_identity = (*alice_wallet.comms.node_identity()).clone();

    let bob_wallet = create_wallet(
        bob_db_tempdir.path(),
        "bob_db",
        factories.clone(),
        shutdown_b.to_signal(),
        None,
        None,
    )
    .await
    .unwrap();
    let bob_identity = (*bob_wallet.comms.node_identity()).clone();

    alice_wallet
        .comms
        .peer_manager()
        .add_peer(create_peer(
            bob_identity.public_key().clone(),
            bob_identity.public_address(),
        ))
        .await
        .unwrap();

    bob_wallet
        .comms
        .peer_manager()
        .add_peer(create_peer(
            alice_identity.public_key().clone(),
            alice_identity.public_address(),
        ))
        .await
        .unwrap();

    alice_wallet
        .set_base_node_peer(
            (*base_node_identity.public_key()).clone(),
            base_node_identity.public_address().clone(),
        )
        .await
        .unwrap();

    let mut alice_event_stream = alice_wallet.transaction_service.get_event_stream();

    let value = MicroTari::from(1000);
    let (_utxo, uo1) = make_input(&mut OsRng, MicroTari(2500), &factories.commitment, None).await;

    alice_wallet.output_manager_service.add_output(uo1, None).await.unwrap();

    alice_wallet
        .transaction_service
        .send_transaction(
            bob_identity.public_key().clone(),
            value,
            MicroTari::from(20),
            "".to_string(),
        )
        .await
        .unwrap();

    let delay = sleep(Duration::from_secs(60));
    tokio::pin!(delay);
    let mut received_reply = false;
    loop {
        tokio::select! {
            event = alice_event_stream.recv() => if let TransactionEvent::ReceivedTransactionReply(_) = &*event.unwrap() {
                received_reply = true;
                break;
            },
            () = &mut delay => {
                break;
            },
        }
    }
    assert!(received_reply);

    let mut contacts = Vec::new();
    for i in 0..2 {
        let (_secret_key, public_key) = PublicKey::random_keypair(&mut OsRng);

        contacts.push(Contact::new(random::string(8), public_key, None, None));

        alice_wallet
            .contacts_service
            .upsert_contact(contacts[i].clone())
            .await
            .unwrap();
    }

    let got_contacts = alice_wallet.contacts_service.get_contacts().await.unwrap();
    assert_eq!(contacts, got_contacts);

    // Test applying and removing encryption
    let current_wallet_path = alice_db_tempdir.path().join("alice_db").with_extension("sqlite3");

    alice_wallet
        .apply_encryption("It's turtles all the way down".to_string())
        .await
        .unwrap();

    // Second encryption should fail
    match alice_wallet
        .apply_encryption("It's turtles all the way down".to_string())
        .await
    {
        Ok(_) => panic!("Should not be able to encrypt twice"),
        Err(WalletError::WalletStorageError(WalletStorageError::AlreadyEncrypted)) => {},
        Err(_) => panic!("Should be the Already Encrypted error"),
    }

    drop(alice_event_stream);
    shutdown_a.trigger();
    alice_wallet.wait_until_shutdown().await;

    let connection =
        run_migration_and_create_sqlite_connection(&current_wallet_path, 16).expect("Could not open Sqlite db");

    if WalletSqliteDatabase::new(connection.clone(), None).is_ok() {
        panic!("Should not be able to instantiate encrypted wallet without cipher");
    }

    let result = WalletSqliteDatabase::new(connection.clone(), Some("wrong passphrase".to_string()));

    if let Err(err) = result {
        assert!(matches!(err, WalletStorageError::InvalidPassphrase));
    } else {
        panic!("Should not be able to instantiate encrypted wallet without cipher");
    }

    let db = WalletSqliteDatabase::new(connection, Some("It's turtles all the way down".to_string()))
        .expect("Should be able to instantiate db with cipher");
    drop(db);

    let mut shutdown_a = Shutdown::new();
    let mut alice_wallet = create_wallet(
        alice_db_tempdir.path(),
        "alice_db",
        factories.clone(),
        shutdown_a.to_signal(),
        Some("It's turtles all the way down".to_string()),
        None,
    )
    .await
    .unwrap();

    alice_wallet.remove_encryption().await.unwrap();

    shutdown_a.trigger();
    alice_wallet.wait_until_shutdown().await;

    let connection =
        run_migration_and_create_sqlite_connection(&current_wallet_path, 16).expect("Could not open Sqlite db");
    let db = WalletSqliteDatabase::new(connection, None).expect(
        "Should be able to instantiate db with
    cipher",
    );
    drop(db);

    // Test the partial db backup in this test so that we can work with the data generated during the test
    let mut shutdown_a = Shutdown::new();
    let alice_wallet = create_wallet(
        alice_db_tempdir.path(),
        "alice_db",
        factories.clone(),
        shutdown_a.to_signal(),
        None,
        None,
    )
    .await
    .unwrap();

    let backup_db_tempdir = tempdir().unwrap();
    let backup_wallet_path = backup_db_tempdir
        .path()
        .join("alice_db_backup")
        .with_extension("sqlite3");

    let alice_seed = CipherSeed::new();

    alice_wallet.db.set_master_seed(alice_seed).await.unwrap();

    shutdown_a.trigger();
    alice_wallet.wait_until_shutdown().await;

    partial_wallet_backup(current_wallet_path.clone(), backup_wallet_path.clone())
        .await
        .unwrap();

    let connection =
        run_migration_and_create_sqlite_connection(&current_wallet_path, 16).expect("Could not open Sqlite db");
    let wallet_db = WalletDatabase::new(WalletSqliteDatabase::new(connection.clone(), None).unwrap());
    let master_seed = wallet_db.get_master_seed().await.unwrap();
    assert!(master_seed.is_some());
    // Checking that the backup has had its Comms Private Key is cleared.
    let connection = run_migration_and_create_sqlite_connection(&backup_wallet_path, 16).expect(
        "Could not open Sqlite
    db",
    );
    let backup_wallet_db = WalletDatabase::new(WalletSqliteDatabase::new(connection.clone(), None).unwrap());
    let master_seed = backup_wallet_db.get_master_seed().await.unwrap();
    assert!(master_seed.is_none());

    shutdown_b.trigger();

    bob_wallet.wait_until_shutdown().await;
}

#[tokio::test]
async fn test_do_not_overwrite_master_key() {
    let factories = CryptoFactories::default();
    let dir = tempdir().unwrap();

    // create a wallet and shut it down
    let mut shutdown = Shutdown::new();
    let recovery_seed = CipherSeed::new();
    let wallet = create_wallet(
        dir.path(),
        "wallet_db",
        factories.clone(),
        shutdown.to_signal(),
        None,
        Some(recovery_seed),
    )
    .await
    .unwrap();
    shutdown.trigger();
    wallet.wait_until_shutdown().await;

    // try to use a new master key to create a wallet using the existing wallet database
    let shutdown = Shutdown::new();
    let recovery_seed = CipherSeed::new();
    match create_wallet(
        dir.path(),
        "wallet_db",
        factories.clone(),
        shutdown.to_signal(),
        None,
        Some(recovery_seed.clone()),
    )
    .await
    {
        Ok(_) => panic!("Should not be able to overwrite wallet master secret key!"),
        Err(e) => assert!(matches!(e, WalletError::WalletRecoveryError(_))),
    }

    // make sure we can create a new wallet with recovery key if the db file does not exist
    let dir = tempdir().unwrap();
    let _wallet = create_wallet(
        dir.path(),
        "wallet_db",
        factories.clone(),
        shutdown.to_signal(),
        None,
        Some(recovery_seed),
    )
    .await
    .unwrap();
}

#[tokio::test]
async fn test_sign_message() {
    let factories = CryptoFactories::default();
    let dir = tempdir().unwrap();

    let shutdown = Shutdown::new();
    let mut wallet = create_wallet(
        dir.path(),
        "wallet_db",
        factories.clone(),
        shutdown.to_signal(),
        None,
        None,
    )
    .await
    .unwrap();

    let (secret, public_key) = PublicKey::random_keypair(&mut OsRng);
    let (nonce, public_nonce) = PublicKey::random_keypair(&mut OsRng);
    let message = "Tragedy will find us.";
    let schnorr = wallet.sign_message(secret, nonce, message).unwrap();
    let signature = schnorr.get_signature().clone();

    assert!(wallet.verify_message_signature(public_key, public_nonce, signature, message.into()));
}

#[test]
#[ignore = "Useful for debugging, ignored because it takes over 30 minutes to run"]
#[allow(clippy::redundant_closure)]
fn test_20_store_and_forward_send_tx() {
    let mut fails = 0;
    for _n in 1..=20 {
        let hook = panic::take_hook();
        panic::set_hook(Box::new(|_| {}));
        let result = panic::catch_unwind(move || test_store_and_forward_send_tx());
        panic::set_hook(hook);
        match result {
            Ok(_) => {},
            Err(_) => {
                fails += 1;
            },
        }
    }
    assert_eq!(fails, 0);
}

#[test]
#[ignore = "Flakey on CI, theory is that it is due to SAF neighbourhoods. Retry after Kademlia style neighbourhoods \
            are included"]
fn test_store_and_forward_send_tx() {
    let mut shutdown_a = Shutdown::new();
    let mut shutdown_b = Shutdown::new();
    let mut shutdown_c = Shutdown::new();
    let mut shutdown_c2 = Shutdown::new();
    let factories = CryptoFactories::default();
    let alice_db_tempdir = tempdir().unwrap();
    let bob_db_tempdir = tempdir().unwrap();
    let carol_db_tempdir = tempdir().unwrap();

    let alice_runtime = Runtime::new().expect("Failed to initialize tokio runtime");
    let bob_runtime = Runtime::new().expect("Failed to initialize tokio runtime");
    let carol_runtime = Runtime::new().expect("Failed to initialize tokio runtime");

    let mut alice_wallet = alice_runtime
        .block_on(create_wallet(
            alice_db_tempdir.path(),
            "alice_db",
            factories.clone(),
            shutdown_a.to_signal(),
            None,
            None,
        ))
        .unwrap();

    let bob_wallet = bob_runtime
        .block_on(create_wallet(
            bob_db_tempdir.path(),
            "bob_db",
            factories.clone(),
            shutdown_b.to_signal(),
            None,
            None,
        ))
        .unwrap();
    let bob_identity = (*bob_wallet.comms.node_identity()).clone();

    let carol_wallet = carol_runtime
        .block_on(create_wallet(
            carol_db_tempdir.path(),
            "carol_db",
            factories.clone(),
            shutdown_c.to_signal(),
            None,
            None,
        ))
        .unwrap();
    let carol_identity = (*carol_wallet.comms.node_identity()).clone();
    shutdown_c.trigger();
    carol_runtime.block_on(carol_wallet.wait_until_shutdown());

    alice_runtime
        .block_on(alice_wallet.comms.peer_manager().add_peer(bob_identity.to_peer()))
        .unwrap();

    bob_runtime
        .block_on(bob_wallet.comms.peer_manager().add_peer(carol_identity.to_peer()))
        .unwrap();

    alice_runtime
        .block_on(
            alice_wallet
                .comms
                .connectivity()
                .dial_peer(bob_identity.node_id().clone()),
        )
        .unwrap();

    let value = MicroTari::from(1000);
    let (_utxo, uo1) = alice_runtime.block_on(make_input(&mut OsRng, MicroTari(2500), &factories.commitment, None));

    alice_runtime
        .block_on(alice_wallet.output_manager_service.add_output(uo1, None))
        .unwrap();

    let tx_id = alice_runtime
        .block_on(alice_wallet.transaction_service.send_transaction(
            carol_identity.public_key().clone(),
            value,
            MicroTari::from(20),
            "Store and Forward!".to_string(),
        ))
        .unwrap();

    // Waiting here for a while to make sure the discovery retry is over
    alice_runtime.block_on(async { sleep(Duration::from_secs(60)).await });

    alice_runtime
        .block_on(alice_wallet.transaction_service.cancel_transaction(tx_id))
        .unwrap();

    alice_runtime.block_on(async { sleep(Duration::from_secs(60)).await });

    let carol_wallet = carol_runtime
        .block_on(create_wallet(
            carol_db_tempdir.path(),
            "carol_db",
            factories,
            shutdown_c2.to_signal(),
            None,
            None,
        ))
        .unwrap();

    let mut carol_event_stream = carol_wallet.transaction_service.get_event_stream();

    carol_runtime
        .block_on(carol_wallet.comms.peer_manager().add_peer(create_peer(
            bob_identity.public_key().clone(),
            bob_identity.public_address(),
        )))
        .unwrap();
    carol_runtime
        .block_on(carol_wallet.dht_service.dht_requester().send_join())
        .unwrap();

    carol_runtime.block_on(async {
        let delay = sleep(Duration::from_secs(60));
        tokio::pin!(delay);

        let mut tx_recv = false;
        let mut tx_cancelled = false;
        loop {
            tokio::select! {
                event = carol_event_stream.recv() => {
                    match &*event.unwrap() {
                        TransactionEvent::ReceivedTransaction(_) => tx_recv = true,
                        TransactionEvent::TransactionCancelled(..) => tx_cancelled = true,
                        _ => (),
                    }
                    if tx_recv && tx_cancelled {
                        break;
                    }
                },
                () = &mut delay => {
                    break;
                },
            }
        }
        assert!(tx_recv, "Must have received a tx from alice");
        assert!(tx_cancelled, "Must have received a cancel tx from alice");
    });
    shutdown_a.trigger();
    shutdown_b.trigger();
    shutdown_c2.trigger();
    alice_runtime.block_on(alice_wallet.wait_until_shutdown());
    bob_runtime.block_on(bob_wallet.wait_until_shutdown());
    carol_runtime.block_on(carol_wallet.wait_until_shutdown());
}

#[tokio::test]
async fn test_import_utxo() {
    let factories = CryptoFactories::default();
    let shutdown = Shutdown::new();
    let alice_identity = NodeIdentity::random(
        &mut OsRng,
        "/ip4/127.0.0.1/tcp/24521".parse().unwrap(),
        PeerFeatures::COMMUNICATION_NODE,
    );
    let base_node_identity = NodeIdentity::random(
        &mut OsRng,
        "/ip4/127.0.0.1/tcp/24522".parse().unwrap(),
        PeerFeatures::COMMUNICATION_NODE,
    );
    let temp_dir = tempdir().unwrap();
    let (connection, _temp_dir) = make_wallet_database_connection(None);
    let comms_config = P2pConfig {
        network: Network::Weatherwax,
        // node_identity: Arc::new(alice_identity.clone()),
        // transport_type: TransportType::Tcp {
        //     listener_address: "/ip4/127.0.0.1/tcp/0".parse().unwrap(),
        //     tor_socks_config: None,
        // },
        auxilary_tcp_listener_address: None,
        datastore_path: temp_dir.path().to_path_buf(),
        peer_database_name: random::string(8),
        max_concurrent_inbound_tasks: 10,
        max_concurrent_outbound_tasks: 10,
        outbound_buffer_size: 10,
        dht: Default::default(),
        allow_test_addresses: true,
        listener_liveness_allowlist_cidrs: Vec::new(),
        listener_liveness_max_sessions: 0,
        user_agent: "tari/test-wallet".to_string(),
        dns_seeds_name_server: DEFAULT_DNS_NAME_SERVER.parse().unwrap(),
        peer_seeds: Default::default(),
        dns_seeds: Default::default(),
        dns_seeds_use_dnssec: false,
    };
    let config = WalletConfig {
        comms_config,
<<<<<<< HEAD
        network: Network::Weatherwax,
        ..Default::default()
    };
=======
        factories.clone(),
        None,
        None,
        Network::Weatherwax.into(),
        None,
        None,
        None,
        None,
        None,
        None,
        None,
    );
>>>>>>> 12797738

    let mut alice_wallet = Wallet::start(
        factories.clone(),
        TransportType::Tcp {
            listener_address: "/ip4/127.0.0.1/tcp/0".parse().unwrap(),
            tor_socks_config: None,
        },
        config,
        Arc::new(alice_identity.clone()),
        WalletDatabase::new(WalletSqliteDatabase::new(connection.clone(), None).unwrap()),
        TransactionServiceSqliteDatabase::new(connection.clone(), None),
        OutputManagerSqliteDatabase::new(connection.clone(), None),
        ContactsServiceSqliteDatabase::new(connection.clone()),
        KeyManagerSqliteDatabase::new(connection.clone(), None).unwrap(),
        shutdown.to_signal(),
        CipherSeed::new(),
    )
    .await
    .unwrap();
    let key = PrivateKey::random(&mut OsRng);
    let claim = PublicKey::from_secret_key(&key);
    let script = script!(Nop);
    let input = inputs!(claim);
    let temp_features = OutputFeatures::create_coinbase(50, rand::thread_rng().gen::<u8>());

    let p = TestParams::new();
    let utxo = create_unblinded_output(script.clone(), temp_features, p.clone(), 20000 * uT);
    let output = utxo.as_transaction_output(&factories).unwrap();
    let expected_output_hash = output.hash();

    let tx_id = alice_wallet
        .import_utxo(
            utxo.value,
            &utxo.spending_key,
            script.clone(),
            input.clone(),
            base_node_identity.public_key(),
            utxo.features.clone(),
            "Testing".to_string(),
            utxo.metadata_signature.clone(),
            &p.script_private_key,
            &p.sender_offset_public_key,
            0,
            Covenant::default(),
        )
        .await
        .unwrap();

    let balance = alice_wallet.output_manager_service.get_balance().await.unwrap();

    assert_eq!(balance.pending_incoming_balance, 20000 * uT);

    let completed_tx = alice_wallet
        .transaction_service
        .get_completed_transactions()
        .await
        .unwrap()
        .remove(&tx_id)
        .expect("Tx should be in collection");

    assert_eq!(completed_tx.amount, 20000 * uT);
    assert_eq!(completed_tx.status, TransactionStatus::Imported);
    let db = OutputManagerDatabase::new(OutputManagerSqliteDatabase::new(connection, None));
    let outputs = db.fetch_outputs_by_tx_id(tx_id).await.unwrap();
    assert!(outputs.iter().any(|o| { o.hash == expected_output_hash }));
}

#[test]
fn test_db_file_locking() {
    let db_tempdir = tempdir().unwrap();
    let wallet_path = db_tempdir.path().join("alice_db").with_extension("sqlite3");

    let connection = run_migration_and_create_sqlite_connection(&wallet_path, 16).expect("Could not open Sqlite db");

    match run_migration_and_create_sqlite_connection(&wallet_path, 16) {
        Err(WalletStorageError::CannotAcquireFileLock) => {},
        _ => panic!("Should not be able to acquire file lock"),
    }

    drop(connection);

    assert!(run_migration_and_create_sqlite_connection(&wallet_path, 16).is_ok());
}

#[tokio::test]
async fn test_recovery_birthday() {
    let dir = tempdir().unwrap();
    let factories = CryptoFactories::default();
    let shutdown = Shutdown::new();

    let seed_words: Vec<String> = [
        "cactus", "pool", "fuel", "skull", "chair", "casino", "season", "disorder", "flat", "crash", "wrist",
        "whisper", "decorate", "narrow", "oxygen", "remember", "minor", "among", "happy", "cricket", "embark", "blue",
        "ship", "sick",
    ]
    .to_vec()
    .iter()
    .map(|w| w.to_string())
    .collect();

    let recovery_seed = CipherSeed::from_mnemonic(seed_words.as_slice(), None).unwrap();
    let birthday = recovery_seed.birthday();

    let wallet = create_wallet(
        dir.path(),
        "wallet_db",
        factories.clone(),
        shutdown.to_signal(),
        None,
        Some(recovery_seed),
    )
    .await
    .unwrap();

    let db_birthday = wallet.db.get_wallet_birthday().await.unwrap();
    assert_eq!(birthday, db_birthday);
}

#[test]
fn test_contacts_service_liveness() {
    let mut shutdown_a = Shutdown::new();
    let mut shutdown_b = Shutdown::new();
    let factories = CryptoFactories::default();
    let alice_db_tempdir = tempdir().unwrap();
    let bob_db_tempdir = tempdir().unwrap();

    let alice_runtime = Runtime::new().expect("Failed to initialize tokio runtime");
    let bob_runtime = Runtime::new().expect("Failed to initialize tokio runtime");

    let mut alice_wallet = alice_runtime
        .block_on(create_wallet(
            alice_db_tempdir.path(),
            "alice_db",
            factories.clone(),
            shutdown_a.to_signal(),
            None,
            None,
        ))
        .unwrap();
    let alice_identity = (*alice_wallet.comms.node_identity()).clone();

    let mut bob_wallet = bob_runtime
        .block_on(create_wallet(
            bob_db_tempdir.path(),
            "bob_db",
            factories,
            shutdown_b.to_signal(),
            None,
            None,
        ))
        .unwrap();
    let bob_identity = (*bob_wallet.comms.node_identity()).clone();

    alice_runtime
        .block_on(alice_wallet.comms.peer_manager().add_peer(bob_identity.to_peer()))
        .unwrap();
    let contact_bob = Contact::new(random::string(8), bob_identity.public_key().clone(), None, None);
    alice_runtime
        .block_on(alice_wallet.contacts_service.upsert_contact(contact_bob))
        .unwrap();

    bob_runtime
        .block_on(bob_wallet.comms.peer_manager().add_peer(alice_identity.to_peer()))
        .unwrap();
    let contact_alice = Contact::new(random::string(8), alice_identity.public_key().clone(), None, None);
    bob_runtime
        .block_on(bob_wallet.contacts_service.upsert_contact(contact_alice))
        .unwrap();

    alice_runtime
        .block_on(
            alice_wallet
                .comms
                .connectivity()
                .dial_peer(bob_identity.node_id().clone()),
        )
        .unwrap();

    let mut liveness_event_stream_alice = alice_wallet.contacts_service.get_contacts_liveness_event_stream();
    alice_runtime.block_on(async {
        let delay = sleep(Duration::from_secs(15));
        tokio::pin!(delay);
        let mut ping_count = 0;
        let mut pong_count = 0;
        loop {
            tokio::select! {
                event = liveness_event_stream_alice.recv() => {
                    if let ContactsLivenessEvent::StatusUpdated(data) = &*event.unwrap() {
                        if data.public_key() == &bob_identity.public_key().clone(){
                            assert_eq!(data.node_id(), &bob_identity.node_id().clone());
                            if data.message_type() == ContactMessageType::Ping {
                                ping_count += 1;
                            } else if data.message_type() == ContactMessageType::Pong {
                                pong_count += 1;
                            }
                        }
                        if ping_count > 1 && pong_count > 1 {
                            break;
                        }
                    }
                },
                () = &mut delay => {
                    break;
                },
            }
        }
        assert!(ping_count > 1);
        assert!(pong_count > 1);
    });

    let mut liveness_event_stream_bob = bob_wallet.contacts_service.get_contacts_liveness_event_stream();
    bob_runtime.block_on(async {
        let delay = sleep(Duration::from_secs(15));
        tokio::pin!(delay);
        let mut ping_count = 0;
        let mut pong_count = 0;
        loop {
            tokio::select! {
                event = liveness_event_stream_bob.recv() => {
                    if let ContactsLivenessEvent::StatusUpdated(data) = &*event.unwrap() {
                        if data.public_key() == &alice_identity.public_key().clone(){
                            assert_eq!(data.node_id(), &alice_identity.node_id().clone());
                            if data.message_type() == ContactMessageType::Ping {
                                ping_count += 1;
                            } else if data.message_type() == ContactMessageType::Pong {
                                pong_count += 1;
                            }
                        }
                        if ping_count > 1 && pong_count > 1 {
                            break;
                        }
                    }
                },
                () = &mut delay => {
                    break;
                },
            }
        }
        assert!(ping_count > 1);
        assert!(pong_count > 1);
    });

    shutdown_a.trigger();
    shutdown_b.trigger();
    alice_runtime.block_on(alice_wallet.wait_until_shutdown());
    bob_runtime.block_on(bob_wallet.wait_until_shutdown());
}<|MERGE_RESOLUTION|>--- conflicted
+++ resolved
@@ -180,26 +180,11 @@
 
     let config = WalletConfig {
         comms_config,
-<<<<<<< HEAD
         transaction_service_config,
         network,
         ..Default::default()
     };
 
-=======
-        factories,
-        Some(transaction_service_config),
-        None,
-        NETWORK.into(),
-        None,
-        None,
-        None,
-        None,
-        None,
-        Some(Duration::from_secs(1)),
-        None,
-    );
->>>>>>> 12797738
     let metadata = ChainMetadata::new(std::i64::MAX as u64, Vec::new(), 0, 0, 0);
 
     let _ = wallet_backend.write(WriteOperation::Insert(DbKeyValuePair::BaseNodeChainMetadata(metadata)));
@@ -746,24 +731,9 @@
     };
     let config = WalletConfig {
         comms_config,
-<<<<<<< HEAD
         network: Network::Weatherwax,
         ..Default::default()
     };
-=======
-        factories.clone(),
-        None,
-        None,
-        Network::Weatherwax.into(),
-        None,
-        None,
-        None,
-        None,
-        None,
-        None,
-        None,
-    );
->>>>>>> 12797738
 
     let mut alice_wallet = Wallet::start(
         factories.clone(),

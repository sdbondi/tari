// Copyright 2019. The Tari Project
//
// Redistribution and use in source and binary forms, with or without modification, are permitted provided that the
// following conditions are met:
//
// 1. Redistributions of source code must retain the above copyright notice, this list of conditions and the following
// disclaimer.
//
// 2. Redistributions in binary form must reproduce the above copyright notice, this list of conditions and the
// following disclaimer in the documentation and/or other materials provided with the distribution.
//
// 3. Neither the name of the copyright holder nor the names of its contributors may be used to endorse or promote
// products derived from this software without specific prior written permission.
//
// THIS SOFTWARE IS PROVIDED BY THE COPYRIGHT HOLDERS AND CONTRIBUTORS "AS IS" AND ANY EXPRESS OR IMPLIED WARRANTIES,
// INCLUDING, BUT NOT LIMITED TO, THE IMPLIED WARRANTIES OF MERCHANTABILITY AND FITNESS FOR A PARTICULAR PURPOSE ARE
// DISCLAIMED. IN NO EVENT SHALL THE COPYRIGHT HOLDER OR CONTRIBUTORS BE LIABLE FOR ANY DIRECT, INDIRECT, INCIDENTAL,
// SPECIAL, EXEMPLARY, OR CONSEQUENTIAL DAMAGES (INCLUDING, BUT NOT LIMITED TO, PROCUREMENT OF SUBSTITUTE GOODS OR
// SERVICES; LOSS OF USE, DATA, OR PROFITS; OR BUSINESS INTERRUPTION) HOWEVER CAUSED AND ON ANY THEORY OF LIABILITY,
// WHETHER IN CONTRACT, STRICT LIABILITY, OR TORT (INCLUDING NEGLIGENCE OR OTHERWISE) ARISING IN ANY WAY OUT OF THE
// USE OF THIS SOFTWARE, EVEN IF ADVISED OF THE POSSIBILITY OF SUCH DAMAGE.

use aes_gcm::{
    aead::{generic_array::GenericArray, NewAead},
    Aes256Gcm,
};
use chrono::Utc;
use rand::rngs::OsRng;
<<<<<<< HEAD
use tari_common_types::types::{HashDigest, PrivateKey, PublicKey};
=======
use tari_crypto::{
    keys::{PublicKey as PublicKeyTrait, SecretKey as SecretKeyTrait},
    script,
    script::{ExecutionStack, TariScript},
};
use tempfile::tempdir;
use tokio::runtime::Runtime;

use tari_common_types::{
    transaction::{TransactionDirection, TransactionStatus},
    types::{HashDigest, PrivateKey, PublicKey},
};
>>>>>>> 07c2c693
use tari_core::transactions::{
    tari_amount::{uT, MicroTari},
    test_helpers::{create_unblinded_output, TestParams},
    transaction::{OutputFeatures, Transaction},
    transaction_protocol::sender::TransactionSenderMessage,
    CryptoFactories,
    ReceiverTransactionProtocol,
    SenderTransactionProtocol,
};
use tari_crypto::{
    keys::{PublicKey as PublicKeyTrait, SecretKey as SecretKeyTrait},
    script,
    script::{ExecutionStack, TariScript},
};
use tari_test_utils::random;
use tari_wallet::{
    storage::sqlite_utilities::run_migration_and_create_sqlite_connection,
    test_utils::create_consensus_constants,
    transaction_service::storage::{
        database::{TransactionBackend, TransactionDatabase},
        models::{CompletedTransaction, InboundTransaction, OutboundTransaction, WalletTransaction},
        sqlite_db::TransactionServiceSqliteDatabase,
    },
};
use tempfile::tempdir;
use tokio::runtime::Runtime;

pub fn test_db_backend<T: TransactionBackend + 'static>(backend: T) {
    let runtime = Runtime::new().unwrap();
    let mut db = TransactionDatabase::new(backend);
    let factories = CryptoFactories::default();
    let input = create_unblinded_output(
        TariScript::default(),
        OutputFeatures::default(),
        TestParams::new(),
        MicroTari::from(100_000),
    );
    let constants = create_consensus_constants(0);
    let mut builder = SenderTransactionProtocol::builder(1, constants);
    let amount = MicroTari::from(10_000);
    builder
        .with_lock_height(0)
        .with_fee_per_gram(MicroTari::from(177 / 5))
        .with_offset(PrivateKey::random(&mut OsRng))
        .with_private_nonce(PrivateKey::random(&mut OsRng))
        .with_amount(0, amount)
        .with_message("Yo!".to_string())
        .with_input(
            input
                .as_transaction_input(&factories.commitment)
                .expect("Should be able to make transaction input"),
            input,
        )
        .with_change_secret(PrivateKey::random(&mut OsRng))
        .with_recipient_data(
            0,
            script!(Nop),
            PrivateKey::random(&mut OsRng),
            Default::default(),
            PrivateKey::random(&mut OsRng),
        )
        .with_change_script(script!(Nop), ExecutionStack::default(), PrivateKey::random(&mut OsRng));

    let stp = builder.build::<HashDigest>(&factories).unwrap();

    let messages = vec!["Hey!".to_string(), "Yo!".to_string(), "Sup!".to_string()];
    let amounts = vec![MicroTari::from(10_000), MicroTari::from(23_000), MicroTari::from(5_000)];

    let mut outbound_txs = Vec::new();

    for i in 0..messages.len() {
        outbound_txs.push(OutboundTransaction {
            tx_id: (i + 10) as u64,
            destination_public_key: PublicKey::from_secret_key(&PrivateKey::random(&mut OsRng)),
            amount: amounts[i],
            fee: stp.clone().get_fee_amount().unwrap(),
            sender_protocol: stp.clone(),
            status: TransactionStatus::Pending,
            message: messages[i].clone(),
            timestamp: Utc::now().naive_utc(),
            cancelled: false,
            direct_send_success: false,
            send_count: 0,
            last_send_timestamp: None,
        });
        assert!(
            !runtime.block_on(db.transaction_exists((i + 10) as u64)).unwrap(),
            "TxId should not exist"
        );

        runtime
            .block_on(db.add_pending_outbound_transaction(outbound_txs[i].tx_id, outbound_txs[i].clone()))
            .unwrap();
        assert!(
            runtime.block_on(db.transaction_exists((i + 10) as u64)).unwrap(),
            "TxId should exist"
        );
    }

    let retrieved_outbound_txs = runtime.block_on(db.get_pending_outbound_transactions()).unwrap();
    assert_eq!(outbound_txs.len(), messages.len());
    for i in outbound_txs.iter().take(messages.len()) {
        let retrieved_outbound_tx = runtime.block_on(db.get_pending_outbound_transaction(i.tx_id)).unwrap();
        assert_eq!(&retrieved_outbound_tx, i);
        assert_eq!(retrieved_outbound_tx.send_count, 0);
        assert!(retrieved_outbound_tx.last_send_timestamp.is_none());

        assert_eq!(&retrieved_outbound_txs.get(&i.tx_id).unwrap(), &i);
    }

    runtime
        .block_on(db.increment_send_count(outbound_txs[0].tx_id))
        .unwrap();
    let retrieved_outbound_tx = runtime
        .block_on(db.get_pending_outbound_transaction(outbound_txs[0].tx_id))
        .unwrap();
    assert_eq!(retrieved_outbound_tx.send_count, 1);
    assert!(retrieved_outbound_tx.last_send_timestamp.is_some());

    let any_outbound_tx = runtime
        .block_on(db.get_any_transaction(outbound_txs[0].tx_id))
        .unwrap()
        .unwrap();
    if let WalletTransaction::PendingOutbound(tx) = any_outbound_tx {
        assert_eq!(tx, retrieved_outbound_tx);
    } else {
        panic!("Should have found outbound tx");
    }

    let rtp = ReceiverTransactionProtocol::new(
        TransactionSenderMessage::Single(Box::new(stp.clone().build_single_round_message().unwrap())),
        PrivateKey::random(&mut OsRng),
        PrivateKey::random(&mut OsRng),
        OutputFeatures::default(),
        &factories,
    );

    let mut inbound_txs = Vec::new();

    for i in 0..messages.len() {
        inbound_txs.push(InboundTransaction {
            tx_id: i as u64,
            source_public_key: PublicKey::from_secret_key(&PrivateKey::random(&mut OsRng)),
            amount: amounts[i],
            receiver_protocol: rtp.clone(),
            status: TransactionStatus::Pending,
            message: messages[i].clone(),
            timestamp: Utc::now().naive_utc(),
            cancelled: false,
            direct_send_success: false,
            send_count: 0,
            last_send_timestamp: None,
        });
        assert!(
            !runtime.block_on(db.transaction_exists(i as u64)).unwrap(),
            "TxId should not exist"
        );
        runtime
            .block_on(db.add_pending_inbound_transaction(i as u64, inbound_txs[i].clone()))
            .unwrap();
        assert!(
            runtime.block_on(db.transaction_exists(i as u64)).unwrap(),
            "TxId should exist"
        );
    }

    let retrieved_inbound_txs = runtime.block_on(db.get_pending_inbound_transactions()).unwrap();
    assert_eq!(inbound_txs.len(), messages.len());
    for i in inbound_txs.iter().take(messages.len()) {
        let retrieved_tx = retrieved_inbound_txs.get(&i.tx_id).unwrap();
        assert_eq!(&retrieved_tx, &i);
        assert_eq!(retrieved_tx.send_count, 0);
        assert!(retrieved_tx.last_send_timestamp.is_none());
    }

    runtime.block_on(db.increment_send_count(inbound_txs[0].tx_id)).unwrap();
    let retrieved_inbound_tx = runtime
        .block_on(db.get_pending_inbound_transaction(inbound_txs[0].tx_id))
        .unwrap();
    assert_eq!(retrieved_inbound_tx.send_count, 1);
    assert!(retrieved_inbound_tx.last_send_timestamp.is_some());

    let any_inbound_tx = runtime
        .block_on(db.get_any_transaction(inbound_txs[0].tx_id))
        .unwrap()
        .unwrap();
    if let WalletTransaction::PendingInbound(tx) = any_inbound_tx {
        assert_eq!(tx, retrieved_inbound_tx);
    } else {
        panic!("Should have found inbound tx");
    }

    let inbound_pub_key = runtime
        .block_on(db.get_pending_transaction_counterparty_pub_key_by_tx_id(inbound_txs[0].tx_id))
        .unwrap();
    assert_eq!(inbound_pub_key, inbound_txs[0].source_public_key);

    assert!(runtime
        .block_on(db.get_pending_transaction_counterparty_pub_key_by_tx_id(100))
        .is_err());

    let outbound_pub_key = runtime
        .block_on(db.get_pending_transaction_counterparty_pub_key_by_tx_id(outbound_txs[0].tx_id))
        .unwrap();
    assert_eq!(outbound_pub_key, outbound_txs[0].destination_public_key);

    let mut completed_txs = Vec::new();
    let tx = Transaction::new(
        vec![],
        vec![],
        vec![],
        PrivateKey::random(&mut OsRng),
        PrivateKey::random(&mut OsRng),
    );

    for i in 0..messages.len() {
        completed_txs.push(CompletedTransaction {
            tx_id: outbound_txs[i].tx_id,
            source_public_key: PublicKey::from_secret_key(&PrivateKey::random(&mut OsRng)),
            destination_public_key: PublicKey::from_secret_key(&PrivateKey::random(&mut OsRng)),
            amount: outbound_txs[i].amount,
            fee: MicroTari::from(200),
            transaction: tx.clone(),
            status: match i {
                0 => TransactionStatus::Completed,
                1 => TransactionStatus::Broadcast,
                _ => TransactionStatus::MinedUnconfirmed,
            },
            message: messages[i].clone(),
            timestamp: Utc::now().naive_utc(),
            cancelled: false,
            direction: TransactionDirection::Outbound,
            coinbase_block_height: None,
            send_count: 0,
            last_send_timestamp: None,
            valid: true,
            confirmations: None,
            mined_height: None,
            mined_in_block: None,
        });
        runtime
            .block_on(db.complete_outbound_transaction(outbound_txs[i].tx_id, completed_txs[i].clone()))
            .unwrap();
        runtime
            .block_on(
                db.complete_inbound_transaction(inbound_txs[i].tx_id, CompletedTransaction {
                    tx_id: inbound_txs[i].tx_id,
                    ..completed_txs[i].clone()
                }),
            )
            .unwrap();
    }

    let retrieved_completed_txs = runtime.block_on(db.get_completed_transactions()).unwrap();
    assert_eq!(retrieved_completed_txs.len(), 2 * messages.len());

    for i in 0..messages.len() {
        assert_eq!(
            retrieved_completed_txs.get(&inbound_txs[i].tx_id).unwrap(),
            &CompletedTransaction {
                tx_id: inbound_txs[i].tx_id,
                ..completed_txs[i].clone()
            }
        );
        assert_eq!(
            retrieved_completed_txs.get(&outbound_txs[i].tx_id).unwrap(),
            &completed_txs[i]
        );
    }

    runtime
        .block_on(db.increment_send_count(completed_txs[0].tx_id))
        .unwrap();
    runtime
        .block_on(db.increment_send_count(completed_txs[0].tx_id))
        .unwrap();
    let retrieved_completed_tx = runtime
        .block_on(db.get_completed_transaction(completed_txs[0].tx_id))
        .unwrap();
    assert_eq!(retrieved_completed_tx.send_count, 2);
    assert!(retrieved_completed_tx.last_send_timestamp.is_some());
    assert!(retrieved_completed_tx.confirmations.is_none());

    assert!(runtime.block_on(db.fetch_last_mined_transaction()).unwrap().is_none());

    runtime
        .block_on(db.set_transaction_mined_height(completed_txs[0].tx_id, true, 10, [0u8; 16].to_vec(), 5, true))
        .unwrap();

    assert_eq!(
        runtime
            .block_on(db.fetch_last_mined_transaction())
            .unwrap()
            .unwrap()
            .tx_id,
        completed_txs[0].tx_id
    );

    let retrieved_completed_tx = runtime
        .block_on(db.get_completed_transaction(completed_txs[0].tx_id))
        .unwrap();
    assert_eq!(retrieved_completed_tx.confirmations, Some(5));

    let any_completed_tx = runtime
        .block_on(db.get_any_transaction(completed_txs[0].tx_id))
        .unwrap()
        .unwrap();
    if let WalletTransaction::Completed(tx) = any_completed_tx {
        assert_eq!(tx, retrieved_completed_tx);
    } else {
        panic!("Should have found completed tx");
    }

    let completed_txs_map = runtime.block_on(db.get_completed_transactions()).unwrap();
    let num_completed_txs = completed_txs_map.len();
    assert_eq!(
        runtime
            .block_on(db.get_cancelled_completed_transactions())
            .unwrap()
            .len(),
        0
    );

    let cancelled_tx_id = completed_txs_map[&1].tx_id;
    assert!(runtime
        .block_on(db.get_cancelled_completed_transaction(cancelled_tx_id))
        .is_err());
    runtime
        .block_on(db.cancel_completed_transaction(cancelled_tx_id))
        .unwrap();
    let completed_txs_map = runtime.block_on(db.get_completed_transactions()).unwrap();
    assert_eq!(completed_txs_map.len(), num_completed_txs - 1);

    runtime
        .block_on(db.get_cancelled_completed_transaction(cancelled_tx_id))
        .expect("Should find cancelled transaction");

    let mut cancelled_txs = runtime.block_on(db.get_cancelled_completed_transactions()).unwrap();
    assert_eq!(cancelled_txs.len(), 1);
    assert!(cancelled_txs.remove(&cancelled_tx_id).is_some());

    let any_cancelled_completed_tx = runtime
        .block_on(db.get_any_transaction(cancelled_tx_id))
        .unwrap()
        .unwrap();
    if let WalletTransaction::Completed(tx) = any_cancelled_completed_tx {
        assert_eq!(tx.tx_id, cancelled_tx_id);
    } else {
        panic!("Should have found cancelled completed tx");
    }

    runtime
        .block_on(db.add_pending_inbound_transaction(
            999,
            InboundTransaction::new(
                999u64,
                PublicKey::from_secret_key(&PrivateKey::random(&mut OsRng)),
                22 * uT,
                rtp,
                TransactionStatus::Pending,
                "To be cancelled".to_string(),
                Utc::now().naive_utc(),
            ),
        ))
        .unwrap();

    assert_eq!(
        runtime
            .block_on(db.get_cancelled_pending_inbound_transactions())
            .unwrap()
            .len(),
        0
    );

    assert_eq!(
        runtime.block_on(db.get_pending_inbound_transactions()).unwrap().len(),
        1
    );
    assert!(
        !runtime
            .block_on(db.get_pending_inbound_transaction(999))
            .unwrap()
            .direct_send_success
    );
    runtime.block_on(db.mark_direct_send_success(999)).unwrap();
    assert!(
        runtime
            .block_on(db.get_pending_inbound_transaction(999))
            .unwrap()
            .direct_send_success
    );
    assert!(runtime
        .block_on(db.get_cancelled_pending_inbound_transaction(999))
        .is_err());
    runtime.block_on(db.cancel_pending_transaction(999)).unwrap();
    runtime
        .block_on(db.get_cancelled_pending_inbound_transaction(999))
        .expect("Should find cancelled inbound tx");

    assert_eq!(
        runtime
            .block_on(db.get_cancelled_pending_inbound_transactions())
            .unwrap()
            .len(),
        1
    );

    assert_eq!(
        runtime.block_on(db.get_pending_inbound_transactions()).unwrap().len(),
        0
    );

    let any_cancelled_inbound_tx = runtime.block_on(db.get_any_transaction(999)).unwrap().unwrap();
    if let WalletTransaction::PendingInbound(tx) = any_cancelled_inbound_tx {
        assert_eq!(tx.tx_id, 999);
    } else {
        panic!("Should have found cancelled inbound tx");
    }

    let mut cancelled_txs = runtime
        .block_on(db.get_cancelled_pending_inbound_transactions())
        .unwrap();
    assert_eq!(cancelled_txs.len(), 1);
    assert!(cancelled_txs.remove(&999).is_some());

    runtime
        .block_on(db.add_pending_outbound_transaction(
            998,
            OutboundTransaction::new(
                998u64,
                PublicKey::from_secret_key(&PrivateKey::random(&mut OsRng)),
                22 * uT,
                stp.get_fee_amount().unwrap(),
                stp,
                TransactionStatus::Pending,
                "To be cancelled".to_string(),
                Utc::now().naive_utc(),
                false,
            ),
        ))
        .unwrap();

    assert!(
        !runtime
            .block_on(db.get_pending_outbound_transaction(998))
            .unwrap()
            .direct_send_success
    );
    runtime.block_on(db.mark_direct_send_success(998)).unwrap();
    assert!(
        runtime
            .block_on(db.get_pending_outbound_transaction(998))
            .unwrap()
            .direct_send_success
    );

    assert_eq!(
        runtime
            .block_on(db.get_cancelled_pending_outbound_transactions())
            .unwrap()
            .len(),
        0
    );

    assert_eq!(
        runtime.block_on(db.get_pending_outbound_transactions()).unwrap().len(),
        1
    );

    assert!(runtime
        .block_on(db.get_cancelled_pending_outbound_transaction(998))
        .is_err());

    runtime.block_on(db.cancel_pending_transaction(998)).unwrap();
    runtime
        .block_on(db.get_cancelled_pending_outbound_transaction(998))
        .expect("Should find cancelled outbound tx");
    assert_eq!(
        runtime
            .block_on(db.get_cancelled_pending_outbound_transactions())
            .unwrap()
            .len(),
        1
    );

    assert_eq!(
        runtime.block_on(db.get_pending_outbound_transactions()).unwrap().len(),
        0
    );

    let mut cancelled_txs = runtime
        .block_on(db.get_cancelled_pending_outbound_transactions())
        .unwrap();
    assert_eq!(cancelled_txs.len(), 1);
    assert!(cancelled_txs.remove(&998).is_some());

    let any_cancelled_outbound_tx = runtime.block_on(db.get_any_transaction(998)).unwrap().unwrap();
    if let WalletTransaction::PendingOutbound(tx) = any_cancelled_outbound_tx {
        assert_eq!(tx.tx_id, 998);
    } else {
        panic!("Should have found cancelled outbound tx");
    }

    let unmined_txs = runtime.block_on(db.fetch_unconfirmed_transactions()).unwrap();

    assert_eq!(unmined_txs.len(), 4);

    runtime
        .block_on(db.set_transaction_as_unmined(completed_txs[0].tx_id))
        .unwrap();

    let unmined_txs = runtime.block_on(db.fetch_unconfirmed_transactions()).unwrap();
    assert_eq!(unmined_txs.len(), 5);
}

#[test]
pub fn test_transaction_service_sqlite_db() {
    let db_name = format!("{}.sqlite3", random::string(8));
    let db_tempdir = tempdir().unwrap();
    let db_folder = db_tempdir.path().to_str().unwrap().to_string();
    let db_path = format!("{}/{}", db_folder, db_name);
    let connection = run_migration_and_create_sqlite_connection(&db_path).unwrap();

    test_db_backend(TransactionServiceSqliteDatabase::new(connection, None));
}

#[test]
pub fn test_transaction_service_sqlite_db_encrypted() {
    let db_name = format!("{}.sqlite3", random::string(8));
    let db_tempdir = tempdir().unwrap();
    let db_folder = db_tempdir.path().to_str().unwrap().to_string();
    let db_path = format!("{}/{}", db_folder, db_name);
    let connection = run_migration_and_create_sqlite_connection(&db_path).unwrap();

    let key = GenericArray::from_slice(b"an example very very secret key.");
    let cipher = Aes256Gcm::new(key);

    test_db_backend(TransactionServiceSqliteDatabase::new(connection, Some(cipher)));
}<|MERGE_RESOLUTION|>--- conflicted
+++ resolved
@@ -26,22 +26,10 @@
 };
 use chrono::Utc;
 use rand::rngs::OsRng;
-<<<<<<< HEAD
-use tari_common_types::types::{HashDigest, PrivateKey, PublicKey};
-=======
-use tari_crypto::{
-    keys::{PublicKey as PublicKeyTrait, SecretKey as SecretKeyTrait},
-    script,
-    script::{ExecutionStack, TariScript},
-};
-use tempfile::tempdir;
-use tokio::runtime::Runtime;
-
 use tari_common_types::{
     transaction::{TransactionDirection, TransactionStatus},
     types::{HashDigest, PrivateKey, PublicKey},
 };
->>>>>>> 07c2c693
 use tari_core::transactions::{
     tari_amount::{uT, MicroTari},
     test_helpers::{create_unblinded_output, TestParams},

--- conflicted
+++ resolved
@@ -4437,12 +4437,8 @@
         .block_on(alice_ts.send_transaction(
             bob_node_identity.public_key().clone(),
             amount_sent,
-<<<<<<< HEAD
             None,
-            100 * uT,
-=======
             20 * uT,
->>>>>>> 9bd47609
             "Testing Message".to_string(),
         ))
         .unwrap();
@@ -4782,12 +4778,8 @@
         .block_on(alice_ts.send_transaction(
             bob_node_identity.public_key().clone(),
             amount_sent2,
-<<<<<<< HEAD
             None,
-            100 * uT,
-=======
             20 * uT,
->>>>>>> 9bd47609
             "Testing Message2".to_string(),
         ))
         .unwrap();

--- conflicted
+++ resolved
@@ -54,11 +54,8 @@
     },
     transactions::{
         tari_amount::{uT, MicroTari, T},
-<<<<<<< HEAD
+        test_helpers::schema_to_transaction,
         transaction_protocol::TxId,
-=======
-        test_helpers::schema_to_transaction,
->>>>>>> 9bd47609
         CryptoFactories,
     },
     txn_schema,
@@ -786,11 +783,7 @@
     rpc_service_state.set_transaction_query_batch_responses(batch_query_response.clone());
 
     let protocol = TransactionValidationProtocol::new(
-<<<<<<< HEAD
-        1.into(),
-=======
-        2,
->>>>>>> 9bd47609
+        2.into(),
         resources.db.clone(),
         wallet_connectivity.clone(),
         resources.config.clone(),
@@ -815,11 +808,7 @@
     rpc_service_state.set_transaction_query_batch_responses(batch_query_response.clone());
 
     let protocol = TransactionValidationProtocol::new(
-<<<<<<< HEAD
-        2.into(),
-=======
-        3,
->>>>>>> 9bd47609
+        3.into(),
         resources.db.clone(),
         wallet_connectivity.clone(),
         resources.config.clone(),
@@ -833,7 +822,6 @@
 
     let completed_txs = resources.db.get_completed_transactions().await.unwrap();
 
-<<<<<<< HEAD
     assert_eq!(
         completed_txs.get(&1.into()).unwrap().status,
         TransactionStatus::Broadcast
@@ -842,8 +830,6 @@
         completed_txs.get(&2.into()).unwrap().status,
         TransactionStatus::MinedUnconfirmed
     );
-=======
-    assert_eq!(completed_txs.get(&2).unwrap().status, TransactionStatus::Completed);
 
     // Now the tx will be fully mined
     let transaction_query_batch_responses = vec![TxQueryBatchResponseProto {
@@ -862,16 +848,11 @@
         tip_hash: Some([5u8; 16].to_vec()),
         height_of_longest_chain: 5,
     };
->>>>>>> 9bd47609
 
     rpc_service_state.set_transaction_query_batch_responses(batch_query_response.clone());
 
     let protocol = TransactionValidationProtocol::new(
-<<<<<<< HEAD
-        3.into(),
-=======
-        4,
->>>>>>> 9bd47609
+        4.into(),
         resources.db.clone(),
         wallet_connectivity.clone(),
         resources.config.clone(),
@@ -885,16 +866,12 @@
 
     let completed_txs = resources.db.get_completed_transactions().await.unwrap();
 
-<<<<<<< HEAD
     assert_eq!(
         completed_txs.get(&2.into()).unwrap().status,
-        TransactionStatus::Completed
-    );
-=======
-    assert_eq!(completed_txs.get(&2).unwrap().status, TransactionStatus::MinedConfirmed);
+        TransactionStatus::MinedConfirmed
+    );
     assert_eq!(completed_txs.get(&2).unwrap().confirmations.unwrap(), 4);
 }
->>>>>>> 9bd47609
 
 /// Test that revalidation clears the correct db fields and calls for validation of is said transactions
 #[tokio::test]
@@ -972,15 +949,11 @@
 
     let completed_txs = resources.db.get_completed_transactions().await.unwrap();
 
-<<<<<<< HEAD
     assert_eq!(
         completed_txs.get(&2.into()).unwrap().status,
         TransactionStatus::MinedConfirmed
     );
     assert_eq!(completed_txs.get(&2.into()).unwrap().confirmations.unwrap(), 4);
-=======
-    assert_eq!(completed_txs.get(&2).unwrap().status, TransactionStatus::MinedConfirmed);
-    assert_eq!(completed_txs.get(&2).unwrap().confirmations.unwrap(), 4);
 
     let transaction_query_batch_responses = vec![TxQueryBatchResponseProto {
         signature: Some(SignatureProto::from(
@@ -1024,7 +997,6 @@
     // data should now be updated and changed
     assert_eq!(completed_txs.get(&2).unwrap().status, TransactionStatus::MinedConfirmed);
     assert_eq!(completed_txs.get(&2).unwrap().confirmations.unwrap(), 8);
->>>>>>> 9bd47609
 }
 
 /// Test that validation detects transactions becoming mined unconfirmed and then confirmed with some going back to

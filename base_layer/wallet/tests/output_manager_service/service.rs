--- conflicted
+++ resolved
@@ -804,20 +804,16 @@
     let (_ti, uo) = make_input(&mut OsRng.clone(), available_balance, &factories.commitment);
     oms.add_output(uo).await.unwrap();
 
-<<<<<<< HEAD
-    let fee_per_gram = MicroTari::from(4);
-=======
     let balance = oms.get_balance().await.unwrap();
     assert_eq!(balance.available_balance, available_balance);
     assert_eq!(balance.time_locked_balance.unwrap(), available_balance);
 
->>>>>>> 6cd9228d
     // Check that funds are encumbered and then unencumbered if the pending tx is not confirmed before restart
     let _stp = oms
         .prepare_transaction_to_send(
             OsRng.next_u64(),
             MicroTari::from(1000),
-            fee_per_gram,
+            MicroTari::from(4),
             None,
             "".to_string(),
             script!(Nop),

--- conflicted
+++ resolved
@@ -33,26 +33,17 @@
 use tari_core::{
     base_node::rpc::BaseNodeWalletRpcClient,
     blocks::BlockHeader,
-<<<<<<< HEAD
-    proto,
-    proto::base_node::{FindChainSplitRequest, SyncUtxosRequest},
-=======
     crypto::tari_utilities::hex::Hex,
     proto::base_node::SyncUtxosByBlockRequest,
     tari_utilities::Hashable,
->>>>>>> a650163e
     transactions::{
         tari_amount::MicroTari,
         transaction::{TransactionOutput, UnblindedOutput},
     },
 };
 use tari_shutdown::ShutdownSignal;
-<<<<<<< HEAD
 use tari_utilities::{hex::Hex, Hashable};
-use tokio::{sync::broadcast, time};
-=======
 use tokio::sync::broadcast;
->>>>>>> a650163e
 
 use crate::{
     error::WalletError,

// Copyright 2019. The Tari Project
//
// Redistribution and use in source and binary forms, with or without modification, are permitted provided that the
// following conditions are met:
//
// 1. Redistributions of source code must retain the above copyright notice, this list of conditions and the following
// disclaimer.
//
// 2. Redistributions in binary form must reproduce the above copyright notice, this list of conditions and the
// following disclaimer in the documentation and/or other materials provided with the distribution.
//
// 3. Neither the name of the copyright holder nor the names of its contributors may be used to endorse or promote
// products derived from this software without specific prior written permission.
//
// THIS SOFTWARE IS PROVIDED BY THE COPYRIGHT HOLDERS AND CONTRIBUTORS "AS IS" AND ANY EXPRESS OR IMPLIED WARRANTIES,
// INCLUDING, BUT NOT LIMITED TO, THE IMPLIED WARRANTIES OF MERCHANTABILITY AND FITNESS FOR A PARTICULAR PURPOSE ARE
// DISCLAIMED. IN NO EVENT SHALL THE COPYRIGHT HOLDER OR CONTRIBUTORS BE LIABLE FOR ANY DIRECT, INDIRECT, INCIDENTAL,
// SPECIAL, EXEMPLARY, OR CONSEQUENTIAL DAMAGES (INCLUDING, BUT NOT LIMITED TO, PROCUREMENT OF SUBSTITUTE GOODS OR
// SERVICES; LOSS OF USE, DATA, OR PROFITS; OR BUSINESS INTERRUPTION) HOWEVER CAUSED AND ON ANY THEORY OF LIABILITY,
// WHETHER IN CONTRACT, STRICT LIABILITY, OR TORT (INCLUDING NEGLIGENCE OR OTHERWISE) ARISING IN ANY WAY OUT OF THE
// USE OF THIS SOFTWARE, EVEN IF ADVISED OF THE POSSIBILITY OF SUCH DAMAGE.

use crate::{
    transaction_service::{
        error::TransactionServiceError,
        storage::models::{CompletedTransaction, InboundTransaction, OutboundTransaction, WalletTransaction},
    },
    OperationId,
};
use aes_gcm::Aes256Gcm;
use std::{collections::HashMap, fmt, sync::Arc};
use tari_comms::types::CommsPublicKey;
use tari_core::transactions::{tari_amount::MicroTari, transaction::Transaction};
use tari_service_framework::reply_channel::SenderService;
use tokio::sync::broadcast;
use tower::Service;

<<<<<<< HEAD
use crate::types::ValidationRetryStrategy;
use std::fmt::Formatter;
use tari_core::transactions::transaction_protocol::TxId;

=======
>>>>>>> 43b20334
/// API Request enum
#[allow(clippy::large_enum_variant)]
pub enum TransactionServiceRequest {
    GetPendingInboundTransactions,
    GetPendingOutboundTransactions,
    GetCompletedTransactions,
    GetCancelledPendingInboundTransactions,
    GetCancelledPendingOutboundTransactions,
    GetCancelledCompletedTransactions,
    GetCompletedTransaction(TxId),
    GetAnyTransaction(TxId),
<<<<<<< HEAD
    SetBaseNodePublicKey(CommsPublicKey),
    SendTransaction {
        dest_pubkey: CommsPublicKey,
        amount: MicroTari,
        unique_id: Option<Vec<u8>>,
        fee_per_gram: MicroTari,
        message: String,
    },
    SendOneSidedTransaction {
        dest_pubkey: CommsPublicKey,
        amount: MicroTari,
        unique_id: Option<Vec<u8>>,
        fee_per_gram: MicroTari,
        message: String,
    },
=======
    SendTransaction(CommsPublicKey, MicroTari, MicroTari, String),
    SendOneSidedTransaction(CommsPublicKey, MicroTari, MicroTari, String),
>>>>>>> 43b20334
    CancelTransaction(TxId),
    ImportUtxo(MicroTari, CommsPublicKey, String, Option<u64>),
    SubmitSelfSendTransaction(TxId, Transaction, MicroTari, MicroTari, String),
    SetLowPowerMode,
    SetNormalPowerMode,
    ApplyEncryption(Box<Aes256Gcm>),
    RemoveEncryption,
    GenerateCoinbaseTransaction(MicroTari, MicroTari, u64),
    RestartTransactionProtocols,
    RestartBroadcastProtocols,
    GetNumConfirmationsRequired,
    SetNumConfirmationsRequired(u64),
<<<<<<< HEAD
    SetCompletedTransactionValidity(TxId, bool),
    ValidateTransactions(ValidationRetryStrategy),
=======
    ValidateTransactions,
>>>>>>> 43b20334
}

impl fmt::Display for TransactionServiceRequest {
    fn fmt(&self, f: &mut fmt::Formatter<'_>) -> fmt::Result {
        match self {
            Self::GetPendingInboundTransactions => f.write_str("GetPendingInboundTransactions"),
            Self::GetPendingOutboundTransactions => f.write_str("GetPendingOutboundTransactions"),
            Self::GetCompletedTransactions => f.write_str("GetCompletedTransactions"),
            Self::GetCancelledPendingInboundTransactions => f.write_str("GetCancelledPendingInboundTransactions"),
            Self::GetCancelledPendingOutboundTransactions => f.write_str("GetCancelledPendingOutboundTransactions"),
            Self::GetCancelledCompletedTransactions => f.write_str("GetCancelledCompletedTransactions"),
            Self::GetCompletedTransaction(t) => f.write_str(&format!("GetCompletedTransaction({})", t)),
<<<<<<< HEAD
            Self::SetBaseNodePublicKey(k) => f.write_str(&format!("SetBaseNodePublicKey ({})", k)),
            Self::SendTransaction {
                dest_pubkey,
                amount,
                message,
                ..
            } => f.write_str(&format!(
                "SendTransaction (to {}, {}, {})",
                dest_pubkey, amount, message
            )),
            Self::SendOneSidedTransaction {
                dest_pubkey,
                amount,
                message,
                ..
            } => f.write_str(&format!(
                "SendOneSidedTransaction (to {}, {}, {})",
                dest_pubkey, amount, message
            )),
=======
            Self::SendTransaction(k, v, _, msg) => f.write_str(&format!("SendTransaction (to {}, {}, {})", k, v, msg)),
            Self::SendOneSidedTransaction(k, v, _, msg) => {
                f.write_str(&format!("SendOneSidedTransaction (to {}, {}, {})", k, v, msg))
            },
>>>>>>> 43b20334
            Self::CancelTransaction(t) => f.write_str(&format!("CancelTransaction ({})", t)),
            Self::ImportUtxo(v, k, msg, maturity) => f.write_str(&format!(
                "ImportUtxo (from {}, {}, {} with maturity: {})",
                k,
                v,
                msg,
                maturity.unwrap_or(0)
            )),
            Self::SubmitSelfSendTransaction(tx_id, _, _, _, _) => {
                f.write_str(&format!("SubmitTransaction ({})", tx_id))
            },
            Self::SetLowPowerMode => f.write_str("SetLowPowerMode "),
            Self::SetNormalPowerMode => f.write_str("SetNormalPowerMode"),
            Self::ApplyEncryption(_) => f.write_str("ApplyEncryption"),
            Self::RemoveEncryption => f.write_str("RemoveEncryption"),
            Self::GenerateCoinbaseTransaction(_, _, bh) => {
                f.write_str(&format!("GenerateCoinbaseTransaction (Blockheight {})", bh))
            },
            Self::RestartTransactionProtocols => f.write_str("RestartTransactionProtocols"),
            Self::RestartBroadcastProtocols => f.write_str("RestartBroadcastProtocols"),
            Self::GetNumConfirmationsRequired => f.write_str("GetNumConfirmationsRequired"),
            Self::SetNumConfirmationsRequired(_) => f.write_str("SetNumConfirmationsRequired"),
            Self::GetAnyTransaction(t) => f.write_str(&format!("GetAnyTransaction({})", t)),
            TransactionServiceRequest::ValidateTransactions => f.write_str("ValidateTransactions"),
        }
    }
}

/// API Response enum
#[derive(Debug)]
pub enum TransactionServiceResponse {
    TransactionSent(TxId),
    TransactionCancelled,
    PendingInboundTransactions(HashMap<TxId, InboundTransaction>),
    PendingOutboundTransactions(HashMap<TxId, OutboundTransaction>),
    CompletedTransactions(HashMap<TxId, CompletedTransaction>),
    CompletedTransaction(Box<CompletedTransaction>),
    BaseNodePublicKeySet,
    UtxoImported(TxId),
    TransactionSubmitted,
    LowPowerModeSet,
    NormalPowerModeSet,
    EncryptionApplied,
    EncryptionRemoved,
    CoinbaseTransactionGenerated(Box<Transaction>),
    ProtocolsRestarted,
    AnyTransaction(Box<Option<WalletTransaction>>),
    NumConfirmationsRequired(u64),
    NumConfirmationsSet,
    ValidationStarted(OperationId),
    CompletedTransactionValidityChanged,
}

/// Events that can be published on the Text Message Service Event Stream
#[derive(Clone, Debug, Hash, PartialEq, Eq)]
pub enum TransactionEvent {
    MempoolBroadcastTimedOut(TxId),
    ReceivedTransaction(TxId),
    ReceivedTransactionReply(TxId),
    ReceivedFinalizedTransaction(TxId),
    TransactionDiscoveryInProgress(TxId),
    TransactionDirectSendResult(TxId, bool),
    TransactionCompletedImmediately(TxId),
    TransactionStoreForwardSendResult(TxId, bool),
    TransactionCancelled(TxId),
    TransactionBroadcast(TxId),
    TransactionImported(TxId),
    TransactionMined {
        tx_id: TxId,
        is_valid: bool,
    },
    TransactionMinedRequestTimedOut(TxId),
<<<<<<< HEAD
    TransactionMinedUnconfirmed(TxId, u64),
    TransactionValidationTimedOut(OperationId),
    TransactionValidationSuccess(OperationId),
    TransactionValidationFailure(OperationId),
    TransactionValidationAborted(OperationId),
    TransactionValidationDelayed(OperationId),
    TransactionBaseNodeConnectionProblem(TxId),
=======
    // TODO: Split into normal transaction mined and coinbase transaction mined
    TransactionMinedUnconfirmed {
        tx_id: TxId,
        num_confirmations: u64,
        is_valid: bool,
    },
    TransactionValidationTimedOut(u64),
    TransactionValidationSuccess(u64),
    TransactionValidationFailure(u64),
    TransactionValidationAborted(u64),
    TransactionValidationDelayed(u64),
>>>>>>> 43b20334
    Error(String),
}

impl fmt::Display for TransactionEvent {
    fn fmt(&self, f: &mut Formatter<'_>) -> fmt::Result {
        match self {
            TransactionEvent::MempoolBroadcastTimedOut(tx_id) => {
                write!(f, "MempoolBroadcastTimedOut for tx:{}", tx_id)
            },
            TransactionEvent::ReceivedTransaction(tx) => {
                write!(f, "ReceivedTransaction for {}", tx)
            },
            TransactionEvent::ReceivedTransactionReply(tx) => {
                write!(f, "ReceivedTransactionReply for {}", tx)
            },
            TransactionEvent::ReceivedFinalizedTransaction(tx) => {
                write!(f, "ReceivedFinalizedTransaction for {}", tx)
            },
            TransactionEvent::TransactionDiscoveryInProgress(tx) => {
                write!(f, "TransactionDiscoveryInProgress for {}", tx)
            },
            TransactionEvent::TransactionDirectSendResult(tx, success) => {
                write!(f, "TransactionDirectSendResult for {}: {}", tx, success)
            },
            TransactionEvent::TransactionCompletedImmediately(tx) => {
                write!(f, "TransactionCompletedImmediately for {}", tx)
            },
            TransactionEvent::TransactionStoreForwardSendResult(tx, success) => {
                write!(f, "TransactionStoreForwardSendResult for {}:{}", tx, success)
            },
            TransactionEvent::TransactionCancelled(tx) => {
                write!(f, "TransactionCancelled for {}", tx)
            },
            TransactionEvent::TransactionBroadcast(tx) => {
                write!(f, "TransactionBroadcast for {}", tx)
            },
            TransactionEvent::TransactionImported(tx) => {
                write!(f, "TransactionImported for {}", tx)
            },
            TransactionEvent::TransactionMined(tx) => {
                write!(f, "TransactionMined for {}", tx)
            },
            TransactionEvent::TransactionMinedRequestTimedOut(tx) => {
                write!(f, "TransactionMinedRequestTimedOut for {}", tx)
            },
            TransactionEvent::TransactionMinedUnconfirmed(tx, height) => {
                write!(f, "TransactionMinedUnconfirmed for {} at height:{}", tx, height)
            },
            TransactionEvent::TransactionValidationTimedOut(tx) => {
                write!(f, "TransactionValidationTimedOut for {}", tx)
            },
            TransactionEvent::TransactionValidationSuccess(tx) => {
                write!(f, "TransactionValidationSuccess for {}", tx)
            },
            TransactionEvent::TransactionValidationFailure(tx) => {
                write!(f, "TransactionValidationFailure for {}", tx)
            },
            TransactionEvent::TransactionValidationAborted(tx) => {
                write!(f, "TransactionValidationAborted for {}", tx)
            },
            TransactionEvent::TransactionValidationDelayed(tx) => {
                write!(f, "TransactionValidationDelayed for {}", tx)
            },
            TransactionEvent::TransactionBaseNodeConnectionProblem(tx) => {
                write!(f, "TransactionBaseNodeConnectionProblem for {}", tx)
            },
            TransactionEvent::Error(error) => {
                write!(f, "Error:{}", error)
            },
        }
    }
}

pub type TransactionEventSender = broadcast::Sender<Arc<TransactionEvent>>;
pub type TransactionEventReceiver = broadcast::Receiver<Arc<TransactionEvent>>;
/// The Transaction Service Handle is a struct that contains the interfaces used to communicate with a running
/// Transaction Service
#[derive(Clone)]
pub struct TransactionServiceHandle {
    handle: SenderService<TransactionServiceRequest, Result<TransactionServiceResponse, TransactionServiceError>>,
    event_stream_sender: TransactionEventSender,
}

impl TransactionServiceHandle {
    pub fn new(
        handle: SenderService<TransactionServiceRequest, Result<TransactionServiceResponse, TransactionServiceError>>,
        event_stream_sender: TransactionEventSender,
    ) -> Self {
        Self {
            handle,
            event_stream_sender,
        }
    }

    pub fn get_event_stream(&self) -> TransactionEventReceiver {
        self.event_stream_sender.subscribe()
    }

    pub async fn send_transaction(
        &mut self,
        dest_pubkey: CommsPublicKey,
        amount: MicroTari,
        unique_id: Option<Vec<u8>>,
        fee_per_gram: MicroTari,
        message: String,
    ) -> Result<TxId, TransactionServiceError> {
        match self
            .handle
            .call(TransactionServiceRequest::SendTransaction {
                dest_pubkey,
                amount,
                unique_id,
                fee_per_gram,
                message,
            })
            .await??
        {
            TransactionServiceResponse::TransactionSent(tx_id) => Ok(tx_id),
            _ => Err(TransactionServiceError::UnexpectedApiResponse),
        }
    }

    pub async fn send_one_sided_transaction(
        &mut self,
        dest_pubkey: CommsPublicKey,
        amount: MicroTari,
        unique_id: Option<Vec<u8>>,
        fee_per_gram: MicroTari,
        message: String,
    ) -> Result<TxId, TransactionServiceError> {
        match self
            .handle
            .call(TransactionServiceRequest::SendOneSidedTransaction {
                dest_pubkey,
                amount,
                unique_id,
                fee_per_gram,
                message,
            })
            .await??
        {
            TransactionServiceResponse::TransactionSent(tx_id) => Ok(tx_id),
            _ => Err(TransactionServiceError::UnexpectedApiResponse),
        }
    }

    pub async fn cancel_transaction(&mut self, tx_id: TxId) -> Result<(), TransactionServiceError> {
        match self
            .handle
            .call(TransactionServiceRequest::CancelTransaction(tx_id))
            .await??
        {
            TransactionServiceResponse::TransactionCancelled => Ok(()),
            _ => Err(TransactionServiceError::UnexpectedApiResponse),
        }
    }

    pub async fn get_pending_inbound_transactions(
        &mut self,
    ) -> Result<HashMap<TxId, InboundTransaction>, TransactionServiceError> {
        match self
            .handle
            .call(TransactionServiceRequest::GetPendingInboundTransactions)
            .await??
        {
            TransactionServiceResponse::PendingInboundTransactions(p) => Ok(p),
            _ => Err(TransactionServiceError::UnexpectedApiResponse),
        }
    }

    pub async fn get_cancelled_pending_inbound_transactions(
        &mut self,
    ) -> Result<HashMap<TxId, InboundTransaction>, TransactionServiceError> {
        match self
            .handle
            .call(TransactionServiceRequest::GetCancelledPendingInboundTransactions)
            .await??
        {
            TransactionServiceResponse::PendingInboundTransactions(p) => Ok(p),
            _ => Err(TransactionServiceError::UnexpectedApiResponse),
        }
    }

    pub async fn get_pending_outbound_transactions(
        &mut self,
    ) -> Result<HashMap<TxId, OutboundTransaction>, TransactionServiceError> {
        match self
            .handle
            .call(TransactionServiceRequest::GetPendingOutboundTransactions)
            .await??
        {
            TransactionServiceResponse::PendingOutboundTransactions(p) => Ok(p),
            _ => Err(TransactionServiceError::UnexpectedApiResponse),
        }
    }

    pub async fn get_cancelled_pending_outbound_transactions(
        &mut self,
    ) -> Result<HashMap<TxId, OutboundTransaction>, TransactionServiceError> {
        match self
            .handle
            .call(TransactionServiceRequest::GetCancelledPendingOutboundTransactions)
            .await??
        {
            TransactionServiceResponse::PendingOutboundTransactions(p) => Ok(p),
            _ => Err(TransactionServiceError::UnexpectedApiResponse),
        }
    }

    pub async fn get_completed_transactions(
        &mut self,
    ) -> Result<HashMap<TxId, CompletedTransaction>, TransactionServiceError> {
        match self
            .handle
            .call(TransactionServiceRequest::GetCompletedTransactions)
            .await??
        {
            TransactionServiceResponse::CompletedTransactions(c) => Ok(c),
            _ => Err(TransactionServiceError::UnexpectedApiResponse),
        }
    }

    pub async fn get_cancelled_completed_transactions(
        &mut self,
    ) -> Result<HashMap<TxId, CompletedTransaction>, TransactionServiceError> {
        match self
            .handle
            .call(TransactionServiceRequest::GetCancelledCompletedTransactions)
            .await??
        {
            TransactionServiceResponse::CompletedTransactions(c) => Ok(c),
            _ => Err(TransactionServiceError::UnexpectedApiResponse),
        }
    }

    pub async fn get_completed_transaction(
        &mut self,
        tx_id: TxId,
    ) -> Result<CompletedTransaction, TransactionServiceError> {
        match self
            .handle
            .call(TransactionServiceRequest::GetCompletedTransaction(tx_id))
            .await??
        {
            TransactionServiceResponse::CompletedTransaction(t) => Ok(*t),
            _ => Err(TransactionServiceError::UnexpectedApiResponse),
        }
    }

    pub async fn get_any_transaction(
        &mut self,
        tx_id: TxId,
    ) -> Result<Option<WalletTransaction>, TransactionServiceError> {
        match self
            .handle
            .call(TransactionServiceRequest::GetAnyTransaction(tx_id))
            .await??
        {
            TransactionServiceResponse::AnyTransaction(t) => Ok(*t),
            _ => Err(TransactionServiceError::UnexpectedApiResponse),
        }
    }

    pub async fn import_utxo(
        &mut self,
        amount: MicroTari,
        source_public_key: CommsPublicKey,
        message: String,
        maturity: Option<u64>,
    ) -> Result<TxId, TransactionServiceError> {
        match self
            .handle
            .call(TransactionServiceRequest::ImportUtxo(
                amount,
                source_public_key,
                message,
                maturity,
            ))
            .await??
        {
            TransactionServiceResponse::UtxoImported(tx_id) => Ok(tx_id),
            _ => Err(TransactionServiceError::UnexpectedApiResponse),
        }
    }

    pub async fn submit_transaction(
        &mut self,
        tx_id: TxId,
        tx: Transaction,
        amount: MicroTari,
        message: String,
    ) -> Result<(), TransactionServiceError> {
        let fee = tx.body.get_total_fee();
        match self
            .handle
            .call(TransactionServiceRequest::SubmitSelfSendTransaction(
                tx_id, tx, fee, amount, message,
            ))
            .await??
        {
            TransactionServiceResponse::TransactionSubmitted => Ok(()),
            _ => Err(TransactionServiceError::UnexpectedApiResponse),
        }
    }

    pub async fn set_low_power_mode(&mut self) -> Result<(), TransactionServiceError> {
        match self.handle.call(TransactionServiceRequest::SetLowPowerMode).await?? {
            TransactionServiceResponse::LowPowerModeSet => Ok(()),
            _ => Err(TransactionServiceError::UnexpectedApiResponse),
        }
    }

    pub async fn set_normal_power_mode(&mut self) -> Result<(), TransactionServiceError> {
        match self
            .handle
            .call(TransactionServiceRequest::SetNormalPowerMode)
            .await??
        {
            TransactionServiceResponse::NormalPowerModeSet => Ok(()),
            _ => Err(TransactionServiceError::UnexpectedApiResponse),
        }
    }

    pub async fn apply_encryption(&mut self, cipher: Aes256Gcm) -> Result<(), TransactionServiceError> {
        match self
            .handle
            .call(TransactionServiceRequest::ApplyEncryption(Box::new(cipher)))
            .await??
        {
            TransactionServiceResponse::EncryptionApplied => Ok(()),
            _ => Err(TransactionServiceError::UnexpectedApiResponse),
        }
    }

    pub async fn remove_encryption(&mut self) -> Result<(), TransactionServiceError> {
        match self.handle.call(TransactionServiceRequest::RemoveEncryption).await?? {
            TransactionServiceResponse::EncryptionRemoved => Ok(()),
            _ => Err(TransactionServiceError::UnexpectedApiResponse),
        }
    }

    pub async fn get_num_confirmations_required(&mut self) -> Result<u64, TransactionServiceError> {
        match self
            .handle
            .call(TransactionServiceRequest::GetNumConfirmationsRequired)
            .await??
        {
            TransactionServiceResponse::NumConfirmationsRequired(confirmations) => Ok(confirmations),
            _ => Err(TransactionServiceError::UnexpectedApiResponse),
        }
    }

    pub async fn set_num_confirmations_required(&mut self, number: u64) -> Result<(), TransactionServiceError> {
        match self
            .handle
            .call(TransactionServiceRequest::SetNumConfirmationsRequired(number))
            .await??
        {
            TransactionServiceResponse::NumConfirmationsSet => Ok(()),
            _ => Err(TransactionServiceError::UnexpectedApiResponse),
        }
    }

    pub async fn generate_coinbase_transaction(
        &mut self,
        rewards: MicroTari,
        fees: MicroTari,
        block_height: u64,
    ) -> Result<Transaction, TransactionServiceError> {
        match self
            .handle
            .call(TransactionServiceRequest::GenerateCoinbaseTransaction(
                rewards,
                fees,
                block_height,
            ))
            .await??
        {
            TransactionServiceResponse::CoinbaseTransactionGenerated(tx) => Ok(*tx),
            _ => Err(TransactionServiceError::UnexpectedApiResponse),
        }
    }

    pub async fn restart_transaction_protocols(&mut self) -> Result<(), TransactionServiceError> {
        match self
            .handle
            .call(TransactionServiceRequest::RestartTransactionProtocols)
            .await??
        {
            TransactionServiceResponse::ProtocolsRestarted => Ok(()),
            _ => Err(TransactionServiceError::UnexpectedApiResponse),
        }
    }

    pub async fn restart_broadcast_protocols(&mut self) -> Result<(), TransactionServiceError> {
        match self
            .handle
            .call(TransactionServiceRequest::RestartBroadcastProtocols)
            .await??
        {
            TransactionServiceResponse::ProtocolsRestarted => Ok(()),
            _ => Err(TransactionServiceError::UnexpectedApiResponse),
        }
    }

<<<<<<< HEAD
    pub async fn validate_transactions(
        &mut self,
        retry_strategy: ValidationRetryStrategy,
    ) -> Result<OperationId, TransactionServiceError> {
=======
    pub async fn validate_transactions(&mut self) -> Result<u64, TransactionServiceError> {
>>>>>>> 43b20334
        match self
            .handle
            .call(TransactionServiceRequest::ValidateTransactions)
            .await??
        {
            TransactionServiceResponse::ValidationStarted(id) => Ok(id),
            _ => Err(TransactionServiceError::UnexpectedApiResponse),
        }
    }
}<|MERGE_RESOLUTION|>--- conflicted
+++ resolved
@@ -28,20 +28,13 @@
     OperationId,
 };
 use aes_gcm::Aes256Gcm;
-use std::{collections::HashMap, fmt, sync::Arc};
+use std::{collections::HashMap, fmt, fmt::Formatter, sync::Arc};
 use tari_comms::types::CommsPublicKey;
-use tari_core::transactions::{tari_amount::MicroTari, transaction::Transaction};
+use tari_core::transactions::{tari_amount::MicroTari, transaction::Transaction, transaction_protocol::TxId};
 use tari_service_framework::reply_channel::SenderService;
 use tokio::sync::broadcast;
 use tower::Service;
 
-<<<<<<< HEAD
-use crate::types::ValidationRetryStrategy;
-use std::fmt::Formatter;
-use tari_core::transactions::transaction_protocol::TxId;
-
-=======
->>>>>>> 43b20334
 /// API Request enum
 #[allow(clippy::large_enum_variant)]
 pub enum TransactionServiceRequest {
@@ -53,8 +46,6 @@
     GetCancelledCompletedTransactions,
     GetCompletedTransaction(TxId),
     GetAnyTransaction(TxId),
-<<<<<<< HEAD
-    SetBaseNodePublicKey(CommsPublicKey),
     SendTransaction {
         dest_pubkey: CommsPublicKey,
         amount: MicroTari,
@@ -69,10 +60,6 @@
         fee_per_gram: MicroTari,
         message: String,
     },
-=======
-    SendTransaction(CommsPublicKey, MicroTari, MicroTari, String),
-    SendOneSidedTransaction(CommsPublicKey, MicroTari, MicroTari, String),
->>>>>>> 43b20334
     CancelTransaction(TxId),
     ImportUtxo(MicroTari, CommsPublicKey, String, Option<u64>),
     SubmitSelfSendTransaction(TxId, Transaction, MicroTari, MicroTari, String),
@@ -85,12 +72,7 @@
     RestartBroadcastProtocols,
     GetNumConfirmationsRequired,
     SetNumConfirmationsRequired(u64),
-<<<<<<< HEAD
-    SetCompletedTransactionValidity(TxId, bool),
-    ValidateTransactions(ValidationRetryStrategy),
-=======
     ValidateTransactions,
->>>>>>> 43b20334
 }
 
 impl fmt::Display for TransactionServiceRequest {
@@ -103,32 +85,10 @@
             Self::GetCancelledPendingOutboundTransactions => f.write_str("GetCancelledPendingOutboundTransactions"),
             Self::GetCancelledCompletedTransactions => f.write_str("GetCancelledCompletedTransactions"),
             Self::GetCompletedTransaction(t) => f.write_str(&format!("GetCompletedTransaction({})", t)),
-<<<<<<< HEAD
-            Self::SetBaseNodePublicKey(k) => f.write_str(&format!("SetBaseNodePublicKey ({})", k)),
-            Self::SendTransaction {
-                dest_pubkey,
-                amount,
-                message,
-                ..
-            } => f.write_str(&format!(
-                "SendTransaction (to {}, {}, {})",
-                dest_pubkey, amount, message
-            )),
-            Self::SendOneSidedTransaction {
-                dest_pubkey,
-                amount,
-                message,
-                ..
-            } => f.write_str(&format!(
-                "SendOneSidedTransaction (to {}, {}, {})",
-                dest_pubkey, amount, message
-            )),
-=======
             Self::SendTransaction(k, v, _, msg) => f.write_str(&format!("SendTransaction (to {}, {}, {})", k, v, msg)),
             Self::SendOneSidedTransaction(k, v, _, msg) => {
                 f.write_str(&format!("SendOneSidedTransaction (to {}, {}, {})", k, v, msg))
             },
->>>>>>> 43b20334
             Self::CancelTransaction(t) => f.write_str(&format!("CancelTransaction ({})", t)),
             Self::ImportUtxo(v, k, msg, maturity) => f.write_str(&format!(
                 "ImportUtxo (from {}, {}, {} with maturity: {})",
@@ -201,27 +161,17 @@
         is_valid: bool,
     },
     TransactionMinedRequestTimedOut(TxId),
-<<<<<<< HEAD
-    TransactionMinedUnconfirmed(TxId, u64),
-    TransactionValidationTimedOut(OperationId),
-    TransactionValidationSuccess(OperationId),
-    TransactionValidationFailure(OperationId),
-    TransactionValidationAborted(OperationId),
-    TransactionValidationDelayed(OperationId),
-    TransactionBaseNodeConnectionProblem(TxId),
-=======
     // TODO: Split into normal transaction mined and coinbase transaction mined
     TransactionMinedUnconfirmed {
         tx_id: TxId,
         num_confirmations: u64,
         is_valid: bool,
     },
-    TransactionValidationTimedOut(u64),
-    TransactionValidationSuccess(u64),
-    TransactionValidationFailure(u64),
-    TransactionValidationAborted(u64),
-    TransactionValidationDelayed(u64),
->>>>>>> 43b20334
+    TransactionValidationTimedOut(OperationId),
+    TransactionValidationSuccess(OperationId),
+    TransactionValidationFailure(OperationId),
+    TransactionValidationAborted(OperationId),
+    TransactionValidationDelayed(OperationId),
     Error(String),
 }
 
@@ -627,14 +577,7 @@
         }
     }
 
-<<<<<<< HEAD
-    pub async fn validate_transactions(
-        &mut self,
-        retry_strategy: ValidationRetryStrategy,
-    ) -> Result<OperationId, TransactionServiceError> {
-=======
-    pub async fn validate_transactions(&mut self) -> Result<u64, TransactionServiceError> {
->>>>>>> 43b20334
+    pub async fn validate_transactions(&mut self) -> Result<OperationId, TransactionServiceError> {
         match self
             .handle
             .call(TransactionServiceRequest::ValidateTransactions)

--- conflicted
+++ resolved
@@ -1064,14 +1064,8 @@
 
         CompletedTransactionSql::index_by_status_and_cancelled(TransactionStatus::Imported, false, &conn)?
             .into_iter()
-<<<<<<< HEAD
-            .map(|mut ct: CompletedTransactionSql| {
-                self.decrypt_if_necessary(&mut ct)?;
-                CompletedTransaction::try_from(ct).map_err(TransactionStorageError::from)
-=======
             .map(|ct: CompletedTransactionSql| {
                 CompletedTransaction::try_from(ct, &cipher).map_err(TransactionStorageError::from)
->>>>>>> 3b21199d
             })
             .collect::<Result<Vec<CompletedTransaction>, TransactionStorageError>>()
     }
@@ -1082,14 +1076,8 @@
 
         CompletedTransactionSql::index_by_status_and_cancelled(TransactionStatus::FauxUnconfirmed, false, &conn)?
             .into_iter()
-<<<<<<< HEAD
-            .map(|mut ct: CompletedTransactionSql| {
-                self.decrypt_if_necessary(&mut ct)?;
-                CompletedTransaction::try_from(ct).map_err(TransactionStorageError::from)
-=======
             .map(|ct: CompletedTransactionSql| {
                 CompletedTransaction::try_from(ct, &cipher).map_err(TransactionStorageError::from)
->>>>>>> 3b21199d
             })
             .collect::<Result<Vec<CompletedTransaction>, TransactionStorageError>>()
     }
@@ -1108,14 +1096,8 @@
             &conn,
         )?
         .into_iter()
-<<<<<<< HEAD
-        .map(|mut ct: CompletedTransactionSql| {
-            self.decrypt_if_necessary(&mut ct)?;
-            CompletedTransaction::try_from(ct).map_err(TransactionStorageError::from)
-=======
         .map(|ct: CompletedTransactionSql| {
             CompletedTransaction::try_from(ct, &cipher).map_err(TransactionStorageError::from)
->>>>>>> 3b21199d
         })
         .collect::<Result<Vec<CompletedTransaction>, TransactionStorageError>>()
     }

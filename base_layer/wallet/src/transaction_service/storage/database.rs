// Copyright 2019. The Tari Project
//
// Redistribution and use in source and binary forms, with or without modification, are permitted provided that the
// following conditions are met:
//
// 1. Redistributions of source code must retain the above copyright notice, this list of conditions and the following
// disclaimer.
//
// 2. Redistributions in binary form must reproduce the above copyright notice, this list of conditions and the
// following disclaimer in the documentation and/or other materials provided with the distribution.
//
// 3. Neither the name of the copyright holder nor the names of its contributors may be used to endorse or promote
// products derived from this software without specific prior written permission.
//
// THIS SOFTWARE IS PROVIDED BY THE COPYRIGHT HOLDERS AND CONTRIBUTORS "AS IS" AND ANY EXPRESS OR IMPLIED WARRANTIES,
// INCLUDING, BUT NOT LIMITED TO, THE IMPLIED WARRANTIES OF MERCHANTABILITY AND FITNESS FOR A PARTICULAR PURPOSE ARE
// DISCLAIMED. IN NO EVENT SHALL THE COPYRIGHT HOLDER OR CONTRIBUTORS BE LIABLE FOR ANY DIRECT, INDIRECT, INCIDENTAL,
// SPECIAL, EXEMPLARY, OR CONSEQUENTIAL DAMAGES (INCLUDING, BUT NOT LIMITED TO, PROCUREMENT OF SUBSTITUTE GOODS OR
// SERVICES; LOSS OF USE, DATA, OR PROFITS; OR BUSINESS INTERRUPTION) HOWEVER CAUSED AND ON ANY THEORY OF LIABILITY,
// WHETHER IN CONTRACT, STRICT LIABILITY, OR TORT (INCLUDING NEGLIGENCE OR OTHERWISE) ARISING IN ANY WAY OUT OF THE
// USE OF THIS SOFTWARE, EVEN IF ADVISED OF THE POSSIBILITY OF SUCH DAMAGE.

use crate::{
    output_manager_service::TxId,
    transaction_service::{
        error::TransactionStorageError,
        storage::models::{
            CompletedTransaction,
            InboundTransaction,
            OutboundTransaction,
            TransactionDirection,
            TransactionStatus,
        },
    },
};
use aes_gcm::Aes256Gcm;
#[cfg(feature = "test_harness")]
use chrono::NaiveDateTime;
use chrono::Utc;
use log::*;

use crate::transaction_service::storage::models::WalletTransaction;
use std::{
    collections::HashMap,
    fmt::{Display, Error, Formatter},
    sync::Arc,
};
use tari_comms::types::CommsPublicKey;
use tari_core::transactions::{tari_amount::MicroTari, transaction::Transaction, types::BlindingFactor};

const LOG_TARGET: &str = "wallet::transaction_service::database";

/// This trait defines the required behaviour that a storage backend must provide for the Transactionservice.
/// Data is passed to and from the backend via the [DbKey], [DbValue], and [DbValueKey] enums. If new data types are
/// required to be supported by the backends then these enums can be updated to reflect this requirement and the trait
/// will remain the same
pub trait TransactionBackend: Send + Sync + Clone {
    /// Retrieve the record associated with the provided DbKey
    fn fetch(&self, key: &DbKey) -> Result<Option<DbValue>, TransactionStorageError>;
    /// Check if a record with the provided key exists in the backend.
    fn contains(&self, key: &DbKey) -> Result<bool, TransactionStorageError>;
    /// Modify the state the of the backend with a write operation
    fn write(&self, op: WriteOperation) -> Result<Option<DbValue>, TransactionStorageError>;
    /// Check if a transaction exists in any of the collections
    fn transaction_exists(&self, tx_id: TxId) -> Result<bool, TransactionStorageError>;
    /// Complete outbound transaction, this operation must delete the `OutboundTransaction` with the provided
    /// `TxId` and insert the provided `CompletedTransaction` into `CompletedTransactions`.
    fn complete_outbound_transaction(
        &self,
        tx_id: TxId,
        completed_transaction: CompletedTransaction,
    ) -> Result<(), TransactionStorageError>;
    /// Complete inbound transaction, this operation must delete the `InboundTransaction` with the provided
    /// `TxId` and insert the provided `CompletedTransaction` into `CompletedTransactions`.
    fn complete_inbound_transaction(
        &self,
        tx_id: TxId,
        completed_transaction: CompletedTransaction,
    ) -> Result<(), TransactionStorageError>;
    /// Indicated that a completed transaction has been broadcast to the mempools
    fn broadcast_completed_transaction(&self, tx_id: TxId) -> Result<(), TransactionStorageError>;
    /// Indicated that a completed transaction has been detected as mined on a base node
    fn mine_completed_transaction(&self, tx_id: TxId) -> Result<(), TransactionStorageError>;
    /// Indicated that a broadcast transaction has been detected as confirm on a base node
    fn confirm_broadcast_or_coinbase_transaction(&self, tx_id: TxId) -> Result<(), TransactionStorageError>;
    /// Indicated that a mined transaction has been detected as unconfirmed on a base node, due to reorg or base node
    /// switch
    fn unconfirm_mined_transaction(&self, tx_id: TxId) -> Result<(), TransactionStorageError>;
    /// Set transaction's validity
    fn set_completed_transaction_validity(&self, tx_id: TxId, valid: bool) -> Result<(), TransactionStorageError>;
    /// Cancel Completed transaction, this will update the transaction status
    fn cancel_completed_transaction(&self, tx_id: TxId) -> Result<(), TransactionStorageError>;
    /// Cancel Completed transaction, this will update the transaction status
    fn cancel_pending_transaction(&self, tx_id: TxId) -> Result<(), TransactionStorageError>;
    /// Search all pending transaction for the provided tx_id and if it exists return the public key of the counterparty
    fn get_pending_transaction_counterparty_pub_key_by_tx_id(
        &self,
        tx_id: TxId,
    ) -> Result<CommsPublicKey, TransactionStorageError>;
    /// Mark a pending transaction direct send attempt as a success
    fn mark_direct_send_success(&self, tx_id: TxId) -> Result<(), TransactionStorageError>;
    /// Cancel coinbase transactions at a specific block height
    fn cancel_coinbase_transaction_at_block_height(&self, block_height: u64) -> Result<(), TransactionStorageError>;
    /// Find coinbase transaction at a specific block height for a given amount
    fn find_coinbase_transaction_at_block_height(
        &self,
        block_height: u64,
        amount: MicroTari,
    ) -> Result<Option<CompletedTransaction>, TransactionStorageError>;
    /// Update a completed transactions timestamp for use in test data generation
    #[cfg(feature = "test_harness")]
    fn update_completed_transaction_timestamp(
        &self,
        tx_id: TxId,
        timestamp: NaiveDateTime,
    ) -> Result<(), TransactionStorageError>;
    /// Apply encryption to the backend.
    fn apply_encryption(&self, cipher: Aes256Gcm) -> Result<(), TransactionStorageError>;
    /// Remove encryption from the backend.
    fn remove_encryption(&self) -> Result<(), TransactionStorageError>;
    /// Increment the send counter and timestamp of a transaction
    fn increment_send_count(&self, tx_id: TxId) -> Result<(), TransactionStorageError>;
    /// Update a transactions number of confirmations
    fn update_confirmations(&self, tx_id: TxId, confirmations: u64) -> Result<(), TransactionStorageError>;
    /// Update a transactions mined height
    fn update_mined_height(&self, tx_id: TxId, mined_height: u64) -> Result<(), TransactionStorageError>;
}

#[derive(Debug, Clone, PartialEq)]
pub enum DbKey {
    PendingOutboundTransaction(TxId),
    PendingInboundTransaction(TxId),
    CompletedTransaction(TxId),
    PendingOutboundTransactions,
    PendingInboundTransactions,
    CompletedTransactions,
    CancelledPendingOutboundTransactions,
    CancelledPendingInboundTransactions,
    CancelledCompletedTransactions,
    CancelledPendingOutboundTransaction(TxId),
    CancelledPendingInboundTransaction(TxId),
    AnyTransaction(TxId),
}

#[derive(Debug)]
pub enum DbValue {
    PendingOutboundTransaction(Box<OutboundTransaction>),
    PendingInboundTransaction(Box<InboundTransaction>),
    CompletedTransaction(Box<CompletedTransaction>),
    PendingOutboundTransactions(HashMap<TxId, OutboundTransaction>),
    PendingInboundTransactions(HashMap<TxId, InboundTransaction>),
    CompletedTransactions(HashMap<TxId, CompletedTransaction>),
    WalletTransaction(Box<WalletTransaction>),
}

pub enum DbKeyValuePair {
    PendingOutboundTransaction(TxId, Box<OutboundTransaction>),
    PendingInboundTransaction(TxId, Box<InboundTransaction>),
    CompletedTransaction(TxId, Box<CompletedTransaction>),
}

pub enum WriteOperation {
    Insert(DbKeyValuePair),
    Remove(DbKey),
}

/// This structure holds an inner type that implements the `TransactionBackend` trait and contains the more complex
/// data access logic required by the module built onto the functionality defined by the trait
#[derive(Clone)]
pub struct TransactionDatabase<T>
where T: TransactionBackend + 'static
{
    db: Arc<T>,
}

impl<T> TransactionDatabase<T>
where T: TransactionBackend + 'static
{
    pub fn new(db: T) -> Self {
        Self { db: Arc::new(db) }
    }

    pub async fn add_pending_inbound_transaction(
        &self,
        tx_id: TxId,
        inbound_tx: InboundTransaction,
    ) -> Result<(), TransactionStorageError> {
        let db_clone = self.db.clone();
        tokio::task::spawn_blocking(move || {
            db_clone.write(WriteOperation::Insert(DbKeyValuePair::PendingInboundTransaction(
                tx_id,
                Box::new(inbound_tx),
            )))
        })
        .await
        .map_err(|err| TransactionStorageError::BlockingTaskSpawnError(err.to_string()))??;

        Ok(())
    }

    pub async fn add_pending_outbound_transaction(
        &self,
        tx_id: TxId,
        outbound_tx: OutboundTransaction,
    ) -> Result<(), TransactionStorageError> {
        let db_clone = self.db.clone();
        tokio::task::spawn_blocking(move || {
            db_clone.write(WriteOperation::Insert(DbKeyValuePair::PendingOutboundTransaction(
                tx_id,
                Box::new(outbound_tx),
            )))
        })
        .await
        .map_err(|err| TransactionStorageError::BlockingTaskSpawnError(err.to_string()))??;
        Ok(())
    }

    pub async fn remove_pending_outbound_transaction(&self, tx_id: TxId) -> Result<(), TransactionStorageError> {
        let db_clone = self.db.clone();
        tokio::task::spawn_blocking(move || {
            db_clone.write(WriteOperation::Remove(DbKey::PendingOutboundTransaction(tx_id)))
        })
        .await
        .map_err(|err| TransactionStorageError::BlockingTaskSpawnError(err.to_string()))??;
        Ok(())
    }

    /// Check if a transaction with the specified TxId exists in any of the collections
    pub async fn transaction_exists(&self, tx_id: TxId) -> Result<bool, TransactionStorageError> {
        let db_clone = self.db.clone();
        let tx_id_clone = tx_id;
        tokio::task::spawn_blocking(move || db_clone.transaction_exists(tx_id_clone))
            .await
            .map_err(|err| TransactionStorageError::BlockingTaskSpawnError(err.to_string()))
            .and_then(|inner_result| inner_result)
    }

    pub async fn insert_completed_transaction(
        &self,
        tx_id: TxId,
        transaction: CompletedTransaction,
    ) -> Result<Option<DbValue>, TransactionStorageError> {
        let db_clone = self.db.clone();

        tokio::task::spawn_blocking(move || {
            db_clone.write(WriteOperation::Insert(DbKeyValuePair::CompletedTransaction(
                tx_id,
                Box::new(transaction),
            )))
        })
        .await
        .map_err(|err| TransactionStorageError::BlockingTaskSpawnError(err.to_string()))
        .and_then(|inner_result| inner_result)
    }

    pub async fn get_pending_outbound_transaction(
        &self,
        tx_id: TxId,
    ) -> Result<OutboundTransaction, TransactionStorageError> {
        self.get_pending_outbound_transaction_by_cancelled(tx_id, false).await
    }

    pub async fn get_cancelled_pending_outbound_transaction(
        &self,
        tx_id: TxId,
    ) -> Result<OutboundTransaction, TransactionStorageError> {
        self.get_pending_outbound_transaction_by_cancelled(tx_id, true).await
    }

    pub async fn get_pending_outbound_transaction_by_cancelled(
        &self,
        tx_id: TxId,
        cancelled: bool,
    ) -> Result<OutboundTransaction, TransactionStorageError> {
        let db_clone = self.db.clone();
        let key = if cancelled {
            DbKey::CancelledPendingOutboundTransaction(tx_id)
        } else {
            DbKey::PendingOutboundTransaction(tx_id)
        };
        let t = tokio::task::spawn_blocking(move || match db_clone.fetch(&key) {
            Ok(None) => Err(TransactionStorageError::ValueNotFound(key)),
            Ok(Some(DbValue::PendingOutboundTransaction(pt))) => Ok(pt),
            Ok(Some(other)) => unexpected_result(key, other),
            Err(e) => log_error(key, e),
        })
        .await
        .map_err(|err| TransactionStorageError::BlockingTaskSpawnError(err.to_string()))??;
        Ok(*t)
    }

    pub async fn get_pending_inbound_transaction(
        &self,
        tx_id: TxId,
    ) -> Result<InboundTransaction, TransactionStorageError> {
        self.get_pending_inbound_transaction_by_cancelled(tx_id, false).await
    }

    pub async fn get_cancelled_pending_inbound_transaction(
        &self,
        tx_id: TxId,
    ) -> Result<InboundTransaction, TransactionStorageError> {
        self.get_pending_inbound_transaction_by_cancelled(tx_id, true).await
    }

    pub async fn get_pending_inbound_transaction_by_cancelled(
        &self,
        tx_id: TxId,
        cancelled: bool,
    ) -> Result<InboundTransaction, TransactionStorageError> {
        let db_clone = self.db.clone();
        let key = if cancelled {
            DbKey::CancelledPendingInboundTransaction(tx_id)
        } else {
            DbKey::PendingInboundTransaction(tx_id)
        };
        let t = tokio::task::spawn_blocking(move || match db_clone.fetch(&key) {
            Ok(None) => Err(TransactionStorageError::ValueNotFound(key)),
            Ok(Some(DbValue::PendingInboundTransaction(pt))) => Ok(pt),
            Ok(Some(other)) => unexpected_result(key, other),
            Err(e) => log_error(key, e),
        })
        .await
        .map_err(|err| TransactionStorageError::BlockingTaskSpawnError(err.to_string()))??;
        Ok(*t)
    }

    pub async fn get_completed_transaction(
        &self,
        tx_id: TxId,
    ) -> Result<CompletedTransaction, TransactionStorageError> {
        self.get_completed_transaction_by_cancelled(tx_id, false).await
    }

    pub async fn get_cancelled_completed_transaction(
        &self,
        tx_id: TxId,
    ) -> Result<CompletedTransaction, TransactionStorageError> {
        self.get_completed_transaction_by_cancelled(tx_id, true).await
    }

    pub async fn get_completed_transaction_by_cancelled(
        &self,
        tx_id: TxId,
        cancelled: bool,
    ) -> Result<CompletedTransaction, TransactionStorageError> {
        let db_clone = self.db.clone();
        let key = DbKey::CompletedTransaction(tx_id);
        let t = tokio::task::spawn_blocking(move || match db_clone.fetch(&DbKey::CompletedTransaction(tx_id)) {
            Ok(None) => Err(TransactionStorageError::ValueNotFound(key)),
            Ok(Some(DbValue::CompletedTransaction(pt))) => {
                if pt.cancelled == cancelled {
                    Ok(pt)
                } else {
                    Err(TransactionStorageError::ValueNotFound(key))
                }
            },
            Ok(Some(other)) => unexpected_result(key, other),
            Err(e) => log_error(key, e),
        })
        .await
        .map_err(|err| TransactionStorageError::BlockingTaskSpawnError(err.to_string()))??;
        Ok(*t)
    }

    pub async fn get_completed_transaction_cancelled_or_not(
        &self,
        tx_id: TxId,
    ) -> Result<CompletedTransaction, TransactionStorageError> {
        let db_clone = self.db.clone();
        let key = DbKey::CompletedTransaction(tx_id);
        let t = tokio::task::spawn_blocking(move || match db_clone.fetch(&DbKey::CompletedTransaction(tx_id)) {
            Ok(None) => Err(TransactionStorageError::ValueNotFound(key)),
            Ok(Some(DbValue::CompletedTransaction(pt))) => Ok(pt),
            Ok(Some(other)) => unexpected_result(key, other),
            Err(e) => log_error(key, e),
        })
        .await
        .map_err(|err| TransactionStorageError::BlockingTaskSpawnError(err.to_string()))??;
        Ok(*t)
    }

    pub async fn get_pending_inbound_transactions(
        &self,
    ) -> Result<HashMap<TxId, InboundTransaction>, TransactionStorageError> {
        self.get_pending_inbound_transactions_by_cancelled(false).await
    }

    pub async fn get_cancelled_pending_inbound_transactions(
        &self,
    ) -> Result<HashMap<TxId, InboundTransaction>, TransactionStorageError> {
        self.get_pending_inbound_transactions_by_cancelled(true).await
    }

    async fn get_pending_inbound_transactions_by_cancelled(
        &self,
        cancelled: bool,
    ) -> Result<HashMap<TxId, InboundTransaction>, TransactionStorageError> {
        let db_clone = self.db.clone();

        let key = if cancelled {
            DbKey::CancelledPendingInboundTransactions
        } else {
            DbKey::PendingInboundTransactions
        };

        let t = tokio::task::spawn_blocking(move || match db_clone.fetch(&key) {
            Ok(None) => log_error(
                key,
                TransactionStorageError::UnexpectedResult(
                    "Could not retrieve pending inbound transactions".to_string(),
                ),
            ),
            Ok(Some(DbValue::PendingInboundTransactions(pt))) => Ok(pt),
            Ok(Some(other)) => unexpected_result(key, other),
            Err(e) => log_error(key, e),
        })
        .await
        .map_err(|err| TransactionStorageError::BlockingTaskSpawnError(err.to_string()))??;
        Ok(t)
    }

    pub async fn get_pending_outbound_transactions(
        &self,
    ) -> Result<HashMap<TxId, OutboundTransaction>, TransactionStorageError> {
        self.get_pending_outbound_transactions_by_cancelled(false).await
    }

    pub async fn get_cancelled_pending_outbound_transactions(
        &self,
    ) -> Result<HashMap<TxId, OutboundTransaction>, TransactionStorageError> {
        self.get_pending_outbound_transactions_by_cancelled(true).await
    }

    async fn get_pending_outbound_transactions_by_cancelled(
        &self,
        cancelled: bool,
    ) -> Result<HashMap<TxId, OutboundTransaction>, TransactionStorageError> {
        let db_clone = self.db.clone();

        let key = if cancelled {
            DbKey::CancelledPendingOutboundTransactions
        } else {
            DbKey::PendingOutboundTransactions
        };

        let t = tokio::task::spawn_blocking(move || match db_clone.fetch(&key) {
            Ok(None) => log_error(
                key,
                TransactionStorageError::UnexpectedResult(
                    "Could not retrieve pending outbound transactions".to_string(),
                ),
            ),
            Ok(Some(DbValue::PendingOutboundTransactions(pt))) => Ok(pt),
            Ok(Some(other)) => unexpected_result(key, other),
            Err(e) => log_error(key, e),
        })
        .await
        .map_err(|err| TransactionStorageError::BlockingTaskSpawnError(err.to_string()))??;
        Ok(t)
    }

    pub async fn get_pending_transaction_counterparty_pub_key_by_tx_id(
        &mut self,
        tx_id: TxId,
    ) -> Result<CommsPublicKey, TransactionStorageError> {
        let db_clone = self.db.clone();
        let pub_key =
            tokio::task::spawn_blocking(move || db_clone.get_pending_transaction_counterparty_pub_key_by_tx_id(tx_id))
                .await
                .map_err(|err| TransactionStorageError::BlockingTaskSpawnError(err.to_string()))??;
        Ok(pub_key)
    }

    pub async fn get_completed_transactions(
        &self,
    ) -> Result<HashMap<TxId, CompletedTransaction>, TransactionStorageError> {
        self.get_completed_transactions_by_cancelled(false).await
    }

    pub async fn get_cancelled_completed_transactions(
        &self,
    ) -> Result<HashMap<TxId, CompletedTransaction>, TransactionStorageError> {
        self.get_completed_transactions_by_cancelled(true).await
    }

    // TODO: all the single getters should use an Option rather than an error to indicate not found.
    pub async fn get_any_transaction(&self, tx_id: TxId) -> Result<Option<WalletTransaction>, TransactionStorageError> {
        let db_clone = self.db.clone();
        let key = DbKey::AnyTransaction(tx_id);
        let t = tokio::task::spawn_blocking(move || match db_clone.fetch(&key) {
            Ok(None) => Ok(None),
            Ok(Some(DbValue::WalletTransaction(pt))) => Ok(Some(*pt)),
            Ok(Some(other)) => unexpected_result(key, other),
            Err(e) => log_error(key, e),
        })
        .await
        .map_err(|err| TransactionStorageError::BlockingTaskSpawnError(err.to_string()))??;
        Ok(t)
    }

    async fn get_completed_transactions_by_cancelled(
        &self,
        cancelled: bool,
    ) -> Result<HashMap<TxId, CompletedTransaction>, TransactionStorageError> {
        let db_clone = self.db.clone();

        let key = if cancelled {
            DbKey::CancelledCompletedTransactions
        } else {
            DbKey::CompletedTransactions
        };

        let t = tokio::task::spawn_blocking(move || match db_clone.fetch(&key) {
            Ok(None) => log_error(
                key,
                TransactionStorageError::UnexpectedResult("Could not retrieve completed transactions".to_string()),
            ),
            Ok(Some(DbValue::CompletedTransactions(pt))) => Ok(pt),
            Ok(Some(other)) => unexpected_result(key, other),
            Err(e) => log_error(key, e),
        })
        .await
        .map_err(|err| TransactionStorageError::BlockingTaskSpawnError(err.to_string()))??;
        Ok(t)
    }

    /// This method moves a `PendingOutboundTransaction` to the `CompleteTransaction` collection.
    pub async fn complete_outbound_transaction(
        &self,
        tx_id: TxId,
        transaction: CompletedTransaction,
    ) -> Result<(), TransactionStorageError> {
        let db_clone = self.db.clone();

        tokio::task::spawn_blocking(move || db_clone.complete_outbound_transaction(tx_id, transaction))
            .await
            .map_err(|err| TransactionStorageError::BlockingTaskSpawnError(err.to_string()))
            .and_then(|inner_result| inner_result)
    }

    /// This method moves a `PendingInboundTransaction` to the `CompleteTransaction` collection.
    pub async fn complete_inbound_transaction(
        &self,
        tx_id: TxId,
        transaction: CompletedTransaction,
    ) -> Result<(), TransactionStorageError> {
        let db_clone = self.db.clone();

        tokio::task::spawn_blocking(move || db_clone.complete_inbound_transaction(tx_id, transaction))
            .await
            .map_err(|err| TransactionStorageError::BlockingTaskSpawnError(err.to_string()))
            .and_then(|inner_result| inner_result)
    }

    pub async fn cancel_completed_transaction(&self, tx_id: TxId) -> Result<(), TransactionStorageError> {
        let db_clone = self.db.clone();
        tokio::task::spawn_blocking(move || db_clone.cancel_completed_transaction(tx_id))
            .await
            .map_err(|err| TransactionStorageError::BlockingTaskSpawnError(err.to_string()))??;
        Ok(())
    }

    pub async fn cancel_pending_transaction(&self, tx_id: TxId) -> Result<(), TransactionStorageError> {
        let db_clone = self.db.clone();
        tokio::task::spawn_blocking(move || db_clone.cancel_pending_transaction(tx_id))
            .await
            .map_err(|err| TransactionStorageError::BlockingTaskSpawnError(err.to_string()))??;
        Ok(())
    }

    pub async fn mark_direct_send_success(&self, tx_id: TxId) -> Result<(), TransactionStorageError> {
        let db_clone = self.db.clone();
        tokio::task::spawn_blocking(move || db_clone.mark_direct_send_success(tx_id))
            .await
            .map_err(|err| TransactionStorageError::BlockingTaskSpawnError(err.to_string()))??;
        Ok(())
    }

    /// Indicated that the specified completed transaction has been broadcast into the mempool
    pub async fn broadcast_completed_transaction(&self, tx_id: TxId) -> Result<(), TransactionStorageError> {
        let db_clone = self.db.clone();

        tokio::task::spawn_blocking(move || db_clone.broadcast_completed_transaction(tx_id))
            .await
            .map_err(|err| TransactionStorageError::BlockingTaskSpawnError(err.to_string()))
            .and_then(|inner_result| inner_result)
    }

    /// Indicated that the specified completed transaction has been detected as mined on the base layer
    pub async fn mine_completed_transaction(&self, tx_id: TxId) -> Result<(), TransactionStorageError> {
        let db_clone = self.db.clone();

        tokio::task::spawn_blocking(move || db_clone.mine_completed_transaction(tx_id))
            .await
            .map_err(|err| TransactionStorageError::BlockingTaskSpawnError(err.to_string()))
            .and_then(|inner_result| inner_result)
    }

    pub async fn add_utxo_import_transaction(
        &self,
        tx_id: TxId,
        amount: MicroTari,
        source_public_key: CommsPublicKey,
        comms_public_key: CommsPublicKey,
        message: String,
    ) -> Result<(), TransactionStorageError> {
        let transaction = CompletedTransaction::new(
            tx_id,
            source_public_key.clone(),
            comms_public_key.clone(),
            amount,
            MicroTari::from(0),
            Transaction::new(
                Vec::new(),
                Vec::new(),
                Vec::new(),
                BlindingFactor::default(),
                BlindingFactor::default(),
            ),
            TransactionStatus::Imported,
            message,
            Utc::now().naive_utc(),
            TransactionDirection::Inbound,
            None,
        );

        let db_clone = self.db.clone();
        tokio::task::spawn_blocking(move || {
            db_clone.write(WriteOperation::Insert(DbKeyValuePair::CompletedTransaction(
                tx_id,
                Box::new(transaction),
            )))
        })
        .await
        .map_err(|err| TransactionStorageError::BlockingTaskSpawnError(err.to_string()))??;
        Ok(())
    }

    pub async fn cancel_coinbase_transaction_at_block_height(
        &self,
        block_height: u64,
    ) -> Result<(), TransactionStorageError> {
        let db_clone = self.db.clone();

        tokio::task::spawn_blocking(move || db_clone.cancel_coinbase_transaction_at_block_height(block_height))
            .await
            .map_err(|err| TransactionStorageError::BlockingTaskSpawnError(err.to_string()))
            .and_then(|inner_result| inner_result)
    }

    pub async fn find_coinbase_transaction_at_block_height(
        &self,
        block_height: u64,
        amount: MicroTari,
    ) -> Result<Option<CompletedTransaction>, TransactionStorageError> {
        let db_clone = self.db.clone();

        tokio::task::spawn_blocking(move || db_clone.find_coinbase_transaction_at_block_height(block_height, amount))
            .await
            .map_err(|err| TransactionStorageError::BlockingTaskSpawnError(err.to_string()))
            .and_then(|inner_result| inner_result)
    }

    pub async fn apply_encryption(&self, cipher: Aes256Gcm) -> Result<(), TransactionStorageError> {
        let db_clone = self.db.clone();
        tokio::task::spawn_blocking(move || db_clone.apply_encryption(cipher))
            .await
            .map_err(|err| TransactionStorageError::BlockingTaskSpawnError(err.to_string()))
            .and_then(|inner_result| inner_result)
    }

    pub async fn remove_encryption(&self) -> Result<(), TransactionStorageError> {
        let db_clone = self.db.clone();
        tokio::task::spawn_blocking(move || db_clone.remove_encryption())
            .await
            .map_err(|err| TransactionStorageError::BlockingTaskSpawnError(err.to_string()))
            .and_then(|inner_result| inner_result)
    }

    pub async fn increment_send_count(&self, tx_id: TxId) -> Result<(), TransactionStorageError> {
        let db_clone = self.db.clone();
        tokio::task::spawn_blocking(move || db_clone.increment_send_count(tx_id))
            .await
            .map_err(|err| TransactionStorageError::BlockingTaskSpawnError(err.to_string()))??;
        Ok(())
    }

    pub async fn confirm_broadcast_or_coinbase_transaction(&self, tx_id: TxId) -> Result<(), TransactionStorageError> {
        let db_clone = self.db.clone();
        tokio::task::spawn_blocking(move || db_clone.confirm_broadcast_or_coinbase_transaction(tx_id))
            .await
            .map_err(|err| TransactionStorageError::BlockingTaskSpawnError(err.to_string()))??;
        Ok(())
    }

    pub async fn unconfirm_mined_transaction(&self, tx_id: TxId) -> Result<(), TransactionStorageError> {
        let db_clone = self.db.clone();
        tokio::task::spawn_blocking(move || db_clone.unconfirm_mined_transaction(tx_id))
            .await
            .map_err(|err| TransactionStorageError::BlockingTaskSpawnError(err.to_string()))??;
        Ok(())
    }

    pub async fn set_completed_transaction_validity(
        &self,
        tx_id: TxId,
        valid: bool,
    ) -> Result<(), TransactionStorageError> {
        let db_clone = self.db.clone();
        tokio::task::spawn_blocking(move || db_clone.set_completed_transaction_validity(tx_id, valid))
            .await
            .map_err(|err| TransactionStorageError::BlockingTaskSpawnError(err.to_string()))??;
        Ok(())
    }

    pub async fn set_transaction_confirmations(
        &self,
        tx_id: TxId,
        confirmations: u64,
    ) -> Result<(), TransactionStorageError> {
        let db_clone = self.db.clone();
        tokio::task::spawn_blocking(move || db_clone.update_confirmations(tx_id, confirmations))
            .await
            .map_err(|err| TransactionStorageError::BlockingTaskSpawnError(err.to_string()))??;
        Ok(())
    }

    pub async fn set_transaction_mined_height(
        &self,
        tx_id: TxId,
        mined_height: u64,
<<<<<<< HEAD
    ) -> Result<(), TransactionStorageError> {
=======
    ) -> Result<(), TransactionStorageError>
    {
>>>>>>> f27cc244
        let db_clone = self.db.clone();
        tokio::task::spawn_blocking(move || db_clone.update_mined_height(tx_id, mined_height))
            .await
            .map_err(|err| TransactionStorageError::BlockingTaskSpawnError(err.to_string()))??;
        Ok(())
    }
}

impl Display for DbKey {
    fn fmt(&self, f: &mut Formatter) -> Result<(), Error> {
        match self {
            DbKey::PendingOutboundTransaction(_) => f.write_str(&"Pending Outbound Transaction".to_string()),
            DbKey::PendingInboundTransaction(_) => f.write_str(&"Pending Inbound Transaction".to_string()),

            DbKey::CompletedTransaction(_) => f.write_str(&"Completed Transaction".to_string()),
            DbKey::PendingOutboundTransactions => f.write_str(&"All Pending Outbound Transactions".to_string()),
            DbKey::PendingInboundTransactions => f.write_str(&"All Pending Inbound Transactions".to_string()),
            DbKey::CompletedTransactions => f.write_str(&"All Complete Transactions".to_string()),
            DbKey::CancelledPendingOutboundTransactions => {
                f.write_str(&"All Cancelled Pending Inbound Transactions".to_string())
            },
            DbKey::CancelledPendingInboundTransactions => {
                f.write_str(&"All Cancelled Pending Outbound Transactions".to_string())
            },
            DbKey::CancelledCompletedTransactions => f.write_str(&"All Cancelled Complete Transactions".to_string()),
            DbKey::CancelledPendingOutboundTransaction(_) => {
                f.write_str(&"Cancelled Pending Outbound Transaction".to_string())
            },
            DbKey::CancelledPendingInboundTransaction(_) => {
                f.write_str(&"Cancelled Pending Inbound Transaction".to_string())
            },
            DbKey::AnyTransaction(_) => f.write_str(&"Any Transaction".to_string()),
        }
    }
}

impl Display for DbValue {
    fn fmt(&self, f: &mut Formatter) -> Result<(), Error> {
        match self {
            DbValue::PendingOutboundTransaction(_) => f.write_str(&"Pending Outbound Transaction".to_string()),
            DbValue::PendingInboundTransaction(_) => f.write_str(&"Pending Inbound Transaction".to_string()),
            DbValue::CompletedTransaction(_) => f.write_str(&"Completed Transaction".to_string()),
            DbValue::PendingOutboundTransactions(_) => f.write_str(&"All Pending Outbound Transactions".to_string()),
            DbValue::PendingInboundTransactions(_) => f.write_str(&"All Pending Inbound Transactions".to_string()),
            DbValue::CompletedTransactions(_) => f.write_str(&"All Complete Transactions".to_string()),
            DbValue::WalletTransaction(_) => f.write_str(&"Any Wallet Transaction".to_string()),
        }
    }
}

fn log_error<T>(req: DbKey, err: TransactionStorageError) -> Result<T, TransactionStorageError> {
    error!(
        target: LOG_TARGET,
        "Database access error on request: {}: {}",
        req,
        err.to_string()
    );
    Err(err)
}

fn unexpected_result<T>(req: DbKey, res: DbValue) -> Result<T, TransactionStorageError> {
    let msg = format!("Unexpected result for database query {}. Response: {}", req, res);
    error!(target: LOG_TARGET, "{}", msg);
    Err(TransactionStorageError::UnexpectedResult(msg))
}<|MERGE_RESOLUTION|>--- conflicted
+++ resolved
@@ -730,12 +730,8 @@
         &self,
         tx_id: TxId,
         mined_height: u64,
-<<<<<<< HEAD
-    ) -> Result<(), TransactionStorageError> {
-=======
     ) -> Result<(), TransactionStorageError>
     {
->>>>>>> f27cc244
         let db_clone = self.db.clone();
         tokio::task::spawn_blocking(move || db_clone.update_mined_height(tx_id, mined_height))
             .await

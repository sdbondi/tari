table! {
    client_key_values (key) {
        key -> Text,
        value -> Text,
    }
}

table! {
    completed_transactions (tx_id) {
        tx_id -> BigInt,
        source_public_key -> Binary,
        destination_public_key -> Binary,
        amount -> BigInt,
        fee -> BigInt,
        transaction_protocol -> Text,
        status -> Integer,
        message -> Text,
        timestamp -> Timestamp,
        cancelled -> Integer,
        direction -> Nullable<Integer>,
        coinbase_block_height -> Nullable<BigInt>,
        send_count -> Integer,
        last_send_timestamp -> Nullable<Timestamp>,
        valid -> Integer,
        confirmations -> Nullable<BigInt>,
        mined_height -> Nullable<BigInt>,
        mined_in_block -> Nullable<Binary>,
        transaction_signature_nonce -> Binary,
        transaction_signature_key -> Binary,
    }
}

table! {
    contacts (public_key) {
        public_key -> Binary,
        alias -> Text,
    }
}

table! {
    inbound_transactions (tx_id) {
        tx_id -> BigInt,
        source_public_key -> Binary,
        amount -> BigInt,
        receiver_protocol -> Text,
        message -> Text,
        timestamp -> Timestamp,
        cancelled -> Integer,
        direct_send_success -> Integer,
        send_count -> Integer,
        last_send_timestamp -> Nullable<Timestamp>,
    }
}

table! {
    key_manager_states (id) {
        id -> Integer,
        seed -> Binary,
        branch_seed -> Text,
        primary_key_index -> BigInt,
        timestamp -> Timestamp,
    }
}

table! {
    known_one_sided_payment_scripts (script_hash) {
        script_hash -> Binary,
        private_key -> Binary,
        script -> Binary,
        input -> Binary,
        script_lock_height -> BigInt,
    }
}

table! {
    outbound_transactions (tx_id) {
        tx_id -> BigInt,
        destination_public_key -> Binary,
        amount -> BigInt,
        fee -> BigInt,
        sender_protocol -> Text,
        message -> Text,
        timestamp -> Timestamp,
        cancelled -> Integer,
        direct_send_success -> Integer,
        send_count -> Integer,
        last_send_timestamp -> Nullable<Timestamp>,
    }
}

table! {
    outputs (id) {
        id -> Integer,
        commitment -> Nullable<Binary>,
        spending_key -> Binary,
        value -> BigInt,
        flags -> Integer,
        maturity -> BigInt,
        status -> Integer,
        hash -> Nullable<Binary>,
        script -> Binary,
        input_data -> Binary,
        script_private_key -> Binary,
        sender_offset_public_key -> Binary,
        metadata_signature_nonce -> Binary,
        metadata_signature_u_key -> Binary,
        metadata_signature_v_key -> Binary,
        mined_height -> Nullable<BigInt>,
        mined_in_block -> Nullable<Binary>,
        mined_mmr_position -> Nullable<BigInt>,
        marked_deleted_at_height -> Nullable<BigInt>,
        marked_deleted_in_block -> Nullable<Binary>,
        received_in_tx_id -> Nullable<BigInt>,
        spent_in_tx_id -> Nullable<BigInt>,
        coinbase_block_height -> Nullable<BigInt>,
<<<<<<< HEAD
        metadata -> Nullable<Binary>,
        features_mint_asset_public_key -> Nullable<Binary>,
        features_mint_asset_owner_commitment -> Nullable<Binary>,
        features_sidechain_checkpoint_merkle_root -> Nullable<Binary>,
        features_parent_public_key -> Nullable<Binary>,
        features_unique_id -> Nullable<Binary>,
        features_sidechain_committee -> Nullable<Text>,
        features_asset_json -> Nullable<Text>,
=======
        script_lock_height -> BigInt,
        spending_priority -> Integer,
>>>>>>> 5b0c7c94
    }
}

table! {
    wallet_settings (key) {
        key -> Text,
        value -> Text,
    }
}

allow_tables_to_appear_in_same_query!(
    client_key_values,
    completed_transactions,
    contacts,
    inbound_transactions,
    key_manager_states,
    known_one_sided_payment_scripts,
    outbound_transactions,
    outputs,
    wallet_settings,
);<|MERGE_RESOLUTION|>--- conflicted
+++ resolved
@@ -113,7 +113,8 @@
         received_in_tx_id -> Nullable<BigInt>,
         spent_in_tx_id -> Nullable<BigInt>,
         coinbase_block_height -> Nullable<BigInt>,
-<<<<<<< HEAD
+        script_lock_height -> BigInt,
+        spending_priority -> Integer,
         metadata -> Nullable<Binary>,
         features_mint_asset_public_key -> Nullable<Binary>,
         features_mint_asset_owner_commitment -> Nullable<Binary>,
@@ -122,10 +123,6 @@
         features_unique_id -> Nullable<Binary>,
         features_sidechain_committee -> Nullable<Text>,
         features_asset_json -> Nullable<Text>,
-=======
-        script_lock_height -> BigInt,
-        spending_priority -> Integer,
->>>>>>> 5b0c7c94
     }
 }
 

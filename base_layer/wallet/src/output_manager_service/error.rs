// Copyright 2019. The Tari Project
//
// Redistribution and use in source and binary forms, with or without modification, are permitted provided that the
// following conditions are met:
//
// 1. Redistributions of source code must retain the above copyright notice, this list of conditions and the following
// disclaimer.
//
// 2. Redistributions in binary form must reproduce the above copyright notice, this list of conditions and the
// following disclaimer in the documentation and/or other materials provided with the distribution.
//
// 3. Neither the name of the copyright holder nor the names of its contributors may be used to endorse or promote
// products derived from this software without specific prior written permission.
//
// THIS SOFTWARE IS PROVIDED BY THE COPYRIGHT HOLDERS AND CONTRIBUTORS "AS IS" AND ANY EXPRESS OR IMPLIED WARRANTIES,
// INCLUDING, BUT NOT LIMITED TO, THE IMPLIED WARRANTIES OF MERCHANTABILITY AND FITNESS FOR A PARTICULAR PURPOSE ARE
// DISCLAIMED. IN NO EVENT SHALL THE COPYRIGHT HOLDER OR CONTRIBUTORS BE LIABLE FOR ANY DIRECT, INDIRECT, INCIDENTAL,
// SPECIAL, EXEMPLARY, OR CONSEQUENTIAL DAMAGES (INCLUDING, BUT NOT LIMITED TO, PROCUREMENT OF SUBSTITUTE GOODS OR
// SERVICES; LOSS OF USE, DATA, OR PROFITS; OR BUSINESS INTERRUPTION) HOWEVER CAUSED AND ON ANY THEORY OF LIABILITY,
// WHETHER IN CONTRACT, STRICT LIABILITY, OR TORT (INCLUDING NEGLIGENCE OR OTHERWISE) ARISING IN ANY WAY OUT OF THE
// USE OF THIS SOFTWARE, EVEN IF ADVISED OF THE POSSIBILITY OF SUCH DAMAGE.

use crate::base_node_service::error::BaseNodeServiceError;
use diesel::result::Error as DieselError;
use tari_comms::{connectivity::ConnectivityError, peer_manager::node_id::NodeIdError, protocol::rpc::RpcError};
use tari_comms_dht::outbound::DhtOutboundError;
use tari_core::transactions::{
    transaction::TransactionError,
    transaction_protocol::TransactionProtocolError,
    CoinbaseBuildError,
};
use tari_crypto::{script::ScriptError, tari_utilities::ByteArrayError};
use tari_key_manager::{key_manager::KeyManagerError, mnemonic::MnemonicError};
use tari_service_framework::reply_channel::TransportChannelError;
use thiserror::Error;
use time::OutOfRangeError;

#[derive(Debug, Error)]
pub enum OutputManagerError {
    #[error("Build error: `{0}`")]
    BuildError(String),
    #[error("Byte array error: `{0}`")]
    ByteArrayError(#[from] ByteArrayError),
    #[error("Transaction protocol error: `{0}`")]
    TransactionProtocolError(#[from] TransactionProtocolError),
    #[error("Transport channel error: `{0}`")]
    TransportChannelError(#[from] TransportChannelError),
    #[error("Out of range error: `{0}`")]
    OutOfRangeError(#[from] OutOfRangeError),
    #[error("Output manager storage error: `{0}`")]
    OutputManagerStorageError(#[from] OutputManagerStorageError),
    #[error("Mnemonic error: `{0}`")]
    MnemonicError(#[from] MnemonicError),
    #[error("Key manager error: `{0}`")]
    KeyManagerError(#[from] KeyManagerError),
    #[error("Transaction error: `{0}`")]
    TransactionError(#[from] TransactionError),
    #[error("DHT outbound error: `{0}`")]
    DhtOutboundError(#[from] DhtOutboundError),
    #[error("Conversion error: `{0}`")]
    ConversionError(String),
    #[error("Not all the transaction inputs and outputs are present to be confirmed: {0}")]
    IncompleteTransaction(&'static str),
    #[error("Inconsistent data found: {0}")]
    InconsistentDataError(&'static str),
    #[error("Not enough funds to fulfil transaction")]
    NotEnoughFunds,
    #[error("Funds are still pending. Unable to fulfil transaction right now.")]
    FundsPending,
    #[error("Output already exists")]
    DuplicateOutput,
    #[error("Error sending a message to the public API")]
    ApiSendFailed,
    #[error("Error receiving a message from the public API")]
    ApiReceiveFailed,
    #[error("API returned something unexpected.")]
    UnexpectedApiResponse,
    #[error("Invalid config provided to Output Manager")]
    InvalidConfig,
    #[error("The response received from another service is an incorrect variant: `{0}`")]
    InvalidResponseError(String),
    #[error("No Base Node public key has been provided for this service to use for contacting a base node")]
    NoBaseNodeKeysProvided,
    #[error("An error occured sending an event out on the event stream")]
    EventStreamError,
    #[error("Maximum Attempts Exceeded")]
    MaximumAttemptsExceeded,
    #[error("An error has been experienced in the service: `{0}`")]
    ServiceError(String),
    #[error("Base node is not synced")]
    BaseNodeNotSynced,
    #[error("Invalid Sender Message Type")]
    InvalidSenderMessage,
    #[error("Coinbase build error: `{0}`")]
    CoinbaseBuildError(#[from] CoinbaseBuildError),
    #[error("TXO Validation protocol cancelled")]
    Cancellation,
    #[error("Base NodeService Error: `{0}`")]
    BaseNodeServiceError(#[from] BaseNodeServiceError),
    #[error("Shutdown Signal Received")]
    Shutdown,
    #[error("RpcError: `{0}`")]
    RpcError(#[from] RpcError),
    #[error("Node ID error: `{0}`")]
    NodeIdError(#[from] NodeIdError),
    #[error("Script hash does not match expected script")]
    InvalidScriptHash,
    #[error("Tari script error : {0}")]
    ScriptError(#[from] ScriptError),
    #[error("Master secret key does not match persisted key manager state")]
    MasterSecretKeyMismatch,
    #[error("Private Key is not found in the current Key Chain")]
    KeyNotFoundInKeyChain,
<<<<<<< HEAD
    #[error("Token with unique id not found")]
    TokenUniqueIdNotFound,
=======
    #[error("Connectivity error: {source}")]
    ConnectivityError {
        #[from]
        source: ConnectivityError,
    },
    #[error("Invalid message received:{0}")]
    InvalidMessageError(String),
>>>>>>> 43b20334
}

#[derive(Debug, Error, PartialEq)]
pub enum OutputManagerStorageError {
    #[error("Tried to insert an output that already exists in the database")]
    DuplicateOutput,
    #[error(
        "Tried to insert an pending transaction encumberance for a transaction ID that already exists in the database"
    )]
    DuplicateTransaction,
    #[error("Value not found")]
    ValueNotFound,
    #[error("Unexpected result: `{0}`")]
    UnexpectedResult(String),
    #[error("If an pending transaction does not exist to be confirmed")]
    PendingTransactionNotFound,
    #[error("This write operation is not supported for provided DbKey")]
    OperationNotSupported,
    #[error("Could not find all values specified for batch operation")]
    ValuesNotFound,
    #[error("Error converting a type")]
    ConversionError,
    #[error("Output has already been spent")]
    OutputAlreadySpent,
    #[error("Output is already encumbered")]
    OutputAlreadyEncumbered,
    #[error("Key Manager not initialized")]
    KeyManagerNotInitialized,
    #[error("Out of range error: `{0}`")]
    OutOfRangeError(#[from] OutOfRangeError),
    #[error("R2d2 error")]
    R2d2Error,
    #[error("Transaction error: `{0}`")]
    TransactionError(#[from] TransactionError),
    #[error("Diesel error: `{0}`")]
    DieselError(#[from] DieselError),
    #[error("Diesel connection error: `{0}`")]
    DieselConnectionError(#[from] diesel::ConnectionError),
    #[error("Database migration error: `{0}`")]
    DatabaseMigrationError(String),
    #[error("Blocking task spawn error: `{0}`")]
    BlockingTaskSpawnError(String),
    #[error("Wallet db is already encrypted and cannot be encrypted until the previous encryption is removed")]
    AlreadyEncrypted,
    #[error("Byte array error: `{0}`")]
    ByteArrayError(#[from] ByteArrayError),
    #[error("Aead error: `{0}`")]
    AeadError(String),
    #[error("Tari script error : {0}")]
    ScriptError(#[from] ScriptError),
}

/// This error type is used to return OutputManagerError from inside a Output Manager Service protocol but also
/// include the ID of the protocol
#[derive(Debug)]
pub struct OutputManagerProtocolError {
    pub id: u64,
    pub error: OutputManagerError,
}

impl OutputManagerProtocolError {
    pub fn new(id: u64, error: OutputManagerError) -> Self {
        Self { id, error }
    }
}

impl From<OutputManagerProtocolError> for OutputManagerError {
    fn from(tspe: OutputManagerProtocolError) -> Self {
        tspe.error
    }
}

pub trait OutputManagerProtocolErrorExt<TRes> {
    fn for_protocol(self, id: u64) -> Result<TRes, OutputManagerProtocolError>;
}

impl<TRes, TErr: Into<OutputManagerError>> OutputManagerProtocolErrorExt<TRes> for Result<TRes, TErr> {
    fn for_protocol(self, id: u64) -> Result<TRes, OutputManagerProtocolError> {
        match self {
            Ok(r) => Ok(r),
            Err(e) => Err(OutputManagerProtocolError::new(id, e.into())),
        }
    }
}<|MERGE_RESOLUTION|>--- conflicted
+++ resolved
@@ -111,10 +111,8 @@
     MasterSecretKeyMismatch,
     #[error("Private Key is not found in the current Key Chain")]
     KeyNotFoundInKeyChain,
-<<<<<<< HEAD
     #[error("Token with unique id not found")]
     TokenUniqueIdNotFound,
-=======
     #[error("Connectivity error: {source}")]
     ConnectivityError {
         #[from]
@@ -122,7 +120,6 @@
     },
     #[error("Invalid message received:{0}")]
     InvalidMessageError(String),
->>>>>>> 43b20334
 }
 
 #[derive(Debug, Error, PartialEq)]

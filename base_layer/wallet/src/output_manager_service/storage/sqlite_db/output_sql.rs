//  Copyright 2021. The Tari Project
//
//  Redistribution and use in source and binary forms, with or without modification, are permitted provided that the
//  following conditions are met:
//
//  1. Redistributions of source code must retain the above copyright notice, this list of conditions and the following
//  disclaimer.
//
//  2. Redistributions in binary form must reproduce the above copyright notice, this list of conditions and the
//  following disclaimer in the documentation and/or other materials provided with the distribution.
//
//  3. Neither the name of the copyright holder nor the names of its contributors may be used to endorse or promote
//  products derived from this software without specific prior written permission.
//
//  THIS SOFTWARE IS PROVIDED BY THE COPYRIGHT HOLDERS AND CONTRIBUTORS "AS IS" AND ANY EXPRESS OR IMPLIED WARRANTIES,
//  INCLUDING, BUT NOT LIMITED TO, THE IMPLIED WARRANTIES OF MERCHANTABILITY AND FITNESS FOR A PARTICULAR PURPOSE ARE
//  DISCLAIMED. IN NO EVENT SHALL THE COPYRIGHT HOLDER OR CONTRIBUTORS BE LIABLE FOR ANY DIRECT, INDIRECT, INCIDENTAL,
//  SPECIAL, EXEMPLARY, OR CONSEQUENTIAL DAMAGES (INCLUDING, BUT NOT LIMITED TO, PROCUREMENT OF SUBSTITUTE GOODS OR
//  SERVICES; LOSS OF USE, DATA, OR PROFITS; OR BUSINESS INTERRUPTION) HOWEVER CAUSED AND ON ANY THEORY OF LIABILITY,
//  WHETHER IN CONTRACT, STRICT LIABILITY, OR TORT (INCLUDING NEGLIGENCE OR OTHERWISE) ARISING IN ANY WAY OUT OF THE
//  USE OF THIS SOFTWARE, EVEN IF ADVISED OF THE POSSIBILITY OF SUCH DAMAGE.

use std::convert::{TryFrom, TryInto};

use aes_gcm::Aes256Gcm;
use derivative::Derivative;
use diesel::{prelude::*, sql_query, SqliteConnection};
use log::*;
use tari_common_types::{
    transaction::TxId,
    types::{ComSignature, Commitment, FixedHash, PrivateKey, PublicKey},
};
use tari_core::{
    covenants::Covenant,
    transactions::{
        tari_amount::MicroTari,
        transaction_components::{EncryptedValue, OutputFeatures, OutputType, SideChainFeatures, UnblindedOutput},
        CryptoFactories,
    },
};
use tari_crypto::{commitment::HomomorphicCommitmentFactory, tari_utilities::ByteArray};
use tari_script::{ExecutionStack, TariScript};
use tari_utilities::hash::Hashable;

use crate::{
    output_manager_service::{
        error::OutputManagerStorageError,
        input_selection::UtxoSelectionCriteria,
        service::Balance,
        storage::{
            database::{OutputBackendQuery, SortDirection},
            models::DbUnblindedOutput,
            sqlite_db::{UpdateOutput, UpdateOutputSql},
            OutputStatus,
        },
        UtxoSelectionFilter,
        UtxoSelectionOrdering,
    },
    schema::outputs,
    util::{
        diesel_ext::ExpectedRowsExtension,
        encryption::{decrypt_bytes_integral_nonce, encrypt_bytes_integral_nonce, Encryptable},
    },
};

const LOG_TARGET: &str = "wallet::output_manager_service::database::wallet";

#[derive(Clone, Derivative, Queryable, Identifiable, PartialEq, QueryableByName)]
#[derivative(Debug)]
#[table_name = "outputs"]
pub struct OutputSql {
    pub id: i32, // Auto inc primary key
    pub commitment: Option<Vec<u8>>,
    #[derivative(Debug = "ignore")]
    pub spending_key: Vec<u8>,
    pub value: i64,
    pub output_type: i32,
    pub maturity: i64,
    pub recovery_byte: i32,
    pub status: i32,
    pub hash: Option<Vec<u8>>,
    pub script: Vec<u8>,
    pub input_data: Vec<u8>,
    #[derivative(Debug = "ignore")]
    pub script_private_key: Vec<u8>,
    pub script_lock_height: i64,
    pub sender_offset_public_key: Vec<u8>,
    pub metadata_signature_nonce: Vec<u8>,
    pub metadata_signature_u_key: Vec<u8>,
    pub metadata_signature_v_key: Vec<u8>,
    pub mined_height: Option<i64>,
    pub mined_in_block: Option<Vec<u8>>,
    pub mined_mmr_position: Option<i64>,
    pub marked_deleted_at_height: Option<i64>,
    pub marked_deleted_in_block: Option<Vec<u8>>,
    pub received_in_tx_id: Option<i64>,
    pub spent_in_tx_id: Option<i64>,
    pub coinbase_block_height: Option<i64>,
    pub metadata: Option<Vec<u8>>,
    pub features_parent_public_key: Option<Vec<u8>>,
    pub features_unique_id: Option<Vec<u8>>,
    pub features_json: String,
    pub spending_priority: i32,
    pub covenant: Vec<u8>,
    pub encrypted_value: Vec<u8>,
    pub contract_id: Option<Vec<u8>>,
}

impl OutputSql {
    /// Return all outputs
    pub fn index(conn: &SqliteConnection) -> Result<Vec<OutputSql>, OutputManagerStorageError> {
        Ok(outputs::table.load::<OutputSql>(conn)?)
    }

    /// Return all outputs with a given status
    pub fn index_status(
        status: OutputStatus,
        conn: &SqliteConnection,
    ) -> Result<Vec<OutputSql>, OutputManagerStorageError> {
        Ok(outputs::table.filter(outputs::status.eq(status as i32)).load(conn)?)
    }

    /// Retrieves UTXOs by a set of given rules
    // TODO: maybe use a shorthand macros
    #[allow(clippy::cast_sign_loss)]
    pub fn fetch_outputs_by(
        q: OutputBackendQuery,
        conn: &SqliteConnection,
    ) -> Result<Vec<OutputSql>, OutputManagerStorageError> {
        let mut query = outputs::table
            .into_boxed()
            .filter(outputs::script_lock_height.le(q.tip_height))
            .filter(outputs::maturity.le(q.tip_height))
            .filter(outputs::features_unique_id.is_null())
            .filter(outputs::features_parent_public_key.is_null());

        if let Some((offset, limit)) = q.pagination {
            query = query.offset(offset).limit(limit);
        }

        // filtering by OutputStatus
        query = match q.status.len() {
            0 => query,
            1 => query.filter(outputs::status.eq(q.status[0] as i32)),
            _ => query.filter(outputs::status.eq_any::<Vec<i32>>(q.status.into_iter().map(|s| s as i32).collect())),
        };

        // if set, filtering by minimum value
        if let Some((min, is_inclusive)) = q.value_min {
            query = if is_inclusive {
                query.filter(outputs::value.ge(min))
            } else {
                query.filter(outputs::value.gt(min))
            };
        }

        // if set, filtering by max value
        if let Some((max, is_inclusive)) = q.value_max {
            query = if is_inclusive {
                query.filter(outputs::value.le(max))
            } else {
                query.filter(outputs::value.lt(max))
            };
        }

        use SortDirection::{Asc, Desc};
        Ok(q.sorting
            .into_iter()
            .fold(query, |query, s| match s {
                ("value", d) => match d {
                    Asc => query.then_order_by(outputs::value.asc()),
                    Desc => query.then_order_by(outputs::value.desc()),
                },
                ("mined_height", d) => match d {
                    Asc => query.then_order_by(outputs::mined_height.asc()),
                    Desc => query.then_order_by(outputs::mined_height.desc()),
                },
                _ => query,
            })
            .load(conn)?)
    }

    /// Retrieves UTXOs than can be spent, sorted by priority, then value from smallest to largest.
    #[allow(clippy::cast_sign_loss)]
    pub fn fetch_unspent_outputs_for_spending(
        selection_criteria: UtxoSelectionCriteria,
        amount: u64,
        tip_height: Option<u64>,
        conn: &SqliteConnection,
    ) -> Result<Vec<OutputSql>, OutputManagerStorageError> {
<<<<<<< HEAD
        let no_flags = i32::from(OutputType::Standard.as_byte());
        let coinbase_flag = i32::from(OutputType::Coinbase.as_byte());

        if strategy == UTXOSelectionStrategy::Default {
            // lets get the max value for all utxos
            let max: Vec<i64> = outputs::table
                .filter(outputs::status.eq(OutputStatus::Unspent as i32))
                .filter(outputs::script_lock_height.le(tip_height))
                .filter(outputs::maturity.le(tip_height))
                .filter(outputs::features_unique_id.is_null())
                .filter(outputs::features_parent_public_key.is_null())
                .filter(
                    outputs::output_type
                        .eq(no_flags)
                        .or(outputs::output_type.eq(coinbase_flag)),
                )
                .order(outputs::value.desc())
                .select(outputs::value)
                .limit(1)
                .load(conn)?;
            if max.is_empty() {
                strategy = UTXOSelectionStrategy::Smallest
            } else if amount > max[0] as u64 {
                strategy = UTXOSelectionStrategy::Largest
            } else {
                strategy = UTXOSelectionStrategy::MaturityThenSmallest
            }
        }

        let mut query = outputs::table
            .into_boxed()
            .filter(outputs::status.eq(OutputStatus::Unspent as i32))
            .filter(outputs::script_lock_height.le(tip_height))
            .filter(outputs::maturity.le(tip_height))
            .filter(outputs::features_unique_id.is_null())
            .filter(outputs::features_parent_public_key.is_null())
            .filter(
                outputs::output_type
                    .eq(no_flags)
                    .or(outputs::output_type.eq(coinbase_flag)),
            )
=======
        let mut query = outputs::table
            .into_boxed()
            .filter(outputs::status.eq(OutputStatus::Unspent as i32))
>>>>>>> f2a7e184
            .order_by(outputs::spending_priority.desc());

        match selection_criteria.filter {
            UtxoSelectionFilter::Standard => {
                query = query
                    .filter(outputs::features_unique_id.is_null())
                    .filter(outputs::features_parent_public_key.is_null());
            },
            UtxoSelectionFilter::TokenOutput {
                parent_public_key,
                unique_id,
            } => {
                query = query
                    .filter(outputs::features_unique_id.eq(unique_id))
                    .filter(outputs::features_parent_public_key.eq(parent_public_key.as_ref().map(|pk| pk.to_vec())));
            },
            UtxoSelectionFilter::SpecificOutputs { outputs } => {
                query = query.filter(outputs::hash.eq_any(outputs.into_iter().map(|o| o.hash)))
            },
        }

        match selection_criteria.ordering {
            UtxoSelectionOrdering::SmallestFirst => {
                query = query.then_order_by(outputs::value.asc());
            },
            UtxoSelectionOrdering::LargestFirst => {
                query = query.then_order_by(outputs::value.desc());
            },
            UtxoSelectionOrdering::Default => {
                let i64_tip_height = tip_height.and_then(|h| i64::try_from(h).ok()).unwrap_or(i64::MAX);
                // lets get the max value for all utxos
                let max: Option<i64> = outputs::table
                    .filter(outputs::status.eq(OutputStatus::Unspent as i32))
                    .filter(outputs::script_lock_height.le(i64_tip_height))
                    .filter(outputs::maturity.le(i64_tip_height))
                    .filter(outputs::features_unique_id.is_null())
                    .filter(outputs::features_parent_public_key.is_null())
                    .order(outputs::value.desc())
                    .select(outputs::value)
                    .first(conn)
                    .optional()?;
                match max {
                    Some(max) if amount > max as u64 => {
                        // Want to reduce the number of inputs to reduce fees
                        query = query.then_order_by(outputs::value.desc());
                    },
                    Some(_) => {
                        // Use the smaller utxos to make up this transaction.
                        query = query.then_order_by(outputs::value.asc());
                    },
                    None => {
                        // No spendable UTXOs?
                        query = query.then_order_by(outputs::value.asc());
                    },
                }
            },
        };
        match tip_height {
            Some(tip_height) => {
                let i64_tip_height = i64::try_from(tip_height).unwrap_or(i64::MAX);
                query = query
                    .filter(outputs::script_lock_height.le(i64_tip_height))
                    .filter(outputs::maturity.le(i64_tip_height));
            },
            None => {
                // If we don't know the current tip height, order by maturity ASC to reduce the chances of a locked
                // output being used.
                query = query.then_order_by(outputs::maturity.asc());
            },
        }
        Ok(query.load(conn)?)
    }

    /// Return all unspent outputs that have a maturity above the provided chain tip
    #[allow(clippy::cast_possible_wrap)]
    pub fn index_time_locked(tip: u64, conn: &SqliteConnection) -> Result<Vec<OutputSql>, OutputManagerStorageError> {
        Ok(outputs::table
            .filter(outputs::status.eq(OutputStatus::Unspent as i32))
            .filter(outputs::maturity.gt(tip as i64))
            .load(conn)?)
    }

    pub fn index_unconfirmed(conn: &SqliteConnection) -> Result<Vec<OutputSql>, OutputManagerStorageError> {
        Ok(outputs::table
            .filter(
                outputs::status
                    .eq(OutputStatus::UnspentMinedUnconfirmed as i32)
                    .or(outputs::mined_in_block.is_null()),
            )
            .order(outputs::id.asc())
            .load(conn)?)
    }

    pub fn index_by_output_type(
        output_type: OutputType,
        conn: &SqliteConnection,
    ) -> Result<Vec<OutputSql>, OutputManagerStorageError> {
        let res = diesel::sql_query("SELECT * FROM outputs where output_type & $1 = $1 ORDER BY id;")
            .bind::<diesel::sql_types::Integer, _>(i32::from(output_type.as_byte()))
            .load(conn)?;
        Ok(res)
    }

    pub fn index_unspent(conn: &SqliteConnection) -> Result<Vec<OutputSql>, OutputManagerStorageError> {
        Ok(outputs::table
            .filter(outputs::status.eq(OutputStatus::Unspent as i32))
            .order(outputs::id.asc())
            .load(conn)?)
    }

    pub fn index_marked_deleted_in_block_is_null(
        conn: &SqliteConnection,
    ) -> Result<Vec<OutputSql>, OutputManagerStorageError> {
        Ok(outputs::table
            // Return outputs not marked as deleted or confirmed
            .filter(outputs::marked_deleted_in_block.is_null().or(outputs::status.eq(OutputStatus::SpentMinedUnconfirmed as i32)))
            // Only return mined
            .filter(outputs::mined_in_block.is_not_null())
            .order(outputs::id.asc())
            .load(conn)?)
    }

    pub fn first_by_mined_height_desc(conn: &SqliteConnection) -> Result<Option<OutputSql>, OutputManagerStorageError> {
        Ok(outputs::table
            .filter(outputs::mined_height.is_not_null())
            .order(outputs::mined_height.desc())
            .first(conn)
            .optional()?)
    }

    pub fn first_by_marked_deleted_height_desc(
        conn: &SqliteConnection,
    ) -> Result<Option<OutputSql>, OutputManagerStorageError> {
        Ok(outputs::table
            .filter(outputs::marked_deleted_at_height.is_not_null())
            .order(outputs::marked_deleted_at_height.desc())
            .first(conn)
            .optional()?)
    }

    /// Find a particular Output, if it exists
    pub fn find(spending_key: &[u8], conn: &SqliteConnection) -> Result<OutputSql, OutputManagerStorageError> {
        Ok(outputs::table
            .filter(outputs::spending_key.eq(spending_key))
            .first::<OutputSql>(conn)?)
    }

    pub fn find_by_tx_id(tx_id: TxId, conn: &SqliteConnection) -> Result<Vec<OutputSql>, OutputManagerStorageError> {
        Ok(outputs::table
            .filter(
                outputs::received_in_tx_id
                    .eq(tx_id.as_i64_wrapped())
                    .or(outputs::spent_in_tx_id.eq(tx_id.as_i64_wrapped())),
            )
            .load(conn)?)
    }

    /// Return the available, time locked, pending incoming and pending outgoing balance
    #[allow(clippy::cast_possible_wrap)]
    pub fn get_balance(
        current_tip_for_time_lock_calculation: Option<u64>,
        conn: &SqliteConnection,
    ) -> Result<Balance, OutputManagerStorageError> {
        #[derive(QueryableByName, Clone)]
        struct BalanceQueryResult {
            #[sql_type = "diesel::sql_types::BigInt"]
            amount: i64,
            #[sql_type = "diesel::sql_types::Text"]
            category: String,
        }
        let balance_query_result = if let Some(current_tip) = current_tip_for_time_lock_calculation {
            let balance_query = sql_query(
                "SELECT coalesce(sum(value), 0) as amount, 'available_balance' as category \
                 FROM outputs WHERE status = ? \
                 UNION ALL \
                 SELECT coalesce(sum(value), 0) as amount, 'time_locked_balance' as category \
                 FROM outputs WHERE status = ? AND maturity > ? OR script_lock_height > ? \
                 UNION ALL \
                 SELECT coalesce(sum(value), 0) as amount, 'pending_incoming_balance' as category \
                 FROM outputs WHERE status = ? OR status = ? OR status = ? \
                 UNION ALL \
                 SELECT coalesce(sum(value), 0) as amount, 'pending_outgoing_balance' as category \
                 FROM outputs WHERE status = ? OR status = ? OR status = ?",
            )
                // available_balance
                .bind::<diesel::sql_types::Integer, _>(OutputStatus::Unspent as i32)
                // time_locked_balance
                .bind::<diesel::sql_types::Integer, _>(OutputStatus::Unspent as i32)
                .bind::<diesel::sql_types::BigInt, _>(current_tip as i64)
                .bind::<diesel::sql_types::BigInt, _>(current_tip as i64)
                // pending_incoming_balance
                .bind::<diesel::sql_types::Integer, _>(OutputStatus::EncumberedToBeReceived as i32)
                .bind::<diesel::sql_types::Integer, _>(OutputStatus::ShortTermEncumberedToBeReceived as i32)
                .bind::<diesel::sql_types::Integer, _>(OutputStatus::UnspentMinedUnconfirmed as i32)
                // pending_outgoing_balance
                .bind::<diesel::sql_types::Integer, _>(OutputStatus::EncumberedToBeSpent as i32)
                .bind::<diesel::sql_types::Integer, _>(OutputStatus::ShortTermEncumberedToBeSpent as i32)
                .bind::<diesel::sql_types::Integer, _>(OutputStatus::SpentMinedUnconfirmed as i32);
            balance_query.load::<BalanceQueryResult>(conn)?
        } else {
            let balance_query = sql_query(
                "SELECT coalesce(sum(value), 0) as amount, 'available_balance' as category \
                 FROM outputs WHERE status = ? \
                 UNION ALL \
                 SELECT coalesce(sum(value), 0) as amount, 'pending_incoming_balance' as category \
                 FROM outputs WHERE status = ? OR status = ? OR status = ? \
                 UNION ALL \
                 SELECT coalesce(sum(value), 0) as amount, 'pending_outgoing_balance' as category \
                 FROM outputs WHERE status = ? OR status = ? OR status = ?",
            )
                // available_balance
                .bind::<diesel::sql_types::Integer, _>(OutputStatus::Unspent as i32)
                // pending_incoming_balance
                .bind::<diesel::sql_types::Integer, _>(OutputStatus::EncumberedToBeReceived as i32)
                .bind::<diesel::sql_types::Integer, _>(OutputStatus::ShortTermEncumberedToBeReceived as i32)
                .bind::<diesel::sql_types::Integer, _>(OutputStatus::UnspentMinedUnconfirmed as i32)
                // pending_outgoing_balance
                .bind::<diesel::sql_types::Integer, _>(OutputStatus::EncumberedToBeSpent as i32)
                .bind::<diesel::sql_types::Integer, _>(OutputStatus::ShortTermEncumberedToBeSpent as i32)
                .bind::<diesel::sql_types::Integer, _>(OutputStatus::SpentMinedUnconfirmed as i32);
            balance_query.load::<BalanceQueryResult>(conn)?
        };
        let mut available_balance = None;
        let mut time_locked_balance = Some(None);
        let mut pending_incoming_balance = None;
        let mut pending_outgoing_balance = None;
        for balance in balance_query_result {
            match balance.category.as_str() {
                "available_balance" => available_balance = Some(MicroTari::from(balance.amount as u64)),
                "time_locked_balance" => time_locked_balance = Some(Some(MicroTari::from(balance.amount as u64))),
                "pending_incoming_balance" => pending_incoming_balance = Some(MicroTari::from(balance.amount as u64)),
                "pending_outgoing_balance" => pending_outgoing_balance = Some(MicroTari::from(balance.amount as u64)),
                _ => {
                    return Err(OutputManagerStorageError::UnexpectedResult(
                        "Unexpected category in balance query".to_string(),
                    ))
                },
            }
        }

        Ok(Balance {
            available_balance: available_balance.ok_or_else(|| {
                OutputManagerStorageError::UnexpectedResult("Available balance could not be calculated".to_string())
            })?,
            time_locked_balance: time_locked_balance.ok_or_else(|| {
                OutputManagerStorageError::UnexpectedResult("Time locked balance could not be calculated".to_string())
            })?,
            pending_incoming_balance: pending_incoming_balance.ok_or_else(|| {
                OutputManagerStorageError::UnexpectedResult(
                    "Pending incoming balance could not be calculated".to_string(),
                )
            })?,
            pending_outgoing_balance: pending_outgoing_balance.ok_or_else(|| {
                OutputManagerStorageError::UnexpectedResult(
                    "Pending outgoing balance could not be calculated".to_string(),
                )
            })?,
        })
    }

    pub fn find_by_commitment(
        commitment: &[u8],
        conn: &SqliteConnection,
    ) -> Result<OutputSql, OutputManagerStorageError> {
        Ok(outputs::table
            .filter(outputs::commitment.eq(commitment))
            .first::<OutputSql>(conn)?)
    }

    pub fn find_by_commitment_and_cancelled(
        commitment: &[u8],
        cancelled: bool,
        conn: &SqliteConnection,
    ) -> Result<OutputSql, OutputManagerStorageError> {
        let cancelled_flag = OutputStatus::CancelledInbound as i32;

        let mut request = outputs::table.filter(outputs::commitment.eq(commitment)).into_boxed();
        if cancelled {
            request = request.filter(outputs::status.eq(cancelled_flag))
        } else {
            request = request.filter(outputs::status.ne(cancelled_flag))
        };

        Ok(request.first::<OutputSql>(conn)?)
    }

    pub fn find_by_tx_id_and_status(
        tx_id: TxId,
        status: OutputStatus,
        conn: &SqliteConnection,
    ) -> Result<Vec<OutputSql>, OutputManagerStorageError> {
        Ok(outputs::table
            .filter(
                outputs::received_in_tx_id
                    .eq(Some(tx_id.as_u64() as i64))
                    .or(outputs::spent_in_tx_id.eq(Some(tx_id.as_u64() as i64))),
            )
            .filter(outputs::status.eq(status as i32))
            .load(conn)?)
    }

    /// Find outputs via tx_id that are encumbered. Any outputs that are encumbered cannot be marked as spent.
    pub fn find_by_tx_id_and_encumbered(
        tx_id: TxId,
        conn: &SqliteConnection,
    ) -> Result<Vec<OutputSql>, OutputManagerStorageError> {
        Ok(outputs::table
            .filter(
                outputs::received_in_tx_id
                    .eq(Some(tx_id.as_u64() as i64))
                    .or(outputs::spent_in_tx_id.eq(Some(tx_id.as_u64() as i64))),
            )
            .filter(
                outputs::status
                    .eq(OutputStatus::EncumberedToBeReceived as i32)
                    .or(outputs::status.eq(OutputStatus::EncumberedToBeSpent as i32))
                    .or(outputs::status.eq(OutputStatus::ShortTermEncumberedToBeReceived as i32))
                    .or(outputs::status.eq(OutputStatus::ShortTermEncumberedToBeSpent as i32)),
            )
            .load(conn)?)
    }

    /// Find a particular Output, if it exists and is in the specified Spent state
    pub fn find_status(
        spending_key: &[u8],
        status: OutputStatus,
        conn: &SqliteConnection,
    ) -> Result<OutputSql, OutputManagerStorageError> {
        Ok(outputs::table
            .filter(outputs::status.eq(status as i32))
            .filter(outputs::spending_key.eq(spending_key))
            .first::<OutputSql>(conn)?)
    }

    /// Find a particular Output, if it exists and is in the specified Spent state
    pub fn find_by_hash(
        hash: &[u8],
        status: OutputStatus,
        conn: &SqliteConnection,
    ) -> Result<OutputSql, OutputManagerStorageError> {
        Ok(outputs::table
            .filter(outputs::status.eq(status as i32))
            .filter(outputs::hash.eq(Some(hash)))
            .first::<OutputSql>(conn)?)
    }

    /// Find a particular Output, if it exists and is in the specified Spent state
    pub fn find_pending_coinbase_at_block_height(
        block_height: u64,
        conn: &SqliteConnection,
    ) -> Result<OutputSql, OutputManagerStorageError> {
        Ok(outputs::table
            .filter(outputs::status.ne(OutputStatus::Unspent as i32))
            .filter(outputs::coinbase_block_height.eq(block_height as i64))
            .first::<OutputSql>(conn)?)
    }

    pub fn delete(&self, conn: &SqliteConnection) -> Result<(), OutputManagerStorageError> {
        let num_deleted =
            diesel::delete(outputs::table.filter(outputs::spending_key.eq(&self.spending_key))).execute(conn)?;

        if num_deleted == 0 {
            return Err(OutputManagerStorageError::ValuesNotFound);
        }

        Ok(())
    }

    pub fn update(
        &self,
        updated_output: UpdateOutput,
        conn: &SqliteConnection,
    ) -> Result<OutputSql, OutputManagerStorageError> {
        diesel::update(outputs::table.filter(outputs::id.eq(&self.id)))
            .set(UpdateOutputSql::from(updated_output))
            .execute(conn)
            .num_rows_affected_or_not_found(1)?;

        OutputSql::find(&self.spending_key, conn)
    }

    /// Update the changed fields of this record after encryption/decryption is performed
    pub fn update_encryption(&self, conn: &SqliteConnection) -> Result<(), OutputManagerStorageError> {
        let _output_sql = self.update(
            UpdateOutput {
                spending_key: Some(self.spending_key.clone()),
                script_private_key: Some(self.script_private_key.clone()),
                ..Default::default()
            },
            conn,
        )?;
        Ok(())
    }
}

/// Conversion from an DbUnblindedOutput to the Sql datatype form
impl TryFrom<OutputSql> for DbUnblindedOutput {
    type Error = OutputManagerStorageError;

    #[allow(clippy::too_many_lines)]
    fn try_from(o: OutputSql) -> Result<Self, Self::Error> {
        let mut features: OutputFeatures =
            serde_json::from_str(&o.features_json).map_err(|s| OutputManagerStorageError::ConversionError {
                reason: format!("Could not convert json into OutputFeatures:{}", s),
            })?;

        let output_type = o
            .output_type
            .try_into()
            .map_err(|_| OutputManagerStorageError::ConversionError {
                reason: format!("Unable to convert flag bits with value {} to OutputType", o.output_type),
            })?;
        features.output_type =
            OutputType::from_byte(output_type).ok_or(OutputManagerStorageError::ConversionError {
                reason: "Flags could not be converted from bits".to_string(),
            })?;
        features.maturity = o.maturity as u64;
        features.metadata = o.metadata.unwrap_or_default();
        features.sidechain_features = o
            .features_unique_id
            .as_ref()
            .map(|v| FixedHash::try_from(v.as_slice()))
            .transpose()
            .map_err(|_| OutputManagerStorageError::ConversionError {
                reason: "Invalid contract ID".to_string(),
            })?
            // TODO: Add side chain features to wallet db
            .map(SideChainFeatures::new);
        features.parent_public_key = o
            .features_parent_public_key
            .map(|p| PublicKey::from_bytes(&p))
            .transpose()?;
        features.recovery_byte = u8::try_from(o.recovery_byte).unwrap();
        let encrypted_value = EncryptedValue::from_bytes(&o.encrypted_value)?;
        let unblinded_output = UnblindedOutput::new_current_version(
            MicroTari::from(o.value as u64),
            PrivateKey::from_vec(&o.spending_key).map_err(|_| {
                error!(
                    target: LOG_TARGET,
                    "Could not create PrivateKey from stored bytes, They might be encrypted"
                );
                OutputManagerStorageError::ConversionError {
                    reason: "PrivateKey could not be converted from bytes".to_string(),
                }
            })?,
            features,
            TariScript::from_bytes(o.script.as_slice())?,
            ExecutionStack::from_bytes(o.input_data.as_slice())?,
            PrivateKey::from_vec(&o.script_private_key).map_err(|_| {
                error!(
                    target: LOG_TARGET,
                    "Could not create PrivateKey from stored bytes, They might be encrypted"
                );
                OutputManagerStorageError::ConversionError {
                    reason: "PrivateKey could not be converted from bytes".to_string(),
                }
            })?,
            PublicKey::from_vec(&o.sender_offset_public_key).map_err(|_| {
                error!(
                    target: LOG_TARGET,
                    "Could not create PublicKey from stored bytes, They might be encrypted"
                );
                OutputManagerStorageError::ConversionError {
                    reason: "PrivateKey could not be converted from bytes".to_string(),
                }
            })?,
            ComSignature::new(
                Commitment::from_vec(&o.metadata_signature_nonce).map_err(|_| {
                    error!(
                        target: LOG_TARGET,
                        "Could not create PublicKey from stored bytes, They might be encrypted"
                    );
                    OutputManagerStorageError::ConversionError {
                        reason: "PrivateKey could not be converted from bytes".to_string(),
                    }
                })?,
                PrivateKey::from_vec(&o.metadata_signature_u_key).map_err(|_| {
                    error!(
                        target: LOG_TARGET,
                        "Could not create PrivateKey from stored bytes, They might be encrypted"
                    );
                    OutputManagerStorageError::ConversionError {
                        reason: "PrivateKey could not be converted from bytes".to_string(),
                    }
                })?,
                PrivateKey::from_vec(&o.metadata_signature_v_key).map_err(|_| {
                    error!(
                        target: LOG_TARGET,
                        "Could not create PrivateKey from stored bytes, They might be encrypted"
                    );
                    OutputManagerStorageError::ConversionError {
                        reason: "PrivateKey could not be converted from bytes".to_string(),
                    }
                })?,
            ),
            o.script_lock_height as u64,
            Covenant::from_bytes(&o.covenant).map_err(|e| {
                error!(
                    target: LOG_TARGET,
                    "Could not create Covenant from stored bytes ({}), They might be encrypted", e
                );
                OutputManagerStorageError::ConversionError {
                    reason: "Covenant could not be converted from bytes".to_string(),
                }
            })?,
            encrypted_value,
        );

        let hash = match o.hash {
            None => {
                let factories = CryptoFactories::default();
                unblinded_output.as_transaction_output(&factories)?.hash()
            },
            Some(v) => v,
        };
        let commitment = match o.commitment {
            None => {
                let factories = CryptoFactories::default();
                factories
                    .commitment
                    .commit(&unblinded_output.spending_key, &unblinded_output.value.into())
            },
            Some(c) => Commitment::from_vec(&c)?,
        };
        let spending_priority = (o.spending_priority as u32).into();
        Ok(Self {
            commitment,
            unblinded_output,
            hash,
            status: o.status.try_into()?,
            mined_height: o.mined_height.map(|mh| mh as u64),
            mined_in_block: o.mined_in_block,
            mined_mmr_position: o.mined_mmr_position.map(|mp| mp as u64),
            marked_deleted_at_height: o.marked_deleted_at_height.map(|d| d as u64),
            marked_deleted_in_block: o.marked_deleted_in_block,
            spending_priority,
        })
    }
}

impl Encryptable<Aes256Gcm> for OutputSql {
    fn encrypt(&mut self, cipher: &Aes256Gcm) -> Result<(), String> {
        self.spending_key = encrypt_bytes_integral_nonce(cipher, self.spending_key.clone())?;
        self.script_private_key = encrypt_bytes_integral_nonce(cipher, self.script_private_key.clone())?;
        Ok(())
    }

    fn decrypt(&mut self, cipher: &Aes256Gcm) -> Result<(), String> {
        self.spending_key = decrypt_bytes_integral_nonce(cipher, self.spending_key.clone())?;
        self.script_private_key = decrypt_bytes_integral_nonce(cipher, self.script_private_key.clone())?;
        Ok(())
    }
}

// impl PartialEq<NewOutputSql> for OutputSql {
//     fn eq(&self, other: &NewOutputSql) -> bool {
//         &NewOutputSql::from(self.clone()) == other
//     }
// }<|MERGE_RESOLUTION|>--- conflicted
+++ resolved
@@ -188,53 +188,9 @@
         tip_height: Option<u64>,
         conn: &SqliteConnection,
     ) -> Result<Vec<OutputSql>, OutputManagerStorageError> {
-<<<<<<< HEAD
-        let no_flags = i32::from(OutputType::Standard.as_byte());
-        let coinbase_flag = i32::from(OutputType::Coinbase.as_byte());
-
-        if strategy == UTXOSelectionStrategy::Default {
-            // lets get the max value for all utxos
-            let max: Vec<i64> = outputs::table
-                .filter(outputs::status.eq(OutputStatus::Unspent as i32))
-                .filter(outputs::script_lock_height.le(tip_height))
-                .filter(outputs::maturity.le(tip_height))
-                .filter(outputs::features_unique_id.is_null())
-                .filter(outputs::features_parent_public_key.is_null())
-                .filter(
-                    outputs::output_type
-                        .eq(no_flags)
-                        .or(outputs::output_type.eq(coinbase_flag)),
-                )
-                .order(outputs::value.desc())
-                .select(outputs::value)
-                .limit(1)
-                .load(conn)?;
-            if max.is_empty() {
-                strategy = UTXOSelectionStrategy::Smallest
-            } else if amount > max[0] as u64 {
-                strategy = UTXOSelectionStrategy::Largest
-            } else {
-                strategy = UTXOSelectionStrategy::MaturityThenSmallest
-            }
-        }
-
         let mut query = outputs::table
             .into_boxed()
             .filter(outputs::status.eq(OutputStatus::Unspent as i32))
-            .filter(outputs::script_lock_height.le(tip_height))
-            .filter(outputs::maturity.le(tip_height))
-            .filter(outputs::features_unique_id.is_null())
-            .filter(outputs::features_parent_public_key.is_null())
-            .filter(
-                outputs::output_type
-                    .eq(no_flags)
-                    .or(outputs::output_type.eq(coinbase_flag)),
-            )
-=======
-        let mut query = outputs::table
-            .into_boxed()
-            .filter(outputs::status.eq(OutputStatus::Unspent as i32))
->>>>>>> f2a7e184
             .order_by(outputs::spending_priority.desc());
 
         match selection_criteria.filter {

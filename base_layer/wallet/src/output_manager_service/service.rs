// Copyright 2019. The Tari Project
//
// Redistribution and use in source and binary forms, with or without modification, are permitted provided that the
// following conditions are met:
//
// 1. Redistributions of source code must retain the above copyright notice, this list of conditions and the following
// disclaimer.
//
// 2. Redistributions in binary form must reproduce the above copyright notice, this list of conditions and the
// following disclaimer in the documentation and/or other materials provided with the distribution.
//
// 3. Neither the name of the copyright holder nor the names of its contributors may be used to endorse or promote
// products derived from this software without specific prior written permission.
//
// THIS SOFTWARE IS PROVIDED BY THE COPYRIGHT HOLDERS AND CONTRIBUTORS "AS IS" AND ANY EXPRESS OR IMPLIED WARRANTIES,
// INCLUDING, BUT NOT LIMITED TO, THE IMPLIED WARRANTIES OF MERCHANTABILITY AND FITNESS FOR A PARTICULAR PURPOSE ARE
// DISCLAIMED. IN NO EVENT SHALL THE COPYRIGHT HOLDER OR CONTRIBUTORS BE LIABLE FOR ANY DIRECT, INDIRECT, INCIDENTAL,
// SPECIAL, EXEMPLARY, OR CONSEQUENTIAL DAMAGES (INCLUDING, BUT NOT LIMITED TO, PROCUREMENT OF SUBSTITUTE GOODS OR
// SERVICES; LOSS OF USE, DATA, OR PROFITS; OR BUSINESS INTERRUPTION) HOWEVER CAUSED AND ON ANY THEORY OF LIABILITY,
// WHETHER IN CONTRACT, STRICT LIABILITY, OR TORT (INCLUDING NEGLIGENCE OR OTHERWISE) ARISING IN ANY WAY OUT OF THE
// USE OF THIS SOFTWARE, EVEN IF ADVISED OF THE POSSIBILITY OF SUCH DAMAGE.

use crate::{
    base_node_service::handle::{BaseNodeEvent, BaseNodeServiceHandle},
    connectivity_service::WalletConnectivityInterface,
    output_manager_service::{
        config::OutputManagerServiceConfig,
        error::{OutputManagerError, OutputManagerProtocolError, OutputManagerStorageError},
        handle::{OutputManagerEventSender, OutputManagerRequest, OutputManagerResponse},
        recovery::StandardUtxoRecoverer,
        resources::OutputManagerResources,
        storage::{
            database::{OutputManagerBackend, OutputManagerDatabase},
            models::{DbUnblindedOutput, KnownOneSidedPaymentScript},
        },
        tasks::TxoValidationTask,
        MasterKeyManager,
    },
    transaction_service::handle::TransactionServiceHandle,
    types::HashDigest,
};
use blake2::Digest;
use diesel::result::{DatabaseErrorKind, Error as DieselError};
use futures::{pin_mut, StreamExt};
use log::*;
use rand::{rngs::OsRng, RngCore};
<<<<<<< HEAD
use std::{cmp::Ordering, fmt, fmt::Display, sync::Arc};
use tari_common_types::types::{PrivateKey, PublicKey};
=======
use std::{
    cmp::Ordering,
    fmt::{self, Display},
    sync::Arc,
};
use tari_common_types::{
    transaction::TxId,
    types::{PrivateKey, PublicKey},
};
>>>>>>> 07c2c693
use tari_comms::types::{CommsPublicKey, CommsSecretKey};
use tari_core::{
    consensus::{ConsensusConstants, ConsensusEncodingSized, ConsensusEncodingWrapper},
    transactions::{
        fee::Fee,
        tari_amount::MicroTari,
        transaction::{KernelFeatures, OutputFeatures, Transaction, TransactionOutput, UnblindedOutput},
        transaction_protocol::sender::TransactionSenderMessage,
        CoinbaseBuilder,
        CryptoFactories,
        ReceiverTransactionProtocol,
        SenderTransactionProtocol,
    },
};
use tari_crypto::{
    inputs,
    keys::{DiffieHellmanSharedSecret, PublicKey as PublicKeyTrait, SecretKey},
    script,
    script::TariScript,
    tari_utilities::{hex::Hex, ByteArray},
};
use tari_service_framework::reply_channel;
use tari_shutdown::ShutdownSignal;

const LOG_TARGET: &str = "wallet::output_manager_service";

/// This service will manage a wallet's available outputs and the key manager that produces the keys for these outputs.
/// The service will assemble transactions to be sent from the wallets available outputs and provide keys to receive
/// outputs. When the outputs are detected on the blockchain the Transaction service will call this Service to confirm
/// them to be moved to the spent and unspent output lists respectively.
pub struct OutputManagerService<TBackend, TWalletConnectivity> {
    resources: OutputManagerResources<TBackend, TWalletConnectivity>,
    request_stream:
        Option<reply_channel::Receiver<OutputManagerRequest, Result<OutputManagerResponse, OutputManagerError>>>,
    base_node_service: BaseNodeServiceHandle,
    last_seen_tip_height: Option<u64>,
}

impl<TBackend, TWalletConnectivity> OutputManagerService<TBackend, TWalletConnectivity>
where
    TBackend: OutputManagerBackend + 'static,
    TWalletConnectivity: WalletConnectivityInterface,
{
    #[allow(clippy::too_many_arguments)]
    pub async fn new(
        config: OutputManagerServiceConfig,
        transaction_service: TransactionServiceHandle,
        request_stream: reply_channel::Receiver<
            OutputManagerRequest,
            Result<OutputManagerResponse, OutputManagerError>,
        >,
        db: OutputManagerDatabase<TBackend>,
        event_publisher: OutputManagerEventSender,
        factories: CryptoFactories,
        consensus_constants: ConsensusConstants,
        shutdown_signal: ShutdownSignal,
        base_node_service: BaseNodeServiceHandle,
        connectivity: TWalletConnectivity,
        master_secret_key: CommsSecretKey,
    ) -> Result<Self, OutputManagerError> {
        // Clear any encumberances for transactions that were being negotiated but did not complete to become official
        // Pending Transactions.
        db.clear_short_term_encumberances().await?;

        let master_key_manager = MasterKeyManager::new(master_secret_key, db.clone()).await?;

        let resources = OutputManagerResources {
            config,
            db,
            transaction_service,
            factories,
            connectivity,
            event_publisher,
            master_key_manager: Arc::new(master_key_manager),
            consensus_constants,
            shutdown_signal,
        };

        Ok(Self {
            resources,
            request_stream: Some(request_stream),
            base_node_service,
            last_seen_tip_height: None,
        })
    }

    pub async fn start(mut self) -> Result<(), OutputManagerError> {
        let request_stream = self
            .request_stream
            .take()
            .expect("OutputManagerService initialized without request_stream")
            .fuse();
        pin_mut!(request_stream);

        let mut shutdown = self.resources.shutdown_signal.clone();

        let mut base_node_service_event_stream = self.base_node_service.get_event_stream();

        info!(target: LOG_TARGET, "Output Manager Service started");
        loop {
            tokio::select! {
                event = base_node_service_event_stream.recv() => {
                    match event {
                        Ok(msg) => self.handle_base_node_service_event(msg),
                        Err(e) => debug!(target: LOG_TARGET, "Lagging read on base node event broadcast channel: {}", e),
                    }
                },
                Some(request_context) = request_stream.next() => {
                trace!(target: LOG_TARGET, "Handling Service API Request");
                    let (request, reply_tx) = request_context.split();
                    let response = self.handle_request(request).await.map_err(|e| {
                        warn!(target: LOG_TARGET, "Error handling request: {:?}", e);
                        e
                    });
                    let _ = reply_tx.send(response).map_err(|e| {
                        warn!(target: LOG_TARGET, "Failed to send reply");
                        e
                    });
                },
                _ = shutdown.wait() => {
                    info!(target: LOG_TARGET, "Output manager service shutting down because it received the shutdown signal");
                    break;
                }
            }
        }
        info!(target: LOG_TARGET, "Output Manager Service ended");
        Ok(())
    }

    /// This handler is called when the Service executor loops receives an API request
    async fn handle_request(
        &mut self,
        request: OutputManagerRequest,
    ) -> Result<OutputManagerResponse, OutputManagerError> {
        trace!(target: LOG_TARGET, "Handling Service Request: {}", request);
        match request {
            OutputManagerRequest::AddOutput(uo) => self
                .add_output(None, *uo)
                .await
                .map(|_| OutputManagerResponse::OutputAdded),
            OutputManagerRequest::AddOutputWithTxId((tx_id, uo)) => self
                .add_output(Some(tx_id), *uo)
                .await
                .map(|_| OutputManagerResponse::OutputAdded),
            OutputManagerRequest::UpdateOutputMetadataSignature(uo) => self
                .update_output_metadata_signature(*uo)
                .await
                .map(|_| OutputManagerResponse::OutputMetadataSignatureUpdated),
            OutputManagerRequest::GetBalance => {
                let current_tip_for_time_lock_calculation = match self.base_node_service.get_chain_metadata().await {
                    Ok(metadata) => metadata.map(|m| m.height_of_longest_chain()),
                    Err(_) => None,
                };
                self.get_balance(current_tip_for_time_lock_calculation)
                    .await
                    .map(OutputManagerResponse::Balance)
            },
            OutputManagerRequest::GetRecipientTransaction(tsm) => self
                .get_recipient_transaction(tsm)
                .await
                .map(OutputManagerResponse::RecipientTransactionGenerated),
            OutputManagerRequest::GetCoinbaseTransaction((tx_id, reward, fees, block_height)) => self
                .get_coinbase_transaction(tx_id, reward, fees, block_height)
                .await
                .map(OutputManagerResponse::CoinbaseTransaction),
            OutputManagerRequest::PrepareToSendTransaction((
                tx_id,
                amount,
                fee_per_gram,
                lock_height,
                message,
                recipient_script,
            )) => self
                .prepare_transaction_to_send(tx_id, amount, fee_per_gram, lock_height, message, recipient_script)
                .await
                .map(OutputManagerResponse::TransactionToSend),
            OutputManagerRequest::CreatePayToSelfTransaction((tx_id, amount, fee_per_gram, lock_height, message)) => {
                self.create_pay_to_self_transaction(tx_id, amount, fee_per_gram, lock_height, message)
                    .await
                    .map(OutputManagerResponse::PayToSelfTransaction)
            },
            OutputManagerRequest::FeeEstimate {
                amount,
                fee_per_gram,
                num_kernels,
                num_outputs,
            } => self
                .fee_estimate(amount, fee_per_gram, num_kernels, num_outputs)
                .await
                .map(OutputManagerResponse::FeeEstimate),
            OutputManagerRequest::ConfirmPendingTransaction(tx_id) => self
                .confirm_encumberance(tx_id)
                .await
                .map(|_| OutputManagerResponse::PendingTransactionConfirmed),
            OutputManagerRequest::CancelTransaction(tx_id) => self
                .cancel_transaction(tx_id)
                .await
                .map(|_| OutputManagerResponse::TransactionCancelled),
            OutputManagerRequest::GetSpentOutputs => {
                let outputs = self
                    .fetch_spent_outputs()
                    .await?
                    .into_iter()
                    .map(|v| v.into())
                    .collect();
                Ok(OutputManagerResponse::SpentOutputs(outputs))
            },
            OutputManagerRequest::GetUnspentOutputs => {
                let outputs = self
                    .fetch_unspent_outputs()
                    .await?
                    .into_iter()
                    .map(|v| v.into())
                    .collect();
                Ok(OutputManagerResponse::UnspentOutputs(outputs))
            },
            OutputManagerRequest::GetSeedWords => self
                .resources
                .master_key_manager
                .get_seed_words(&self.resources.config.seed_word_language)
                .await
                .map(OutputManagerResponse::SeedWords),
            OutputManagerRequest::ValidateUtxos => {
                self.validate_outputs().map(OutputManagerResponse::TxoValidationStarted)
            },
            OutputManagerRequest::GetInvalidOutputs => {
                let outputs = self
                    .fetch_invalid_outputs()
                    .await?
                    .into_iter()
                    .map(|v| v.into())
                    .collect();
                Ok(OutputManagerResponse::InvalidOutputs(outputs))
            },
            OutputManagerRequest::CreateCoinSplit((amount_per_split, split_count, fee_per_gram, lock_height)) => self
                .create_coin_split(amount_per_split, split_count, fee_per_gram, lock_height)
                .await
                .map(OutputManagerResponse::Transaction),
            OutputManagerRequest::ApplyEncryption(cipher) => self
                .resources
                .db
                .apply_encryption(*cipher)
                .await
                .map(|_| OutputManagerResponse::EncryptionApplied)
                .map_err(OutputManagerError::OutputManagerStorageError),
            OutputManagerRequest::RemoveEncryption => self
                .resources
                .db
                .remove_encryption()
                .await
                .map(|_| OutputManagerResponse::EncryptionRemoved)
                .map_err(OutputManagerError::OutputManagerStorageError),

            OutputManagerRequest::GetPublicRewindKeys => Ok(OutputManagerResponse::PublicRewindKeys(Box::new(
                self.resources.master_key_manager.get_rewind_public_keys(),
            ))),
            OutputManagerRequest::ScanForRecoverableOutputs(outputs) => StandardUtxoRecoverer::new(
                self.resources.master_key_manager.clone(),
                self.resources.factories.clone(),
                self.resources.db.clone(),
            )
            .scan_and_recover_outputs(outputs)
            .await
            .map(OutputManagerResponse::RewoundOutputs),
            OutputManagerRequest::ScanOutputs(outputs) => self
                .scan_outputs_for_one_sided_payments(outputs)
                .await
                .map(OutputManagerResponse::ScanOutputs),
            OutputManagerRequest::AddKnownOneSidedPaymentScript(known_script) => self
                .add_known_script(known_script)
                .await
                .map(|_| OutputManagerResponse::AddKnownOneSidedPaymentScript),
            OutputManagerRequest::ReinstateCancelledInboundTx(tx_id) => self
                .reinstate_cancelled_inbound_transaction_outputs(tx_id)
                .await
                .map(|_| OutputManagerResponse::ReinstatedCancelledInboundTx),
            OutputManagerRequest::SetCoinbaseAbandoned(tx_id, abandoned) => self
                .set_coinbase_abandoned(tx_id, abandoned)
                .await
                .map(|_| OutputManagerResponse::CoinbaseAbandonedSet),
        }
    }

    fn handle_base_node_service_event(&mut self, event: Arc<BaseNodeEvent>) {
        match (*event).clone() {
            BaseNodeEvent::BaseNodeStateChanged(state) => {
                let trigger_validation = match (self.last_seen_tip_height, state.chain_metadata.clone()) {
                    (Some(last_seen_tip_height), Some(cm)) => last_seen_tip_height != cm.height_of_longest_chain(),
                    (None, _) => true,
                    _ => false,
                };
                if trigger_validation {
                    let _ = self.validate_outputs().map_err(|e| {
                        warn!(target: LOG_TARGET, "Error validating  txos: {:?}", e);
                        e
                    });
                }
                self.last_seen_tip_height = state.chain_metadata.map(|cm| cm.height_of_longest_chain());
            },
        }
    }

    fn validate_outputs(&mut self) -> Result<u64, OutputManagerError> {
        if !self.resources.connectivity.is_base_node_set() {
            return Err(OutputManagerError::NoBaseNodeKeysProvided);
        }
        let id = OsRng.next_u64();
        let utxo_validation = TxoValidationTask::new(
            id,
            self.resources.db.clone(),
            self.resources.connectivity.clone(),
            self.resources.event_publisher.clone(),
            self.resources.config.clone(),
        );

        let shutdown = self.resources.shutdown_signal.clone();

        tokio::spawn(async move {
            match utxo_validation.execute(shutdown).await {
                Ok(id) => {
                    info!(
                        target: LOG_TARGET,
                        "UTXO Validation Protocol (Id: {}) completed successfully", id
                    );
                },
                Err(OutputManagerProtocolError { id, error }) => {
                    warn!(
                        target: LOG_TARGET,
                        "Error completing UTXO Validation Protocol (Id: {}): {:?}", id, error
                    );
                },
            }
        });
        Ok(id)
    }

    /// Add an unblinded output to the unspent outputs list
    pub async fn add_output(&mut self, tx_id: Option<TxId>, output: UnblindedOutput) -> Result<(), OutputManagerError> {
        debug!(
            target: LOG_TARGET,
            "Add output of value {} to Output Manager", output.value
        );
        let output = DbUnblindedOutput::from_unblinded_output(output, &self.resources.factories)?;
        match tx_id {
            None => self.resources.db.add_unspent_output(output).await?,
            Some(t) => self.resources.db.add_unspent_output_with_tx_id(t, output).await?,
        }
        Ok(())
    }

    /// Update an output's metadata signature, akin to 'finalize output'
    pub async fn update_output_metadata_signature(
        &mut self,
        output: TransactionOutput,
    ) -> Result<(), OutputManagerError> {
        self.resources.db.update_output_metadata_signature(output).await?;
        Ok(())
    }

    async fn get_balance(
        &self,
        current_tip_for_time_lock_calculation: Option<u64>,
    ) -> Result<Balance, OutputManagerError> {
        let balance = self
            .resources
            .db
            .get_balance(current_tip_for_time_lock_calculation)
            .await?;
        trace!(target: LOG_TARGET, "Balance: {:?}", balance);
        Ok(balance)
    }

    /// Request a receiver transaction be generated from the supplied Sender Message
    async fn get_recipient_transaction(
        &mut self,
        sender_message: TransactionSenderMessage,
    ) -> Result<ReceiverTransactionProtocol, OutputManagerError> {
        let single_round_sender_data = match sender_message.single() {
            Some(data) => data,
            _ => return Err(OutputManagerError::InvalidSenderMessage),
        };

        // Confirm script hash is for the expected script, at the moment assuming Nop
        if single_round_sender_data.script != script!(Nop) {
            return Err(OutputManagerError::InvalidScriptHash);
        }

        let (spending_key, script_private_key) = self
            .resources
            .master_key_manager
            .get_next_spend_and_script_key()
            .await?;

        let output = DbUnblindedOutput::from_unblinded_output(
            UnblindedOutput::new(
                single_round_sender_data.amount,
                spending_key.clone(),
                single_round_sender_data.features.clone(),
                single_round_sender_data.script.clone(),
                // TODO: The input data should be variable; this will only work for a Nop script
                inputs!(PublicKey::from_secret_key(&script_private_key)),
                script_private_key,
                single_round_sender_data.sender_offset_public_key.clone(),
                // Note: The commitment signature at this time is only partially built
                TransactionOutput::create_partial_metadata_signature(
                    &single_round_sender_data.amount,
                    &spending_key.clone(),
                    &single_round_sender_data.script.clone(),
                    &single_round_sender_data.features.clone(),
                    &single_round_sender_data.sender_offset_public_key.clone(),
                    &single_round_sender_data.public_commitment_nonce.clone(),
                )?,
            ),
            &self.resources.factories,
        )?;

        self.resources
            .db
            .add_output_to_be_received(single_round_sender_data.tx_id, output, None)
            .await?;

        let nonce = PrivateKey::random(&mut OsRng);

        let rtp = ReceiverTransactionProtocol::new_with_rewindable_output(
            sender_message.clone(),
            nonce,
            spending_key,
            single_round_sender_data.features.clone(),
            &self.resources.factories,
            self.resources.master_key_manager.rewind_data(),
        );

        Ok(rtp)
    }

    /// Get a fee estimate for an amount of MicroTari, at a specified fee per gram and given number of kernels and
    /// outputs.
    async fn fee_estimate(
        &mut self,
        amount: MicroTari,
        fee_per_gram: MicroTari,
        num_kernels: usize,
        num_outputs: usize,
    ) -> Result<MicroTari, OutputManagerError> {
        debug!(
            target: LOG_TARGET,
            "Getting fee estimate. Amount: {}. Fee per gram: {}. Num kernels: {}. Num outputs: {}",
            amount,
            fee_per_gram,
            num_kernels,
            num_outputs
        );
        // We assume that default OutputFeatures and Nop TariScript is used
        let metadata_byte_size = OutputFeatures::default().consensus_encode_exact_size() +
            ConsensusEncodingWrapper::wrap(&script![Nop]).consensus_encode_exact_size();

        let utxo_selection = self
            .select_utxos(
                amount,
                fee_per_gram,
                num_outputs,
                metadata_byte_size * num_outputs,
                None,
            )
            .await?;
        debug!(target: LOG_TARGET, "{} utxos selected.", utxo_selection.utxos.len());

        let fee = Fee::normalize(utxo_selection.as_final_fee());

        debug!(target: LOG_TARGET, "Fee calculated: {}", fee);
        Ok(fee)
    }

    /// Prepare a Sender Transaction Protocol for the amount and fee_per_gram specified. If required a change output
    /// will be produced.
    pub async fn prepare_transaction_to_send(
        &mut self,
        tx_id: TxId,
        amount: MicroTari,
        fee_per_gram: MicroTari,
        lock_height: Option<u64>,
        message: String,
        recipient_script: TariScript,
    ) -> Result<SenderTransactionProtocol, OutputManagerError> {
        debug!(
            target: LOG_TARGET,
            "Preparing to send transaction. Amount: {}. Fee per gram: {}. ", amount, fee_per_gram,
        );
        let output_features = OutputFeatures::default();
        let metadata_byte_size = output_features.consensus_encode_exact_size() +
            ConsensusEncodingWrapper::wrap(&recipient_script).consensus_encode_exact_size();

        let input_selection = self
            .select_utxos(amount, fee_per_gram, 1, metadata_byte_size, None)
            .await?;

        let offset = PrivateKey::random(&mut OsRng);
        let nonce = PrivateKey::random(&mut OsRng);

        let mut builder = SenderTransactionProtocol::builder(1, self.resources.consensus_constants.clone());
        builder
            .with_lock_height(lock_height.unwrap_or(0))
            .with_fee_per_gram(fee_per_gram)
            .with_offset(offset.clone())
            .with_private_nonce(nonce.clone())
            .with_amount(0, amount)
            .with_recipient_data(
                0,
                recipient_script,
                PrivateKey::random(&mut OsRng),
                output_features,
                PrivateKey::random(&mut OsRng),
            )
            .with_message(message)
            .with_prevent_fee_gt_amount(self.resources.config.prevent_fee_gt_amount)
            .with_tx_id(tx_id);

        for uo in input_selection.iter() {
            builder.with_input(
                uo.unblinded_output
                    .as_transaction_input(&self.resources.factories.commitment)?,
                uo.unblinded_output.clone(),
            );
        }
        debug!(
            target: LOG_TARGET,
            "Calculating fee for tx with: Fee per gram: {}. Num selected inputs: {}",
            amount,
            input_selection.num_selected()
        );

        if input_selection.requires_change_output() {
            let (spending_key, script_private_key) = self
                .resources
                .master_key_manager
                .get_next_spend_and_script_key()
                .await?;
            builder.with_change_secret(spending_key);
            builder.with_rewindable_outputs(self.resources.master_key_manager.rewind_data().clone());
            builder.with_change_script(
                script!(Nop),
                inputs!(PublicKey::from_secret_key(&script_private_key)),
                script_private_key,
            );
        }

        let stp = builder
            .build::<HashDigest>(&self.resources.factories)
            .map_err(|e| OutputManagerError::BuildError(e.message))?;

        // If a change output was created add it to the pending_outputs list.
        let mut change_output = Vec::<DbUnblindedOutput>::new();
        if input_selection.requires_change_output() {
            let unblinded_output = stp.get_change_unblinded_output()?.ok_or_else(|| {
                OutputManagerError::BuildError(
                    "There should be a change output metadata signature available".to_string(),
                )
            })?;
            change_output.push(DbUnblindedOutput::from_unblinded_output(
                unblinded_output,
                &self.resources.factories,
            )?);
        }

        // The Transaction Protocol built successfully so we will pull the unspent outputs out of the unspent list and
        // store them until the transaction times out OR is confirmed
        self.resources
            .db
            .encumber_outputs(tx_id, input_selection.into_selected(), change_output)
            .await?;

        debug!(target: LOG_TARGET, "Prepared transaction (TxId: {}) to send", tx_id);

        Ok(stp)
    }

    /// Request a Coinbase transaction for a specific block height. All existing pending transactions with
    /// this blockheight will be cancelled.
    /// The key will be derived from the coinbase specific keychain using the blockheight as an index. The coinbase
    /// keychain is based on the wallets master_key and the "coinbase" branch.
    async fn get_coinbase_transaction(
        &mut self,
        tx_id: TxId,
        reward: MicroTari,
        fees: MicroTari,
        block_height: u64,
    ) -> Result<Transaction, OutputManagerError> {
        debug!(
            target: LOG_TARGET,
            "Building coinbase transaction for block_height {} with TxId: {}", block_height, tx_id
        );

        let (spending_key, script_key) = self
            .resources
            .master_key_manager
            .get_coinbase_spend_and_script_key_for_height(block_height)
            .await?;

        let nonce = PrivateKey::random(&mut OsRng);
        let (tx, unblinded_output) = CoinbaseBuilder::new(self.resources.factories.clone())
            .with_block_height(block_height)
            .with_fees(fees)
            .with_spend_key(spending_key.clone())
            .with_script_key(script_key.clone())
            .with_script(script!(Nop))
            .with_nonce(nonce)
            .with_rewind_data(self.resources.master_key_manager.rewind_data().clone())
            .build_with_reward(&self.resources.consensus_constants, reward)?;

        let output = DbUnblindedOutput::from_unblinded_output(unblinded_output, &self.resources.factories)?;

        // Clear any existing pending coinbase transactions for this blockheight if they exist
        if let Err(e) = self
            .resources
            .db
            .clear_pending_coinbase_transaction_at_block_height(block_height)
            .await
        {
            match e {
                OutputManagerStorageError::DieselError(DieselError::NotFound) => {
                    debug!(
                        target: LOG_TARGET,
                        "An existing pending coinbase was cleared for block height {}", block_height
                    )
                },
                _ => return Err(OutputManagerError::from(e)),
            }
        };

        // Clear any matching outputs for this commitment. Even if the older output is valid
        // we are losing no information as this output has the same commitment.
        match self
            .resources
            .db
            .remove_output_by_commitment(output.commitment.clone())
            .await
        {
            Ok(_) => {},
            Err(OutputManagerStorageError::ValueNotFound) => {},
            Err(e) => return Err(e.into()),
        }

        self.resources
            .db
            .add_output_to_be_received(tx_id, output, Some(block_height))
            .await?;

        self.confirm_encumberance(tx_id).await?;

        Ok(tx)
    }

    async fn create_pay_to_self_transaction(
        &mut self,
        tx_id: TxId,
        amount: MicroTari,
        fee_per_gram: MicroTari,
        lock_height: Option<u64>,
        message: String,
    ) -> Result<(MicroTari, Transaction), OutputManagerError> {
        let script = script!(Nop);
        let output_features = OutputFeatures::default();
        let metadata_byte_size = output_features.consensus_encode_exact_size() +
            ConsensusEncodingWrapper::wrap(&script).consensus_encode_exact_size();

        let input_selection = self
            .select_utxos(amount, fee_per_gram, 1, metadata_byte_size, None)
            .await?;

        let offset = PrivateKey::random(&mut OsRng);
        let nonce = PrivateKey::random(&mut OsRng);
        let sender_offset_private_key = PrivateKey::random(&mut OsRng);

        // Create builder with no recipients (other than ourselves)
        let mut builder = SenderTransactionProtocol::builder(0, self.resources.consensus_constants.clone());
        builder
            .with_lock_height(lock_height.unwrap_or(0))
            .with_fee_per_gram(fee_per_gram)
            .with_offset(offset.clone())
            .with_private_nonce(nonce.clone())
            .with_message(message)
            .with_prevent_fee_gt_amount(self.resources.config.prevent_fee_gt_amount)
            .with_tx_id(tx_id);

        for uo in input_selection.iter() {
            builder.with_input(
                uo.unblinded_output
                    .as_transaction_input(&self.resources.factories.commitment)?,
                uo.unblinded_output.clone(),
            );
        }

        let (spending_key, script_private_key) = self
            .resources
            .master_key_manager
            .get_next_spend_and_script_key()
            .await?;
        let metadata_signature = TransactionOutput::create_final_metadata_signature(
            &amount,
            &spending_key.clone(),
            &script,
            &output_features,
            &sender_offset_private_key,
        )?;
        let utxo = DbUnblindedOutput::from_unblinded_output(
            UnblindedOutput::new(
                amount,
                spending_key.clone(),
                output_features,
                script,
                inputs!(PublicKey::from_secret_key(&script_private_key)),
                script_private_key,
                PublicKey::from_secret_key(&sender_offset_private_key),
                metadata_signature,
            ),
            &self.resources.factories,
        )?;
        builder
            .with_output(utxo.unblinded_output.clone(), sender_offset_private_key.clone())
            .map_err(|e| OutputManagerError::BuildError(e.message))?;

        let mut outputs = vec![utxo];

        if input_selection.requires_change_output() {
            let (spending_key, script_private_key) = self
                .resources
                .master_key_manager
                .get_next_spend_and_script_key()
                .await?;
            builder.with_change_secret(spending_key);
            builder.with_rewindable_outputs(self.resources.master_key_manager.rewind_data().clone());
            builder.with_change_script(
                script!(Nop),
                inputs!(PublicKey::from_secret_key(&script_private_key)),
                script_private_key,
            );
        }

        let factories = CryptoFactories::default();
        let mut stp = builder
            .build::<HashDigest>(&self.resources.factories)
            .map_err(|e| OutputManagerError::BuildError(e.message))?;

        if input_selection.requires_change_output() {
            let unblinded_output = stp.get_change_unblinded_output()?.ok_or_else(|| {
                OutputManagerError::BuildError(
                    "There should be a change output metadata signature available".to_string(),
                )
            })?;
            let change_output = DbUnblindedOutput::from_unblinded_output(unblinded_output, &self.resources.factories)?;
            outputs.push(change_output);
        }

        trace!(
            target: LOG_TARGET,
            "Encumber send to self transaction ({}) outputs.",
            tx_id
        );
        self.resources
            .db
            .encumber_outputs(tx_id, input_selection.into_selected(), outputs)
            .await?;
        self.confirm_encumberance(tx_id).await?;
        let fee = stp.get_fee_amount()?;
        trace!(target: LOG_TARGET, "Finalize send-to-self transaction ({}).", tx_id);
        stp.finalize(KernelFeatures::empty(), &factories)?;
        let tx = stp.take_transaction()?;

        Ok((fee, tx))
    }

    /// Confirm that a transaction has finished being negotiated between parties so the short-term encumberance can be
    /// made official
    async fn confirm_encumberance(&mut self, tx_id: u64) -> Result<(), OutputManagerError> {
        self.resources.db.confirm_encumbered_outputs(tx_id).await?;

        Ok(())
    }

    /// Cancel a pending transaction and place the encumbered outputs back into the unspent pool
    pub async fn cancel_transaction(&mut self, tx_id: u64) -> Result<(), OutputManagerError> {
        debug!(
            target: LOG_TARGET,
            "Cancelling pending transaction outputs for TxId: {}", tx_id
        );
        Ok(self.resources.db.cancel_pending_transaction_outputs(tx_id).await?)
    }

    /// Restore the pending transaction encumberance and output for an inbound transaction that was previously
    /// cancelled.
    async fn reinstate_cancelled_inbound_transaction_outputs(&mut self, tx_id: TxId) -> Result<(), OutputManagerError> {
        self.resources.db.reinstate_cancelled_inbound_output(tx_id).await?;

        Ok(())
    }

    /// Select which unspent transaction outputs to use to send a transaction of the specified amount. Use the specified
    /// selection strategy to choose the outputs. It also determines if a change output is required.
    async fn select_utxos(
        &mut self,
        amount: MicroTari,
        fee_per_gram: MicroTari,
        num_outputs: usize,
        output_metadata_byte_size: usize,
        strategy: Option<UTXOSelectionStrategy>,
    ) -> Result<UtxoSelection, OutputManagerError> {
        debug!(
            target: LOG_TARGET,
            "select_utxos amount: {}, fee_per_gram: {}, num_outputs: {}, output_metadata_byte_size: {}, strategy: {:?}",
            amount,
            fee_per_gram,
            num_outputs,
            output_metadata_byte_size,
            strategy
        );
        let mut utxos = Vec::new();
        let mut utxos_total_value = MicroTari::from(0);
        let mut fee_without_change = MicroTari::from(0);
        let mut fee_with_change = MicroTari::from(0);
        let fee_calc = self.get_fee_calc();

        let uo = self.resources.db.fetch_sorted_unspent_outputs().await?;

        // Attempt to get the chain tip height
        let chain_metadata = self.base_node_service.get_chain_metadata().await?;
        let (connected, tip_height) = match &chain_metadata {
            Some(metadata) => (true, metadata.height_of_longest_chain()),
            None => (false, 0),
        };

        // If no strategy was specified and no metadata is available, then make sure to use MaturitythenSmallest
        let strategy = match (strategy, connected) {
            (Some(s), _) => Some(s),
            (None, false) => Some(UTXOSelectionStrategy::MaturityThenSmallest),
            (None, true) => None, // use the selection heuristic next
        };

        // If we know the chain height then filter out unspendable UTXOs
        let num_utxos = uo.len();
        let uo = if connected {
            let mature_utxos = uo
                .into_iter()
                .filter(|u| u.unblinded_output.features.maturity <= tip_height)
                .collect::<Vec<DbUnblindedOutput>>();

            trace!(
                target: LOG_TARGET,
                "Some UTXOs have not matured yet at height {}, filtered {} UTXOs",
                tip_height,
                num_utxos - mature_utxos.len()
            );

            mature_utxos
        } else {
            uo
        };

        // Heuristic for selection strategy: Default to MaturityThenSmallest, but if the amount is greater than
        // the largest UTXO, use Largest UTXOs first.
        let strategy = match (strategy, uo.is_empty()) {
            (Some(s), _) => s,
            (None, true) => UTXOSelectionStrategy::Smallest,
            (None, false) => {
                let largest_utxo = &uo[uo.len() - 1];
                if amount > largest_utxo.unblinded_output.value {
                    UTXOSelectionStrategy::Largest
                } else {
                    UTXOSelectionStrategy::MaturityThenSmallest
                }
            },
        };
        debug!(target: LOG_TARGET, "select_utxos selection strategy: {}", strategy);

        let uo = match strategy {
            UTXOSelectionStrategy::Smallest => uo,
            UTXOSelectionStrategy::MaturityThenSmallest => {
                let mut uo = uo;
                uo.sort_by(|a, b| {
                    match a
                        .unblinded_output
                        .features
                        .maturity
                        .cmp(&b.unblinded_output.features.maturity)
                    {
                        Ordering::Equal => a.unblinded_output.value.cmp(&b.unblinded_output.value),
                        Ordering::Less => Ordering::Less,
                        Ordering::Greater => Ordering::Greater,
                    }
                });
                uo
            },
            UTXOSelectionStrategy::Largest => uo.into_iter().rev().collect(),
        };
        trace!(target: LOG_TARGET, "We found {} UTXOs to select from", uo.len());

        // Assumes that default Outputfeatures are used for change utxo
        let default_metadata_size = OutputFeatures::default().consensus_encode_exact_size() +
            ConsensusEncodingWrapper::wrap(&script![Nop]).consensus_encode_exact_size();
        let mut requires_change_output = false;
        for o in uo {
            utxos_total_value += o.unblinded_output.value;
            utxos.push(o);
            // The assumption here is that the only output will be the payment output and change if required
            fee_without_change =
                fee_calc.calculate(fee_per_gram, 1, utxos.len(), num_outputs, output_metadata_byte_size);
            if utxos_total_value == amount + fee_without_change {
                break;
            }
            fee_with_change = fee_calc.calculate(
                fee_per_gram,
                1,
                utxos.len(),
                num_outputs + 1,
                output_metadata_byte_size + default_metadata_size,
            );
            if utxos_total_value > amount + fee_with_change {
                requires_change_output = true;
                break;
            }
        }

        let perfect_utxo_selection = utxos_total_value == amount + fee_without_change;
        let enough_spendable = utxos_total_value > amount + fee_with_change;

        if !perfect_utxo_selection && !enough_spendable {
            let current_tip_for_time_lock_calculation = chain_metadata.map(|cm| cm.height_of_longest_chain());
            let balance = self.get_balance(current_tip_for_time_lock_calculation).await?;
            let pending_incoming = balance.pending_incoming_balance;
            if utxos_total_value + pending_incoming >= amount + fee_with_change {
                return Err(OutputManagerError::FundsPending);
            } else {
                return Err(OutputManagerError::NotEnoughFunds);
            }
        }

        Ok(UtxoSelection {
            utxos,
            requires_change_output,
            total_value: utxos_total_value,
            fee_without_change,
            fee_with_change,
        })
    }

    pub async fn fetch_spent_outputs(&self) -> Result<Vec<DbUnblindedOutput>, OutputManagerError> {
        Ok(self.resources.db.fetch_spent_outputs().await?)
    }

    /// Sorted from lowest value to highest
    pub async fn fetch_unspent_outputs(&self) -> Result<Vec<DbUnblindedOutput>, OutputManagerError> {
        Ok(self.resources.db.fetch_sorted_unspent_outputs().await?)
    }

    pub async fn fetch_invalid_outputs(&self) -> Result<Vec<DbUnblindedOutput>, OutputManagerError> {
        Ok(self.resources.db.get_invalid_outputs().await?)
    }

    pub async fn set_coinbase_abandoned(&self, tx_id: TxId, abandoned: bool) -> Result<(), OutputManagerError> {
        self.resources.db.set_coinbase_abandoned(tx_id, abandoned).await?;
        Ok(())
    }

    async fn create_coin_split(
        &mut self,
        amount_per_split: MicroTari,
        split_count: usize,
        fee_per_gram: MicroTari,
        lock_height: Option<u64>,
    ) -> Result<(u64, Transaction, MicroTari, MicroTari), OutputManagerError> {
        trace!(
            target: LOG_TARGET,
            "Select UTXOs and estimate coin split transaction fee."
        );
        let output_count = split_count;
        let script = script!(Nop);
        let output_features = OutputFeatures::default();
        let metadata_byte_size = output_features.consensus_encode_exact_size() +
            ConsensusEncodingWrapper::wrap(&script).consensus_encode_exact_size();

        let total_split_amount = amount_per_split * split_count as u64;
        let input_selection = self
            .select_utxos(
                total_split_amount,
                fee_per_gram,
                output_count,
                output_count * metadata_byte_size,
                Some(UTXOSelectionStrategy::Largest),
            )
            .await?;

        trace!(target: LOG_TARGET, "Construct coin split transaction.");
        let offset = PrivateKey::random(&mut OsRng);
        let nonce = PrivateKey::random(&mut OsRng);

        let mut builder = SenderTransactionProtocol::builder(0, self.resources.consensus_constants.clone());
        builder
            .with_lock_height(lock_height.unwrap_or(0))
            .with_fee_per_gram(fee_per_gram)
            .with_offset(offset.clone())
            .with_private_nonce(nonce.clone())
            .with_rewindable_outputs(self.resources.master_key_manager.rewind_data().clone());

        trace!(target: LOG_TARGET, "Add inputs to coin split transaction.");
        for uo in input_selection.iter() {
            builder.with_input(
                uo.unblinded_output
                    .as_transaction_input(&self.resources.factories.commitment)?,
                uo.unblinded_output.clone(),
            );
        }

        let utxos_total_value = input_selection.total_value();
        trace!(target: LOG_TARGET, "Add outputs to coin split transaction.");
        let mut outputs: Vec<DbUnblindedOutput> = Vec::with_capacity(output_count);
        for _ in 0..output_count {
            let output_amount = amount_per_split;

            let (spending_key, script_private_key) = self
                .resources
                .master_key_manager
                .get_next_spend_and_script_key()
                .await?;
            let sender_offset_private_key = PrivateKey::random(&mut OsRng);

            let sender_offset_public_key = PublicKey::from_secret_key(&sender_offset_private_key);
            let metadata_signature = TransactionOutput::create_final_metadata_signature(
                &output_amount,
                &spending_key.clone(),
                &script,
                &output_features,
                &sender_offset_private_key,
            )?;
            let utxo = DbUnblindedOutput::from_unblinded_output(
                UnblindedOutput::new(
                    output_amount,
                    spending_key.clone(),
                    output_features.clone(),
                    script.clone(),
                    inputs!(PublicKey::from_secret_key(&script_private_key)),
                    script_private_key,
                    sender_offset_public_key,
                    metadata_signature,
                ),
                &self.resources.factories,
            )?;
            builder
                .with_output(utxo.unblinded_output.clone(), sender_offset_private_key)
                .map_err(|e| OutputManagerError::BuildError(e.message))?;
            outputs.push(utxo);
        }

        if input_selection.requires_change_output() {
            let (spending_key, script_private_key) = self
                .resources
                .master_key_manager
                .get_next_spend_and_script_key()
                .await?;
            builder.with_change_secret(spending_key);
            builder.with_rewindable_outputs(self.resources.master_key_manager.rewind_data().clone());
            builder.with_change_script(
                script!(Nop),
                inputs!(PublicKey::from_secret_key(&script_private_key)),
                script_private_key,
            );
        }

        let factories = CryptoFactories::default();
        let mut stp = builder
            .build::<HashDigest>(&self.resources.factories)
            .map_err(|e| OutputManagerError::BuildError(e.message))?;
        // The Transaction Protocol built successfully so we will pull the unspent outputs out of the unspent list and
        // store them until the transaction times out OR is confirmed
        let tx_id = stp.get_tx_id()?;
        trace!(
            target: LOG_TARGET,
            "Encumber coin split transaction ({}) outputs.",
            tx_id
        );

        if input_selection.requires_change_output() {
            let unblinded_output = stp.get_change_unblinded_output()?.ok_or_else(|| {
                OutputManagerError::BuildError(
                    "There should be a change output metadata signature available".to_string(),
                )
            })?;
            outputs.push(DbUnblindedOutput::from_unblinded_output(
                unblinded_output,
                &self.resources.factories,
            )?);
        }

        self.resources
            .db
            .encumber_outputs(tx_id, input_selection.into_selected(), outputs)
            .await?;
        self.confirm_encumberance(tx_id).await?;
        trace!(target: LOG_TARGET, "Finalize coin split transaction ({}).", tx_id);
        stp.finalize(KernelFeatures::empty(), &factories)?;
        let fee = stp.get_fee_amount()?;
        let tx = stp.take_transaction()?;
        Ok((tx_id, tx, fee, utxos_total_value))
    }

    /// Persist a one-sided payment script for a Comms Public/Private key. These are the scripts that this wallet knows
    /// to look for when scanning for one-sided payments
    async fn add_known_script(&mut self, known_script: KnownOneSidedPaymentScript) -> Result<(), OutputManagerError> {
        debug!(target: LOG_TARGET, "Adding new script to output manager service");
        // It is not a problem if the script has already been persisted
        match self.resources.db.add_known_script(known_script).await {
            Ok(_) => (),
            Err(OutputManagerStorageError::DieselError(DieselError::DatabaseError(
                DatabaseErrorKind::UniqueViolation,
                _,
            ))) => (),
            Err(e) => return Err(e.into()),
        }
        Ok(())
    }

    /// Attempt to scan and then rewind all of the given transaction outputs into unblinded outputs based on known
    /// pubkeys
    async fn scan_outputs_for_one_sided_payments(
        &mut self,
        outputs: Vec<TransactionOutput>,
    ) -> Result<Vec<UnblindedOutput>, OutputManagerError> {
        let known_one_sided_payment_scripts: Vec<KnownOneSidedPaymentScript> =
            self.resources.db.get_all_known_one_sided_payment_scripts().await?;

        let mut rewound_outputs: Vec<UnblindedOutput> = Vec::new();
        for output in outputs {
            let position = known_one_sided_payment_scripts
                .iter()
                .position(|known_one_sided_script| known_one_sided_script.script == output.script);
            if let Some(i) = position {
                let spending_key = PrivateKey::from_bytes(
                    CommsPublicKey::shared_secret(
                        &known_one_sided_payment_scripts[i].private_key,
                        &output.sender_offset_public_key,
                    )
                    .as_bytes(),
                )?;
                let rewind_key = PrivateKey::from_bytes(&hash_secret_key(&spending_key))?;
                let blinding_key = PrivateKey::from_bytes(&hash_secret_key(&rewind_key))?;
                let rewound =
                    output.full_rewind_range_proof(&self.resources.factories.range_proof, &rewind_key, &blinding_key);

                if let Ok(rewound_result) = rewound {
                    let rewound_output = UnblindedOutput::new(
                        rewound_result.committed_value,
                        rewound_result.blinding_factor.clone(),
                        output.features,
                        known_one_sided_payment_scripts[i].script.clone(),
                        known_one_sided_payment_scripts[i].input.clone(),
                        known_one_sided_payment_scripts[i].private_key.clone(),
                        output.sender_offset_public_key,
                        output.metadata_signature,
                    );
                    let db_output =
                        DbUnblindedOutput::from_unblinded_output(rewound_output.clone(), &self.resources.factories)?;

                    let output_hex = output.commitment.to_hex();
                    match self.resources.db.add_unspent_output(db_output).await {
                        Ok(_) => {
                            rewound_outputs.push(rewound_output);
                        },
                        Err(OutputManagerStorageError::DuplicateOutput) => {
                            warn!(
                                target: LOG_TARGET,
                                "Attempt to add scanned output {} that already exists. Ignoring the output.",
                                output_hex
                            );
                        },
                        Err(err) => {
                            return Err(err.into());
                        },
                    }
                    trace!(
                        target: LOG_TARGET,
                        "One-sided payment Output {} with value {} recovered",
                        output_hex,
                        rewound_result.committed_value,
                    );
                }
            }
        }

        Ok(rewound_outputs)
    }

    fn get_fee_calc(&self) -> Fee {
        Fee::new(*self.resources.consensus_constants.transaction_weight())
    }
}

/// Different UTXO selection strategies for choosing which UTXO's are used to fulfill a transaction
/// TODO Investigate and implement more optimal strategies
#[derive(Debug)]
pub enum UTXOSelectionStrategy {
    // Start from the smallest UTXOs and work your way up until the amount is covered. Main benefit
    // is removing small UTXOs from the blockchain, con is that it costs more in fees
    Smallest,
    // Start from oldest maturity to reduce the likelihood of grabbing locked up UTXOs
    MaturityThenSmallest,
    // A strategy that selects the largest UTXOs first. Preferred when the amount is large
    Largest,
}

impl Display for UTXOSelectionStrategy {
    fn fmt(&self, f: &mut fmt::Formatter<'_>) -> fmt::Result {
        match self {
            UTXOSelectionStrategy::Smallest => write!(f, "Smallest"),
            UTXOSelectionStrategy::MaturityThenSmallest => write!(f, "MaturityThenSmallest"),
            UTXOSelectionStrategy::Largest => write!(f, "Largest"),
        }
    }
}

/// This struct holds the detailed balance of the Output Manager Service.
#[derive(Debug, Clone, PartialEq)]
pub struct Balance {
    /// The current balance that is available to spend
    pub available_balance: MicroTari,
    /// The amount of the available balance that is current time-locked, None if no chain tip is provided
    pub time_locked_balance: Option<MicroTari>,
    /// The current balance of funds that are due to be received but have not yet been confirmed
    pub pending_incoming_balance: MicroTari,
    /// The current balance of funds encumbered in pending outbound transactions that have not been confirmed
    pub pending_outgoing_balance: MicroTari,
}

impl Balance {
    pub fn zero() -> Self {
        Self {
            available_balance: Default::default(),
            time_locked_balance: None,
            pending_incoming_balance: Default::default(),
            pending_outgoing_balance: Default::default(),
        }
    }
}

impl fmt::Display for Balance {
    fn fmt(&self, f: &mut fmt::Formatter<'_>) -> fmt::Result {
        writeln!(f, "Available balance: {}", self.available_balance)?;
        if let Some(locked) = self.time_locked_balance {
            writeln!(f, "Time locked: {}", locked)?;
        }
        writeln!(f, "Pending incoming balance: {}", self.pending_incoming_balance)?;
        writeln!(f, "Pending outgoing balance: {}", self.pending_outgoing_balance)?;
        Ok(())
    }
}

fn hash_secret_key(key: &PrivateKey) -> Vec<u8> {
    HashDigest::new().chain(key.as_bytes()).finalize().to_vec()
}

#[derive(Debug, Clone)]
struct UtxoSelection {
    utxos: Vec<DbUnblindedOutput>,
    requires_change_output: bool,
    total_value: MicroTari,
    fee_without_change: MicroTari,
    fee_with_change: MicroTari,
}

impl UtxoSelection {
    pub fn as_final_fee(&self) -> MicroTari {
        if self.requires_change_output {
            return self.fee_with_change;
        }
        self.fee_without_change
    }

    pub fn requires_change_output(&self) -> bool {
        self.requires_change_output
    }

    /// Total value of the selected inputs
    pub fn total_value(&self) -> MicroTari {
        self.total_value
    }

    pub fn num_selected(&self) -> usize {
        self.utxos.len()
    }

    pub fn into_selected(self) -> Vec<DbUnblindedOutput> {
        self.utxos
    }

    pub fn iter(&self) -> impl Iterator<Item = &DbUnblindedOutput> + '_ {
        self.utxos.iter()
    }
}<|MERGE_RESOLUTION|>--- conflicted
+++ resolved
@@ -44,20 +44,11 @@
 use futures::{pin_mut, StreamExt};
 use log::*;
 use rand::{rngs::OsRng, RngCore};
-<<<<<<< HEAD
 use std::{cmp::Ordering, fmt, fmt::Display, sync::Arc};
-use tari_common_types::types::{PrivateKey, PublicKey};
-=======
-use std::{
-    cmp::Ordering,
-    fmt::{self, Display},
-    sync::Arc,
-};
 use tari_common_types::{
     transaction::TxId,
     types::{PrivateKey, PublicKey},
 };
->>>>>>> 07c2c693
 use tari_comms::types::{CommsPublicKey, CommsSecretKey};
 use tari_core::{
     consensus::{ConsensusConstants, ConsensusEncodingSized, ConsensusEncodingWrapper},

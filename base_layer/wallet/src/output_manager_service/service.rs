--- conflicted
+++ resolved
@@ -34,10 +34,7 @@
 use tari_comms::{types::CommsPublicKey, NodeIdentity};
 use tari_core::{
     consensus::{ConsensusConstants, ConsensusEncodingSized},
-<<<<<<< HEAD
     covenants::Covenant,
-=======
->>>>>>> 8dfcf3a1
     proto::base_node::FetchMatchingUtxos,
     transactions::{
         fee::Fee,
@@ -707,14 +704,9 @@
             fee_per_gram,
         );
         let output_features = OutputFeatures::default();
-<<<<<<< HEAD
-        let metadata_byte_size = output_features.consensus_encode_exact_size() +
-            recipient_script.consensus_encode_exact_size() +
+        let metadata_byte_size =
+            output_features.consensus_encode_exact_size() + recipient_script.consensus_encode_exact_size() +
             recipient_covenant.consensus_encode_exact_size();
-=======
-        let metadata_byte_size =
-            output_features.consensus_encode_exact_size() + recipient_script.consensus_encode_exact_size();
->>>>>>> 8dfcf3a1
 
         let input_selection = self
             .select_utxos(
@@ -1072,15 +1064,11 @@
             unique_id: unique_id.clone(),
             ..Default::default()
         };
-<<<<<<< HEAD
         let script = script!(Nop);
         let covenant = Covenant::default();
         let metadata_byte_size = output_features.consensus_encode_exact_size() +
             script.consensus_encode_exact_size() +
             covenant.consensus_encode_exact_size();
-=======
-        let metadata_byte_size = output_features.consensus_encode_exact_size() + script.consensus_encode_exact_size();
->>>>>>> 8dfcf3a1
 
         let input_selection = self
             .select_utxos(
@@ -1406,15 +1394,11 @@
         );
         let output_count = split_count;
         let output_features = OutputFeatures::default();
-<<<<<<< HEAD
         let script = script!(Nop);
         let covenant = Covenant::default();
         let metadata_byte_size = output_features.consensus_encode_exact_size() +
             script.consensus_encode_exact_size() +
             covenant.consensus_encode_exact_size();
-=======
-        let metadata_byte_size = output_features.consensus_encode_exact_size() + script.consensus_encode_exact_size();
->>>>>>> 8dfcf3a1
 
         let total_split_amount = amount_per_split * split_count as u64;
         let input_selection = self

--- conflicted
+++ resolved
@@ -7,27 +7,11 @@
 edition = "2018"
 
 [dependencies]
-<<<<<<< HEAD
 tari_network = { workspace = true }
 tari_rpc_framework = { workspace = true }
-tari_common = { path = "../../common", version = "1.7.0-pre.0" }
-tari_common_sqlite = { path = "../../common_sqlite", version = "1.7.0-pre.0" }
-tari_common_types = { path = "../../base_layer/common_types", version = "1.7.0-pre.0" }
-tari_contacts = { path = "../../base_layer/contacts", version = "1.7.0-pre.0" }
-tari_core = { path = "../../base_layer/core", default-features = false, features = ["transactions", "mempool_proto", "base_node_proto"], version = "1.7.0-pre.0" }
-tari_crypto = { version = "0.21.0" }
-tari_max_size = { path = "../../infrastructure/max_size" }
-tari_key_manager = { path = "../key_manager", features = ["key_manager_service", ], version = "1.7.0-pre.0" }
-tari_p2p = { path = "../p2p", features = ["auto-update"], version = "1.7.0-pre.0" }
-tari_script = { path = "../../infrastructure/tari_script", version = "1.7.0-pre.0" }
-tari_service_framework = { path = "../service_framework", version = "1.7.0-pre.0" }
-tari_shutdown = { path = "../../infrastructure/shutdown", version = "1.7.0-pre.0" }
-=======
 tari_common = { path = "../../common", version = "1.7.0-pre.2" }
 tari_common_sqlite = { path = "../../common_sqlite", version = "1.7.0-pre.2" }
 tari_common_types = { path = "../../base_layer/common_types", version = "1.7.0-pre.2" }
-tari_comms = { path = "../../comms/core", version = "1.7.0-pre.2" }
-tari_comms_dht = { path = "../../comms/dht", version = "1.7.0-pre.2" }
 tari_contacts = { path = "../../base_layer/contacts", version = "1.7.0-pre.2" }
 tari_core = { path = "../../base_layer/core", default-features = false, features = [
     "transactions",
@@ -45,7 +29,6 @@
 tari_script = { path = "../../infrastructure/tari_script", version = "1.7.0-pre.2" }
 tari_service_framework = { path = "../service_framework", version = "1.7.0-pre.2" }
 tari_shutdown = { path = "../../infrastructure/shutdown", version = "1.7.0-pre.2" }
->>>>>>> 1319e247
 tari_utilities = { version = "0.8" }
 
 # Uncomment for tokio tracing via tokio-console (needs "tracing" features)

--- conflicted
+++ resolved
@@ -6,13 +6,8 @@
 homepage = "https://tari.com"
 readme = "README.md"
 license = "BSD-3-Clause"
-<<<<<<< HEAD
-version = "1.6.0-pre.0"
+version = "1.7.0-pre.0"
 edition = "2021"
-=======
-version = "1.7.0-pre.0"
-edition = "2018"
->>>>>>> 186d0d57
 
 [features]
 default = ["base_node"]
@@ -32,7 +27,6 @@
 metrics = ["tari_metrics"]
 
 [dependencies]
-<<<<<<< HEAD
 minotari_ledger_wallet_comms = { path = "../../applications/minotari_ledger_wallet/comms", version = "1.6.0-pre.0", optional = true }
 tari_common = { path = "../../common", version = "1.6.0-pre.0" }
 tari_common_types = { path = "../../base_layer/common_types", version = "1.6.0-pre.0" }
@@ -40,16 +34,7 @@
 tari_network = { workspace = true }
 tari_rpc_framework = { workspace = true }
 tari_rpc_macros = { workspace = true }
-tari_crypto = { version = "0.20.3", features = ["borsh"] }
-=======
-minotari_ledger_wallet_comms = { path = "../../applications/minotari_ledger_wallet/comms", version = "1.7.0-pre.0", optional = true }
-tari_common = { path = "../../common", version = "1.7.0-pre.0" }
-tari_common_types = { path = "../../base_layer/common_types", version = "1.7.0-pre.0" }
-tari_comms = { path = "../../comms/core", version = "1.7.0-pre.0" }
-tari_comms_dht = { path = "../../comms/dht", version = "1.7.0-pre.0" }
-tari_comms_rpc_macros = { path = "../../comms/rpc_macros", version = "1.7.0-pre.0" }
 tari_crypto = { version = "0.21.0", features = ["borsh"] }
->>>>>>> 186d0d57
 tari_max_size = { path = "../../infrastructure/max_size" }
 tari_metrics = { path = "../../infrastructure/metrics", optional = true, version = "1.7.0-pre.0" }
 tari_mmr = { path = "../../base_layer/mmr", optional = true, version = "1.7.0-pre.0" }
@@ -124,14 +109,7 @@
 serial_test = "0.5"
 
 [build-dependencies]
-<<<<<<< HEAD
 tari_features = { path = "../../common/tari_features", version = "1.6.0-pre.0" }
-=======
-tari_common = { path = "../../common", features = [
-    "build",
-], version = "1.7.0-pre.0" }
-tari_features = { path = "../../common/tari_features", version = "1.7.0-pre.0" }
->>>>>>> 186d0d57
 
 [[bench]]
 name = "mempool"

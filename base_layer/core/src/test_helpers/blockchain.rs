//  Copyright 2020, The Tari Project
//
//  Redistribution and use in source and binary forms, with or without modification, are permitted provided that the
//  following conditions are met:
//
//  1. Redistributions of source code must retain the above copyright notice, this list of conditions and the following
//  disclaimer.
//
//  2. Redistributions in binary form must reproduce the above copyright notice, this list of conditions and the
//  following disclaimer in the documentation and/or other materials provided with the distribution.
//
//  3. Neither the name of the copyright holder nor the names of its contributors may be used to endorse or promote
//  products derived from this software without specific prior written permission.
//
//  THIS SOFTWARE IS PROVIDED BY THE COPYRIGHT HOLDERS AND CONTRIBUTORS "AS IS" AND ANY EXPRESS OR IMPLIED WARRANTIES,
//  INCLUDING, BUT NOT LIMITED TO, THE IMPLIED WARRANTIES OF MERCHANTABILITY AND FITNESS FOR A PARTICULAR PURPOSE ARE
//  DISCLAIMED. IN NO EVENT SHALL THE COPYRIGHT HOLDER OR CONTRIBUTORS BE LIABLE FOR ANY DIRECT, INDIRECT, INCIDENTAL,
//  SPECIAL, EXEMPLARY, OR CONSEQUENTIAL DAMAGES (INCLUDING, BUT NOT LIMITED TO, PROCUREMENT OF SUBSTITUTE GOODS OR
//  SERVICES; LOSS OF USE, DATA, OR PROFITS; OR BUSINESS INTERRUPTION) HOWEVER CAUSED AND ON ANY THEORY OF LIABILITY,
//  WHETHER IN CONTRACT, STRICT LIABILITY, OR TORT (INCLUDING NEGLIGENCE OR OTHERWISE) ARISING IN ANY WAY OUT OF THE
//  USE OF THIS SOFTWARE, EVEN IF ADVISED OF THE POSSIBILITY OF SUCH DAMAGE.

use super::{create_block, mine_to_difficulty};
use crate::{
    blocks::{
        genesis_block::get_weatherwax_genesis_block,
        Block,
        BlockAccumulatedData,
        BlockHeader,
        BlockHeaderAccumulatedData,
        ChainBlock,
        ChainHeader,
        DeletedBitmap,
    },
    chain_storage::{
        create_lmdb_database,
        BlockchainBackend,
        BlockchainDatabase,
        BlockchainDatabaseConfig,
        ChainStorageError,
        DbBasicStats,
        DbKey,
        DbTotalSizeStats,
        DbTransaction,
        DbValue,
        HorizonData,
        LMDBDatabase,
        MmrTree,
        PrunedOutput,
        UtxoMinedInfo,
        Validators,
    },
    consensus::{chain_strength_comparer::ChainStrengthComparerBuilder, ConsensusConstantsBuilder, ConsensusManager},
    crypto::tari_utilities::Hashable,
    proof_of_work::{AchievedTargetDifficulty, Difficulty, PowAlgorithm},
<<<<<<< HEAD
    test_helpers::{create_consensus_rules, BlockSpec},
=======
    test_helpers::{block_spec::BlockSpecs, BlockSpec},
>>>>>>> 80f7c78b
    transactions::{
        transaction::{TransactionInput, TransactionKernel, UnblindedOutput},
        CryptoFactories,
    },
    validation::{
        block_validators::{BodyOnlyValidator, OrphanBlockValidator},
        mocks::MockValidator,
        DifficultyCalculator,
    },
};
use croaring::Bitmap;
use std::{
    collections::HashMap,
    fs,
    ops::Deref,
    path::{Path, PathBuf},
    sync::Arc,
};
use tari_common::configuration::Network;
use tari_common_types::{
    chain_metadata::ChainMetadata,
    types::{Commitment, HashOutput, Signature},
};
use tari_storage::lmdb_store::LMDBConfig;
use tari_test_utils::paths::create_temporary_data_path;

/// Create a new blockchain database containing no blocks.
pub fn create_new_blockchain() -> BlockchainDatabase<TempDatabase> {
    let network = Network::LocalNet;
    let consensus_constants = ConsensusConstantsBuilder::new(network).build();
    let genesis = get_weatherwax_genesis_block();
    let consensus_manager = ConsensusManager::builder(network)
        .add_consensus_constants(consensus_constants)
        .with_block(genesis)
        .on_ties(ChainStrengthComparerBuilder::new().by_height().build())
        .build();
    create_custom_blockchain(consensus_manager)
}

/// Create a new custom blockchain database containing no blocks.
pub fn create_custom_blockchain(rules: ConsensusManager) -> BlockchainDatabase<TempDatabase> {
    let validators = Validators::new(
        MockValidator::new(true),
        MockValidator::new(true),
        MockValidator::new(true),
    );
    create_store_with_consensus_and_validators(rules, validators)
}

pub fn create_store_with_consensus_and_validators(
    rules: ConsensusManager,
    validators: Validators<TempDatabase>,
) -> BlockchainDatabase<TempDatabase> {
    create_store_with_consensus_and_validators_and_config(rules, validators, BlockchainDatabaseConfig::default())
}

pub fn create_store_with_consensus_and_validators_and_config(
    rules: ConsensusManager,
    validators: Validators<TempDatabase>,
    config: BlockchainDatabaseConfig,
) -> BlockchainDatabase<TempDatabase> {
    let backend = create_test_db();
    BlockchainDatabase::new(
        backend,
        rules.clone(),
        validators,
        config,
        DifficultyCalculator::new(rules, Default::default()),
        false,
    )
    .unwrap()
}

pub fn create_store_with_consensus(rules: ConsensusManager) -> BlockchainDatabase<TempDatabase> {
    let factories = CryptoFactories::default();
    let validators = Validators::new(
        BodyOnlyValidator::default(),
        MockValidator::new(true),
        OrphanBlockValidator::new(rules.clone(), false, factories),
    );
    create_store_with_consensus_and_validators(rules, validators)
}
pub fn create_test_blockchain_db() -> BlockchainDatabase<TempDatabase> {
    let rules = create_consensus_rules();
    create_store_with_consensus(rules)
}

pub fn create_test_db() -> TempDatabase {
    TempDatabase::new()
}

pub struct TempDatabase {
    path: PathBuf,
    db: Option<LMDBDatabase>,
}

impl TempDatabase {
    pub fn new() -> Self {
        let temp_path = create_temporary_data_path();

        Self {
            db: Some(create_lmdb_database(&temp_path, LMDBConfig::default()).unwrap()),
            path: temp_path,
        }
    }
}

impl Default for TempDatabase {
    fn default() -> Self {
        Self::new()
    }
}

impl Deref for TempDatabase {
    type Target = LMDBDatabase;

    fn deref(&self) -> &Self::Target {
        self.db.as_ref().unwrap()
    }
}

impl Drop for TempDatabase {
    fn drop(&mut self) {
        // force a drop on the LMDB db
        self.db = None;
        if Path::new(&self.path).exists() {
            fs::remove_dir_all(&self.path).expect("Could not delete temporary file");
        }
    }
}

impl BlockchainBackend for TempDatabase {
    fn write(&mut self, tx: DbTransaction) -> Result<(), ChainStorageError> {
        self.db.as_mut().unwrap().write(tx)
    }

    fn fetch(&self, key: &DbKey) -> Result<Option<DbValue>, ChainStorageError> {
        self.db.as_ref().unwrap().fetch(key)
    }

    fn contains(&self, key: &DbKey) -> Result<bool, ChainStorageError> {
        self.db.as_ref().unwrap().contains(key)
    }

    fn fetch_chain_header_by_height(&self, height: u64) -> Result<ChainHeader, ChainStorageError> {
        self.db.as_ref().unwrap().fetch_chain_header_by_height(height)
    }

    fn fetch_header_accumulated_data(
        &self,
        hash: &HashOutput,
    ) -> Result<Option<BlockHeaderAccumulatedData>, ChainStorageError> {
        self.db.as_ref().unwrap().fetch_header_accumulated_data(hash)
    }

    fn fetch_chain_header_in_all_chains(&self, hash: &HashOutput) -> Result<ChainHeader, ChainStorageError> {
        self.db.as_ref().unwrap().fetch_chain_header_in_all_chains(hash)
    }

    fn fetch_header_containing_kernel_mmr(&self, mmr_position: u64) -> Result<ChainHeader, ChainStorageError> {
        self.db
            .as_ref()
            .unwrap()
            .fetch_header_containing_kernel_mmr(mmr_position)
    }

    fn fetch_header_containing_utxo_mmr(&self, mmr_position: u64) -> Result<ChainHeader, ChainStorageError> {
        self.db.as_ref().unwrap().fetch_header_containing_utxo_mmr(mmr_position)
    }

    fn is_empty(&self) -> Result<bool, ChainStorageError> {
        self.db.as_ref().unwrap().is_empty()
    }

    fn fetch_block_accumulated_data(
        &self,
        header_hash: &HashOutput,
    ) -> Result<Option<BlockAccumulatedData>, ChainStorageError> {
        self.db.as_ref().unwrap().fetch_block_accumulated_data(header_hash)
    }

    fn fetch_block_accumulated_data_by_height(
        &self,
        height: u64,
    ) -> Result<Option<BlockAccumulatedData>, ChainStorageError> {
        self.db.as_ref().unwrap().fetch_block_accumulated_data_by_height(height)
    }

    fn fetch_kernels_in_block(&self, header_hash: &HashOutput) -> Result<Vec<TransactionKernel>, ChainStorageError> {
        self.db.as_ref().unwrap().fetch_kernels_in_block(header_hash)
    }

    fn fetch_kernel_by_excess(
        &self,
        excess: &[u8],
    ) -> Result<Option<(TransactionKernel, HashOutput)>, ChainStorageError> {
        self.db.as_ref().unwrap().fetch_kernel_by_excess(excess)
    }

    fn fetch_kernel_by_excess_sig(
        &self,
        excess_sig: &Signature,
    ) -> Result<Option<(TransactionKernel, HashOutput)>, ChainStorageError> {
        self.db.as_ref().unwrap().fetch_kernel_by_excess_sig(excess_sig)
    }

    fn fetch_kernels_by_mmr_position(&self, start: u64, end: u64) -> Result<Vec<TransactionKernel>, ChainStorageError> {
        self.db.as_ref().unwrap().fetch_kernels_by_mmr_position(start, end)
    }

    fn fetch_utxos_by_mmr_position(
        &self,
        start: u64,
        end: u64,
        deleted: &Bitmap,
    ) -> Result<(Vec<PrunedOutput>, Bitmap), ChainStorageError> {
        self.db
            .as_ref()
            .unwrap()
            .fetch_utxos_by_mmr_position(start, end, deleted)
    }

    fn fetch_output(&self, output_hash: &HashOutput) -> Result<Option<UtxoMinedInfo>, ChainStorageError> {
        self.db.as_ref().unwrap().fetch_output(output_hash)
    }

    fn fetch_unspent_output_hash_by_commitment(
        &self,
        commitment: &Commitment,
    ) -> Result<Option<HashOutput>, ChainStorageError> {
        self.db
            .as_ref()
            .unwrap()
            .fetch_unspent_output_hash_by_commitment(commitment)
    }

    fn fetch_outputs_in_block(&self, header_hash: &HashOutput) -> Result<Vec<PrunedOutput>, ChainStorageError> {
        self.db.as_ref().unwrap().fetch_outputs_in_block(header_hash)
    }

    fn fetch_inputs_in_block(&self, header_hash: &HashOutput) -> Result<Vec<TransactionInput>, ChainStorageError> {
        self.db.as_ref().unwrap().fetch_inputs_in_block(header_hash)
    }

    fn fetch_mmr_size(&self, tree: MmrTree) -> Result<u64, ChainStorageError> {
        self.db.as_ref().unwrap().fetch_mmr_size(tree)
    }

    fn fetch_mmr_leaf_index(&self, tree: MmrTree, hash: &HashOutput) -> Result<Option<u32>, ChainStorageError> {
        self.db.as_ref().unwrap().fetch_mmr_leaf_index(tree, hash)
    }

    fn orphan_count(&self) -> Result<usize, ChainStorageError> {
        self.db.as_ref().unwrap().orphan_count()
    }

    fn fetch_last_header(&self) -> Result<BlockHeader, ChainStorageError> {
        self.db.as_ref().unwrap().fetch_last_header()
    }

    fn fetch_tip_header(&self) -> Result<ChainHeader, ChainStorageError> {
        self.db.as_ref().unwrap().fetch_tip_header()
    }

    fn fetch_chain_metadata(&self) -> Result<ChainMetadata, ChainStorageError> {
        self.db.as_ref().unwrap().fetch_chain_metadata()
    }

    fn utxo_count(&self) -> Result<usize, ChainStorageError> {
        self.db.as_ref().unwrap().utxo_count()
    }

    fn kernel_count(&self) -> Result<usize, ChainStorageError> {
        self.db.as_ref().unwrap().kernel_count()
    }

    fn fetch_orphan_chain_tip_by_hash(&self, hash: &HashOutput) -> Result<Option<ChainHeader>, ChainStorageError> {
        self.db.as_ref().unwrap().fetch_orphan_chain_tip_by_hash(hash)
    }

    fn fetch_orphan_children_of(&self, hash: HashOutput) -> Result<Vec<Block>, ChainStorageError> {
        self.db.as_ref().unwrap().fetch_orphan_children_of(hash)
    }

    fn fetch_orphan_chain_block(&self, hash: HashOutput) -> Result<Option<ChainBlock>, ChainStorageError> {
        self.db.as_ref().unwrap().fetch_orphan_chain_block(hash)
    }

    fn fetch_deleted_bitmap(&self) -> Result<DeletedBitmap, ChainStorageError> {
        self.db.as_ref().unwrap().fetch_deleted_bitmap()
    }

    fn delete_oldest_orphans(
        &mut self,
        horizon_height: u64,
        orphan_storage_capacity: usize,
    ) -> Result<(), ChainStorageError> {
        self.db
            .as_mut()
            .unwrap()
            .delete_oldest_orphans(horizon_height, orphan_storage_capacity)
    }

    fn fetch_monero_seed_first_seen_height(&self, seed: &[u8]) -> Result<u64, ChainStorageError> {
        self.db.as_ref().unwrap().fetch_monero_seed_first_seen_height(seed)
    }

    fn fetch_horizon_data(&self) -> Result<Option<HorizonData>, ChainStorageError> {
        self.db.as_ref().unwrap().fetch_horizon_data()
    }

    fn get_stats(&self) -> Result<DbBasicStats, ChainStorageError> {
        self.db.as_ref().unwrap().get_stats()
    }

    fn fetch_total_size_stats(&self) -> Result<DbTotalSizeStats, ChainStorageError> {
        self.db.as_ref().unwrap().fetch_total_size_stats()
    }

    fn fetch_header_hash_by_deleted_mmr_positions(
        &self,
        mmr_positions: Vec<u32>,
    ) -> Result<Vec<Option<(u64, HashOutput)>>, ChainStorageError> {
        self.db
            .as_ref()
            .unwrap()
            .fetch_header_hash_by_deleted_mmr_positions(mmr_positions)
    }
}

pub fn create_chained_blocks<T: Into<BlockSpecs>>(
    blocks: T,
    genesis_block: Arc<ChainBlock>,
) -> (Vec<String>, HashMap<String, Arc<ChainBlock>>) {
    let mut block_hashes = HashMap::new();
    block_hashes.insert("GB".to_string(), genesis_block);
    let rules = ConsensusManager::builder(Network::LocalNet).build();
    let blocks: BlockSpecs = blocks.into();
    let mut block_names = Vec::with_capacity(blocks.len());
    for block_spec in blocks {
        let prev_block = block_hashes
            .get(block_spec.prev_block)
            .unwrap_or_else(|| panic!("Could not find block {}", block_spec.prev_block));
        let name = block_spec.name;
        let difficulty = block_spec.difficulty;
        let (block, _) = create_block(&rules, prev_block.block(), block_spec);
        let block = mine_block(block, prev_block.accumulated_data(), difficulty);
        block_names.push(name.to_string());
        block_hashes.insert(name.to_string(), block);
    }
    (block_names, block_hashes)
}

fn mine_block(block: Block, prev_block_accum: &BlockHeaderAccumulatedData, difficulty: Difficulty) -> Arc<ChainBlock> {
    let block = mine_to_difficulty(block, difficulty).unwrap();
    let accum = BlockHeaderAccumulatedData::builder(prev_block_accum)
        .with_hash(block.hash())
        .with_achieved_target_difficulty(
            AchievedTargetDifficulty::try_construct(PowAlgorithm::Sha3, (difficulty.as_u64() - 1).into(), difficulty)
                .unwrap(),
        )
        .with_total_kernel_offset(block.header.total_kernel_offset.clone())
        .build()
        .unwrap();
    Arc::new(ChainBlock::try_construct(Arc::new(block), accum).unwrap())
}

pub fn create_main_chain<T: Into<BlockSpecs>>(
    db: &BlockchainDatabase<TempDatabase>,
    blocks: T,
) -> (Vec<String>, HashMap<String, Arc<ChainBlock>>) {
    let genesis_block = db.fetch_block(0).unwrap().try_into_chain_block().map(Arc::new).unwrap();
    let (names, chain) = create_chained_blocks(blocks, genesis_block);
    names.iter().for_each(|name| {
        let block = chain.get(name).unwrap();
        db.add_block(block.to_arc_block()).unwrap();
    });

    (names, chain)
}

pub fn create_orphan_chain<T: Into<BlockSpecs>>(
    db: &BlockchainDatabase<TempDatabase>,
    blocks: T,
    root_block: Arc<ChainBlock>,
) -> (Vec<String>, HashMap<String, Arc<ChainBlock>>) {
    let (names, chain) = create_chained_blocks(blocks, root_block);
    let mut txn = DbTransaction::new();
    for name in &names {
        let block = chain.get(name).unwrap().clone();
        txn.insert_chained_orphan(block);
    }
    db.write(txn).unwrap();

    (names, chain)
}

pub struct TestBlockchain {
    db: BlockchainDatabase<TempDatabase>,
    chain: Vec<(&'static str, Arc<ChainBlock>)>,
    rules: ConsensusManager,
}

impl TestBlockchain {
    pub fn new(db: BlockchainDatabase<TempDatabase>, rules: ConsensusManager) -> Self {
        let genesis = db.fetch_block(0).unwrap().try_into_chain_block().map(Arc::new).unwrap();
        let mut blockchain = Self {
            db,
            chain: Default::default(),
            rules,
        };

        blockchain.chain.push(("GB", genesis));
        blockchain
    }

    pub fn create(rules: ConsensusManager) -> Self {
        Self::new(create_custom_blockchain(rules.clone()), rules)
    }

    pub fn rules(&self) -> &ConsensusManager {
        &self.rules
    }

    pub fn db(&self) -> &BlockchainDatabase<TempDatabase> {
        &self.db
    }

    pub fn add_block(
        &mut self,
        name: &'static str,
        child_of: &'static str,
        block_spec: BlockSpec,
    ) -> (Arc<ChainBlock>, UnblindedOutput) {
        let (block, coinbase) = self.create_chained_block(child_of, block_spec);
        self.append_block(name, block.clone());
        (block, coinbase)
    }

    pub fn add_next_tip(&mut self, name: &'static str, spec: BlockSpec) -> (Arc<ChainBlock>, UnblindedOutput) {
        let (block, coinbase) = self.create_next_tip(spec);
        self.append_block(name, block.clone());
        (block, coinbase)
    }

    pub fn append_block(&mut self, name: &'static str, block: Arc<ChainBlock>) {
        let result = self.db.add_block(block.to_arc_block()).unwrap();
        assert!(result.is_added());
        let _ = self.chain.push((name, block));
    }

    pub fn get_block_by_name(&self, name: &'static str) -> Option<Arc<ChainBlock>> {
        self.chain.iter().find(|(n, _)| *n == name).map(|(_, ch)| ch.clone())
    }

    pub fn get_tip_block(&self) -> (&'static str, Arc<ChainBlock>) {
        self.chain.last().cloned().unwrap()
    }

    pub fn create_chained_block(
        &self,
        parent_name: &'static str,
        block_spec: BlockSpec,
    ) -> (Arc<ChainBlock>, UnblindedOutput) {
        let parent = self.get_block_by_name(parent_name).unwrap();
        let difficulty = block_spec.difficulty;
        let (block, coinbase) = create_block(&self.rules, parent.block(), block_spec);
        let block = mine_block(block, parent.accumulated_data(), difficulty);
        (block, coinbase)
    }

    pub fn create_unmined_block(&self, parent_name: &'static str, block_spec: BlockSpec) -> (Block, UnblindedOutput) {
        let parent = self.get_block_by_name(parent_name).unwrap();
        create_block(&self.rules, parent.block(), block_spec)
    }

    pub fn mine_block(&self, parent_name: &'static str, block: Block, difficulty: Difficulty) -> Arc<ChainBlock> {
        let parent = self.get_block_by_name(parent_name).unwrap();
        mine_block(block, parent.accumulated_data(), difficulty)
    }

    pub fn create_next_tip(&self, spec: BlockSpec) -> (Arc<ChainBlock>, UnblindedOutput) {
        let (name, _) = self.get_tip_block();
        self.create_chained_block(name, spec)
    }

    pub fn get_genesis_block(&self) -> Arc<ChainBlock> {
        self.chain.first().map(|(_, block)| block).unwrap().clone()
    }
}<|MERGE_RESOLUTION|>--- conflicted
+++ resolved
@@ -53,11 +53,7 @@
     consensus::{chain_strength_comparer::ChainStrengthComparerBuilder, ConsensusConstantsBuilder, ConsensusManager},
     crypto::tari_utilities::Hashable,
     proof_of_work::{AchievedTargetDifficulty, Difficulty, PowAlgorithm},
-<<<<<<< HEAD
-    test_helpers::{create_consensus_rules, BlockSpec},
-=======
-    test_helpers::{block_spec::BlockSpecs, BlockSpec},
->>>>>>> 80f7c78b
+    test_helpers::{block_spec::BlockSpecs, create_consensus_rules, BlockSpec},
     transactions::{
         transaction::{TransactionInput, TransactionKernel, UnblindedOutput},
         CryptoFactories,

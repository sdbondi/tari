//  Copyright 2020, The Tari Project
//
//  Redistribution and use in source and binary forms, with or without modification, are permitted provided that the
//  following conditions are met:
//
//  1. Redistributions of source code must retain the above copyright notice, this list of conditions and the following
//  disclaimer.
//
//  2. Redistributions in binary form must reproduce the above copyright notice, this list of conditions and the
//  following disclaimer in the documentation and/or other materials provided with the distribution.
//
//  3. Neither the name of the copyright holder nor the names of its contributors may be used to endorse or promote
//  products derived from this software without specific prior written permission.
//
//  THIS SOFTWARE IS PROVIDED BY THE COPYRIGHT HOLDERS AND CONTRIBUTORS "AS IS" AND ANY EXPRESS OR IMPLIED WARRANTIES,
//  INCLUDING, BUT NOT LIMITED TO, THE IMPLIED WARRANTIES OF MERCHANTABILITY AND FITNESS FOR A PARTICULAR PURPOSE ARE
//  DISCLAIMED. IN NO EVENT SHALL THE COPYRIGHT HOLDER OR CONTRIBUTORS BE LIABLE FOR ANY DIRECT, INDIRECT, INCIDENTAL,
//  SPECIAL, EXEMPLARY, OR CONSEQUENTIAL DAMAGES (INCLUDING, BUT NOT LIMITED TO, PROCUREMENT OF SUBSTITUTE GOODS OR
//  SERVICES; LOSS OF USE, DATA, OR PROFITS; OR BUSINESS INTERRUPTION) HOWEVER CAUSED AND ON ANY THEORY OF LIABILITY,
//  WHETHER IN CONTRACT, STRICT LIABILITY, OR TORT (INCLUDING NEGLIGENCE OR OTHERWISE) ARISING IN ANY WAY OUT OF THE
//  USE OF THIS SOFTWARE, EVEN IF ADVISED OF THE POSSIBILITY OF SUCH DAMAGE.

use super::{create_block, mine_to_difficulty};
use crate::{
    blocks::{genesis_block::get_weatherwax_genesis_block, Block, BlockHeader},
    chain_storage::{
        create_lmdb_database,
        BlockAccumulatedData,
        BlockHeaderAccumulatedData,
        BlockchainBackend,
        BlockchainDatabase,
        BlockchainDatabaseConfig,
        ChainBlock,
        ChainHeader,
        ChainStorageError,
        DbBasicStats,
        DbKey,
        DbTotalSizeStats,
        DbTransaction,
        DbValue,
        DeletedBitmap,
        HorizonData,
        LMDBDatabase,
        MmrTree,
        PrunedOutput,
        UtxoMinedInfo,
        Validators,
    },
    consensus::{chain_strength_comparer::ChainStrengthComparerBuilder, ConsensusConstantsBuilder, ConsensusManager},
    crypto::tari_utilities::Hashable,
    proof_of_work::{AchievedTargetDifficulty, Difficulty, PowAlgorithm},
    test_helpers::BlockSpec,
    transactions::{
        transaction::{TransactionInput, TransactionKernel, UnblindedOutput},
        CryptoFactories,
    },
    validation::{
        block_validators::{BodyOnlyValidator, OrphanBlockValidator},
        mocks::MockValidator,
        DifficultyCalculator,
    },
};
use croaring::Bitmap;
use std::{
    collections::HashMap,
    fs,
    ops::Deref,
    path::{Path, PathBuf},
    sync::Arc,
};
use tari_common::configuration::Network;
use tari_common_types::{
    chain_metadata::ChainMetadata,
    types::{Commitment, HashOutput, Signature},
};
use tari_storage::lmdb_store::LMDBConfig;
use tari_test_utils::paths::create_temporary_data_path;

/// Create a new blockchain database containing no blocks.
pub fn create_new_blockchain() -> BlockchainDatabase<TempDatabase> {
    let network = Network::LocalNet;
    let consensus_constants = ConsensusConstantsBuilder::new(network).build();
    let genesis = get_weatherwax_genesis_block();
    let consensus_manager = ConsensusManager::builder(network)
        .add_consensus_constants(consensus_constants)
        .with_block(genesis)
        .on_ties(ChainStrengthComparerBuilder::new().by_height().build())
        .build();
    create_custom_blockchain(consensus_manager)
}

/// Create a new custom blockchain database containing no blocks.
pub fn create_custom_blockchain(rules: ConsensusManager) -> BlockchainDatabase<TempDatabase> {
    let validators = Validators::new(
        MockValidator::new(true),
        MockValidator::new(true),
        MockValidator::new(true),
    );
    create_store_with_consensus_and_validators(rules, validators)
}

pub fn create_store_with_consensus_and_validators(
    rules: ConsensusManager,
    validators: Validators<TempDatabase>,
) -> BlockchainDatabase<TempDatabase> {
    create_store_with_consensus_and_validators_and_config(rules, validators, BlockchainDatabaseConfig::default())
}

pub fn create_store_with_consensus_and_validators_and_config(
    rules: ConsensusManager,
    validators: Validators<TempDatabase>,
    config: BlockchainDatabaseConfig,
) -> BlockchainDatabase<TempDatabase> {
    let backend = create_test_db();
    BlockchainDatabase::new(
        backend,
        rules.clone(),
        validators,
        config,
        DifficultyCalculator::new(rules, Default::default()),
        false,
    )
    .unwrap()
}

pub fn create_store_with_consensus(rules: ConsensusManager) -> BlockchainDatabase<TempDatabase> {
    let factories = CryptoFactories::default();
    let validators = Validators::new(
        BodyOnlyValidator::default(),
        MockValidator::new(true),
        OrphanBlockValidator::new(rules.clone(), false, factories),
    );
    create_store_with_consensus_and_validators(rules, validators)
}
pub fn create_test_blockchain_db() -> BlockchainDatabase<TempDatabase> {
    let network = Network::Weatherwax;
    let rules = ConsensusManager::builder(network).build();
    create_store_with_consensus(rules)
}

pub fn create_test_db() -> TempDatabase {
    TempDatabase::new()
}

pub struct TempDatabase {
    path: PathBuf,
    db: Option<LMDBDatabase>,
}

impl TempDatabase {
    pub fn new() -> Self {
        let temp_path = create_temporary_data_path();

        Self {
            db: Some(create_lmdb_database(&temp_path, LMDBConfig::default()).unwrap()),
            path: temp_path,
        }
    }
}

impl Default for TempDatabase {
    fn default() -> Self {
        Self::new()
    }
}

impl Deref for TempDatabase {
    type Target = LMDBDatabase;

    fn deref(&self) -> &Self::Target {
        self.db.as_ref().unwrap()
    }
}

impl Drop for TempDatabase {
    fn drop(&mut self) {
        // force a drop on the LMDB db
        self.db = None;
        if Path::new(&self.path).exists() {
            fs::remove_dir_all(&self.path).expect("Could not delete temporary file");
        }
    }
}

impl BlockchainBackend for TempDatabase {
    fn write(&mut self, tx: DbTransaction) -> Result<(), ChainStorageError> {
        self.db.as_mut().unwrap().write(tx)
    }

    fn fetch(&self, key: &DbKey) -> Result<Option<DbValue>, ChainStorageError> {
        self.db.as_ref().unwrap().fetch(key)
    }

    fn contains(&self, key: &DbKey) -> Result<bool, ChainStorageError> {
        self.db.as_ref().unwrap().contains(key)
    }

    fn fetch_chain_header_by_height(&self, height: u64) -> Result<ChainHeader, ChainStorageError> {
        self.db.as_ref().unwrap().fetch_chain_header_by_height(height)
    }

    fn fetch_header_accumulated_data(
        &self,
        hash: &HashOutput,
    ) -> Result<Option<BlockHeaderAccumulatedData>, ChainStorageError> {
        self.db.as_ref().unwrap().fetch_header_accumulated_data(hash)
    }

    fn fetch_chain_header_in_all_chains(&self, hash: &HashOutput) -> Result<ChainHeader, ChainStorageError> {
        self.db.as_ref().unwrap().fetch_chain_header_in_all_chains(hash)
    }

    fn fetch_header_containing_kernel_mmr(&self, mmr_position: u64) -> Result<ChainHeader, ChainStorageError> {
        self.db
            .as_ref()
            .unwrap()
            .fetch_header_containing_kernel_mmr(mmr_position)
    }

    fn fetch_header_containing_utxo_mmr(&self, mmr_position: u64) -> Result<ChainHeader, ChainStorageError> {
        self.db.as_ref().unwrap().fetch_header_containing_utxo_mmr(mmr_position)
    }

    fn is_empty(&self) -> Result<bool, ChainStorageError> {
        self.db.as_ref().unwrap().is_empty()
    }

    fn fetch_block_accumulated_data(
        &self,
        header_hash: &HashOutput,
    ) -> Result<Option<BlockAccumulatedData>, ChainStorageError> {
        self.db.as_ref().unwrap().fetch_block_accumulated_data(header_hash)
    }

    fn fetch_block_accumulated_data_by_height(
        &self,
        height: u64,
    ) -> Result<Option<BlockAccumulatedData>, ChainStorageError> {
        self.db.as_ref().unwrap().fetch_block_accumulated_data_by_height(height)
    }

    fn fetch_kernels_in_block(&self, header_hash: &HashOutput) -> Result<Vec<TransactionKernel>, ChainStorageError> {
        self.db.as_ref().unwrap().fetch_kernels_in_block(header_hash)
    }

    fn fetch_kernel_by_excess(
        &self,
        excess: &[u8],
    ) -> Result<Option<(TransactionKernel, HashOutput)>, ChainStorageError> {
        self.db.as_ref().unwrap().fetch_kernel_by_excess(excess)
    }

    fn fetch_kernel_by_excess_sig(
        &self,
        excess_sig: &Signature,
    ) -> Result<Option<(TransactionKernel, HashOutput)>, ChainStorageError> {
        self.db.as_ref().unwrap().fetch_kernel_by_excess_sig(excess_sig)
    }

    fn fetch_kernels_by_mmr_position(&self, start: u64, end: u64) -> Result<Vec<TransactionKernel>, ChainStorageError> {
        self.db.as_ref().unwrap().fetch_kernels_by_mmr_position(start, end)
    }

    fn fetch_utxos_by_mmr_position(
        &self,
        start: u64,
        end: u64,
        deleted: &Bitmap,
    ) -> Result<(Vec<PrunedOutput>, Bitmap), ChainStorageError> {
        self.db
            .as_ref()
            .unwrap()
            .fetch_utxos_by_mmr_position(start, end, deleted)
    }

<<<<<<< HEAD
    fn fetch_output(&self, output_hash: &HashOutput) -> Result<Option<UtxoMinedInfo>, ChainStorageError> {
        self.db.fetch_output(output_hash)
=======
    fn fetch_output(&self, output_hash: &HashOutput) -> Result<Option<(PrunedOutput, u32, u64)>, ChainStorageError> {
        self.db.as_ref().unwrap().fetch_output(output_hash)
>>>>>>> d676bba5
    }

    fn fetch_unspent_output_hash_by_commitment(
        &self,
        commitment: &Commitment,
    ) -> Result<Option<HashOutput>, ChainStorageError> {
        self.db
            .as_ref()
            .unwrap()
            .fetch_unspent_output_hash_by_commitment(commitment)
    }

    fn fetch_outputs_in_block(&self, header_hash: &HashOutput) -> Result<Vec<PrunedOutput>, ChainStorageError> {
        self.db.as_ref().unwrap().fetch_outputs_in_block(header_hash)
    }

    fn fetch_inputs_in_block(&self, header_hash: &HashOutput) -> Result<Vec<TransactionInput>, ChainStorageError> {
        self.db.as_ref().unwrap().fetch_inputs_in_block(header_hash)
    }

    fn fetch_mmr_size(&self, tree: MmrTree) -> Result<u64, ChainStorageError> {
        self.db.as_ref().unwrap().fetch_mmr_size(tree)
    }

    fn fetch_mmr_leaf_index(&self, tree: MmrTree, hash: &HashOutput) -> Result<Option<u32>, ChainStorageError> {
        self.db.as_ref().unwrap().fetch_mmr_leaf_index(tree, hash)
    }

    fn orphan_count(&self) -> Result<usize, ChainStorageError> {
        self.db.as_ref().unwrap().orphan_count()
    }

    fn fetch_last_header(&self) -> Result<BlockHeader, ChainStorageError> {
        self.db.as_ref().unwrap().fetch_last_header()
    }

    fn fetch_tip_header(&self) -> Result<ChainHeader, ChainStorageError> {
        self.db.as_ref().unwrap().fetch_tip_header()
    }

    fn fetch_chain_metadata(&self) -> Result<ChainMetadata, ChainStorageError> {
        self.db.as_ref().unwrap().fetch_chain_metadata()
    }

    fn utxo_count(&self) -> Result<usize, ChainStorageError> {
        self.db.as_ref().unwrap().utxo_count()
    }

    fn kernel_count(&self) -> Result<usize, ChainStorageError> {
        self.db.as_ref().unwrap().kernel_count()
    }

    fn fetch_orphan_chain_tip_by_hash(&self, hash: &HashOutput) -> Result<Option<ChainHeader>, ChainStorageError> {
        self.db.as_ref().unwrap().fetch_orphan_chain_tip_by_hash(hash)
    }

    fn fetch_orphan_children_of(&self, hash: HashOutput) -> Result<Vec<Block>, ChainStorageError> {
        self.db.as_ref().unwrap().fetch_orphan_children_of(hash)
    }

    fn fetch_orphan_chain_block(&self, hash: HashOutput) -> Result<Option<ChainBlock>, ChainStorageError> {
        self.db.as_ref().unwrap().fetch_orphan_chain_block(hash)
    }

    fn fetch_deleted_bitmap(&self) -> Result<DeletedBitmap, ChainStorageError> {
        self.db.as_ref().unwrap().fetch_deleted_bitmap()
    }

    fn delete_oldest_orphans(
        &mut self,
        horizon_height: u64,
        orphan_storage_capacity: usize,
    ) -> Result<(), ChainStorageError> {
        self.db
            .as_mut()
            .unwrap()
            .delete_oldest_orphans(horizon_height, orphan_storage_capacity)
    }

    fn fetch_monero_seed_first_seen_height(&self, seed: &[u8]) -> Result<u64, ChainStorageError> {
        self.db.as_ref().unwrap().fetch_monero_seed_first_seen_height(&seed)
    }

    fn fetch_horizon_data(&self) -> Result<Option<HorizonData>, ChainStorageError> {
        self.db.as_ref().unwrap().fetch_horizon_data()
    }

    fn get_stats(&self) -> Result<DbBasicStats, ChainStorageError> {
        self.db.as_ref().unwrap().get_stats()
    }

    fn fetch_total_size_stats(&self) -> Result<DbTotalSizeStats, ChainStorageError> {
        self.db.as_ref().unwrap().fetch_total_size_stats()
    }
}

pub fn create_chained_blocks(
    blocks: &[(&str, u64, u64)],
    genesis_block: Arc<ChainBlock>,
) -> (Vec<String>, HashMap<String, Arc<ChainBlock>>) {
    let mut block_hashes = HashMap::new();
    block_hashes.insert("GB".to_string(), genesis_block);
    let rules = ConsensusManager::builder(Network::LocalNet).build();

    let mut block_names = Vec::with_capacity(blocks.len());
    for (name, difficulty, time) in blocks {
        let split = name.split("->").collect::<Vec<_>>();
        let to = split[0].to_string();
        let from = split[1].to_string();

        let prev_block = block_hashes
            .get(&from)
            .unwrap_or_else(|| panic!("Could not find block {}", from));
        let block_spec = BlockSpec::new()
            .with_difficulty((*difficulty).into())
            .with_block_time(*time)
            .finish();
        let (block, _) = create_block(&rules, prev_block.block(), block_spec);
        let block = mine_block(block, prev_block.accumulated_data(), (*difficulty).into());

        block_names.push(to.clone());
        block_hashes.insert(to, block);
    }
    (block_names, block_hashes)
}

fn mine_block(block: Block, prev_block_accum: &BlockHeaderAccumulatedData, difficulty: Difficulty) -> Arc<ChainBlock> {
    let block = mine_to_difficulty(block, difficulty).unwrap();
    let accum = BlockHeaderAccumulatedData::builder(prev_block_accum)
        .with_hash(block.hash())
        .with_achieved_target_difficulty(
            AchievedTargetDifficulty::try_construct(PowAlgorithm::Sha3, (difficulty.as_u64() - 1).into(), difficulty)
                .unwrap(),
        )
        .with_total_kernel_offset(block.header.total_kernel_offset.clone())
        .build()
        .unwrap();
    Arc::new(ChainBlock::try_construct(Arc::new(block), accum).unwrap())
}

pub fn create_main_chain(
    db: &BlockchainDatabase<TempDatabase>,
    blocks: &[(&str, u64, u64)],
) -> (Vec<String>, HashMap<String, Arc<ChainBlock>>) {
    let genesis_block = db.fetch_block(0).unwrap().try_into_chain_block().map(Arc::new).unwrap();
    let (names, chain) = create_chained_blocks(blocks, genesis_block);
    names.iter().for_each(|name| {
        let block = chain.get(name).unwrap();
        db.add_block(block.to_arc_block()).unwrap();
    });

    (names, chain)
}

pub fn create_orphan_chain(
    db: &BlockchainDatabase<TempDatabase>,
    blocks: &[(&str, u64, u64)],
    root_block: Arc<ChainBlock>,
) -> (Vec<String>, HashMap<String, Arc<ChainBlock>>) {
    let (names, chain) = create_chained_blocks(blocks, root_block);
    let mut txn = DbTransaction::new();
    for name in &names {
        let block = chain.get(name).unwrap().clone();
        txn.insert_chained_orphan(block);
    }
    db.write(txn).unwrap();

    (names, chain)
}

pub struct TestBlockchain {
    db: BlockchainDatabase<TempDatabase>,
    chain: Vec<(&'static str, Arc<ChainBlock>)>,
    rules: ConsensusManager,
}

impl TestBlockchain {
    pub fn new(db: BlockchainDatabase<TempDatabase>, rules: ConsensusManager) -> Self {
        let genesis = db.fetch_block(0).unwrap().try_into_chain_block().map(Arc::new).unwrap();
        let mut blockchain = Self {
            db,
            chain: Default::default(),
            rules,
        };

        blockchain.chain.push(("GB", genesis));
        blockchain
    }

    pub fn create(rules: ConsensusManager) -> Self {
        Self::new(create_custom_blockchain(rules.clone()), rules)
    }

    pub fn rules(&self) -> &ConsensusManager {
        &self.rules
    }

    pub fn db(&self) -> &BlockchainDatabase<TempDatabase> {
        &self.db
    }

    pub fn add_block(
        &mut self,
        name: &'static str,
        child_of: &'static str,
        block_spec: BlockSpec,
    ) -> (Arc<ChainBlock>, UnblindedOutput) {
        let (block, coinbase) = self.create_chained_block(child_of, block_spec);
        self.append_block(name, block.clone());
        (block, coinbase)
    }

    pub fn add_next_tip(&mut self, name: &'static str, spec: BlockSpec) -> (Arc<ChainBlock>, UnblindedOutput) {
        let (block, coinbase) = self.create_next_tip(spec);
        self.append_block(name, block.clone());
        (block, coinbase)
    }

    pub fn append_block(&mut self, name: &'static str, block: Arc<ChainBlock>) {
        let result = self.db.add_block(block.to_arc_block()).unwrap();
        assert!(result.is_added());
        let _ = self.chain.push((name, block));
    }

    pub fn get_block_by_name(&self, name: &'static str) -> Option<Arc<ChainBlock>> {
        self.chain.iter().find(|(n, _)| *n == name).map(|(_, ch)| ch.clone())
    }

    pub fn get_tip_block(&self) -> (&'static str, Arc<ChainBlock>) {
        self.chain.last().cloned().unwrap()
    }

    pub fn create_chained_block(
        &self,
        parent_name: &'static str,
        block_spec: BlockSpec,
    ) -> (Arc<ChainBlock>, UnblindedOutput) {
        let parent = self.get_block_by_name(parent_name).unwrap();
        let difficulty = block_spec.difficulty;
        let (block, coinbase) = create_block(&self.rules, parent.block(), block_spec);
        let block = mine_block(block, parent.accumulated_data(), difficulty);
        (block, coinbase)
    }

    pub fn create_unmined_block(&self, parent_name: &'static str, block_spec: BlockSpec) -> (Block, UnblindedOutput) {
        let parent = self.get_block_by_name(parent_name).unwrap();
        create_block(&self.rules, parent.block(), block_spec)
    }

    pub fn mine_block(&self, parent_name: &'static str, block: Block, difficulty: Difficulty) -> Arc<ChainBlock> {
        let parent = self.get_block_by_name(parent_name).unwrap();
        mine_block(block, parent.accumulated_data(), difficulty)
    }

    pub fn create_next_tip(&self, spec: BlockSpec) -> (Arc<ChainBlock>, UnblindedOutput) {
        let (name, _) = self.get_tip_block();
        self.create_chained_block(name, spec)
    }

    pub fn get_genesis_block(&self) -> Arc<ChainBlock> {
        self.chain.first().map(|(_, block)| block).unwrap().clone()
    }
}<|MERGE_RESOLUTION|>--- conflicted
+++ resolved
@@ -273,13 +273,8 @@
             .fetch_utxos_by_mmr_position(start, end, deleted)
     }
 
-<<<<<<< HEAD
     fn fetch_output(&self, output_hash: &HashOutput) -> Result<Option<UtxoMinedInfo>, ChainStorageError> {
-        self.db.fetch_output(output_hash)
-=======
-    fn fetch_output(&self, output_hash: &HashOutput) -> Result<Option<(PrunedOutput, u32, u64)>, ChainStorageError> {
         self.db.as_ref().unwrap().fetch_output(output_hash)
->>>>>>> d676bba5
     }
 
     fn fetch_unspent_output_hash_by_commitment(

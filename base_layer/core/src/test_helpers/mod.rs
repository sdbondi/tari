--- conflicted
+++ resolved
@@ -46,7 +46,6 @@
 use tari_comms::PeerManager;
 use tari_storage::{lmdb_store::LMDBBuilder, LMDBWrapper};
 
-<<<<<<< HEAD
 pub fn create_consensus_rules() -> ConsensusManager {
     ConsensusManager::builder(Network::LocalNet).build()
 }
@@ -55,66 +54,6 @@
     create_consensus_rules().consensus_constants(height).clone()
 }
 
-#[derive(Debug, Clone)]
-pub struct BlockSpec {
-    version: u16,
-    difficulty: Difficulty,
-    block_time: u64,
-    reward_override: Option<MicroTari>,
-    transactions: Vec<Transaction>,
-    skip_coinbase: bool,
-}
-
-impl BlockSpec {
-    pub fn new() -> Self {
-        Default::default()
-    }
-
-    pub fn with_difficulty(mut self, difficulty: Difficulty) -> Self {
-        self.difficulty = difficulty;
-        self
-    }
-
-    pub fn with_block_time(mut self, block_time: u64) -> Self {
-        self.block_time = block_time;
-        self
-    }
-
-    pub fn with_reward(mut self, reward: MicroTari) -> Self {
-        self.reward_override = Some(reward);
-        self
-    }
-
-    pub fn skip_coinbase(mut self) -> Self {
-        self.skip_coinbase = true;
-        self
-    }
-
-    pub fn with_transactions(mut self, transactions: Vec<Transaction>) -> Self {
-        self.transactions = transactions;
-        self
-    }
-
-    pub fn finish(self) -> Self {
-        self
-    }
-}
-
-impl Default for BlockSpec {
-    fn default() -> Self {
-        Self {
-            version: 0,
-            difficulty: 1.into(),
-            block_time: 120,
-            reward_override: None,
-            transactions: vec![],
-            skip_coinbase: false,
-        }
-    }
-}
-
-=======
->>>>>>> 80f7c78b
 /// Create a partially constructed block using the provided set of transactions
 /// is chain_block, or rename it to `create_orphan_block` and drop the prev_block argument
 pub fn create_orphan_block(block_height: u64, transactions: Vec<Transaction>, consensus: &ConsensusManager) -> Block {

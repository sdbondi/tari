// Copyright 2019. The Tari Project
//
// Redistribution and use in source and binary forms, with or without modification, are permitted provided that the
// following conditions are met:
//
// 1. Redistributions of source code must retain the above copyright notice, this list of conditions and the following
// disclaimer.
//
// 2. Redistributions in binary form must reproduce the above copyright notice, this list of conditions and the
// following disclaimer in the documentation and/or other materials provided with the distribution.
//
// 3. Neither the name of the copyright holder nor the names of its contributors may be used to endorse or promote
// products derived from this software without specific prior written permission.
//
// THIS SOFTWARE IS PROVIDED BY THE COPYRIGHT HOLDERS AND CONTRIBUTORS "AS IS" AND ANY EXPRESS OR IMPLIED WARRANTIES,
// INCLUDING, BUT NOT LIMITED TO, THE IMPLIED WARRANTIES OF MERCHANTABILITY AND FITNESS FOR A PARTICULAR PURPOSE ARE
// DISCLAIMED. IN NO EVENT SHALL THE COPYRIGHT HOLDER OR CONTRIBUTORS BE LIABLE FOR ANY DIRECT, INDIRECT, INCIDENTAL,
// SPECIAL, EXEMPLARY, OR CONSEQUENTIAL DAMAGES (INCLUDING, BUT NOT LIMITED TO, PROCUREMENT OF SUBSTITUTE GOODS OR
// SERVICES; LOSS OF USE, DATA, OR PROFITS; OR BUSINESS INTERRUPTION) HOWEVER CAUSED AND ON ANY THEORY OF LIABILITY,
// WHETHER IN CONTRACT, STRICT LIABILITY, OR TORT (INCLUDING NEGLIGENCE OR OTHERWISE) ARISING IN ANY WAY OUT OF THE
// USE OF THIS SOFTWARE, EVEN IF ADVISED OF THE POSSIBILITY OF SUCH DAMAGE.

use std::sync::Arc;

use rand::rngs::OsRng;
use tari_common::configuration::Network;
use tari_common_types::types::{Commitment, CommitmentFactory, PrivateKey, PublicKey, Signature};
use tari_crypto::{
    commitment::HomomorphicCommitmentFactory,
    common::Blake256,
    inputs,
    keys::{PublicKey as PK, SecretKey},
    range_proof::RangeProofService,
    script,
    script::{ExecutionStack, TariScript},
};

use crate::{
    consensus::{ConsensusEncodingSized, ConsensusManager},
<<<<<<< HEAD
    covenants::Covenant,
=======
>>>>>>> 8dfcf3a1
    transactions::{
        crypto_factories::CryptoFactories,
        fee::Fee,
        tari_amount::MicroTari,
        transaction::{
            KernelBuilder,
            KernelFeatures,
            OutputFeatures,
            Transaction,
            TransactionInput,
            TransactionKernel,
            TransactionOutput,
            UnblindedOutput,
        },
        transaction_protocol::{build_challenge, TransactionMetadata, TransactionProtocolError},
        weight::TransactionWeight,
        SenderTransactionProtocol,
    },
};

pub fn create_test_input(
    amount: MicroTari,
    maturity: u64,
    factory: &CommitmentFactory,
) -> (TransactionInput, UnblindedOutput) {
    let mut params = TestParams::new();
    params.commitment_factory = factory.clone();
    params.create_input(UtxoTestParams {
        value: amount,
        features: OutputFeatures::with_maturity(maturity),
        ..Default::default()
    })
}

#[derive(Clone)]
pub struct TestParams {
    pub spend_key: PrivateKey,
    pub change_spend_key: PrivateKey,
    pub offset: PrivateKey,
    pub nonce: PrivateKey,
    pub public_nonce: PublicKey,
    pub script_private_key: PrivateKey,
    pub sender_offset_public_key: PublicKey,
    pub sender_offset_private_key: PrivateKey,
    pub sender_sig_private_nonce: PrivateKey,
    pub sender_sig_public_nonce: PublicKey,
    pub sender_private_commitment_nonce: PrivateKey,
    pub sender_public_commitment_nonce: PublicKey,
    pub commitment_factory: CommitmentFactory,
    pub transaction_weight: TransactionWeight,
}

#[derive(Clone)]
pub struct UtxoTestParams {
    pub value: MicroTari,
    pub script: TariScript,
    pub features: OutputFeatures,
    pub input_data: Option<ExecutionStack>,
    pub covenant: Covenant,
}

impl Default for UtxoTestParams {
    fn default() -> Self {
        Self {
            value: 10.into(),
            script: script![Nop],
            features: Default::default(),
            input_data: None,
            covenant: Covenant::default(),
        }
    }
}

impl TestParams {
    pub fn new() -> TestParams {
        let r = PrivateKey::random(&mut OsRng);
        let sender_offset_private_key = PrivateKey::random(&mut OsRng);
        let sender_sig_pvt_nonce = PrivateKey::random(&mut OsRng);
        let script_private_key = PrivateKey::random(&mut OsRng);
        Self {
            spend_key: PrivateKey::random(&mut OsRng),
            change_spend_key: PrivateKey::random(&mut OsRng),
            offset: PrivateKey::random(&mut OsRng),
            public_nonce: PublicKey::from_secret_key(&r),
            nonce: r,
            script_private_key,
            sender_offset_public_key: PublicKey::from_secret_key(&sender_offset_private_key),
            sender_offset_private_key,
            sender_sig_private_nonce: sender_sig_pvt_nonce.clone(),
            sender_sig_public_nonce: PublicKey::from_secret_key(&sender_sig_pvt_nonce),
            sender_private_commitment_nonce: sender_sig_pvt_nonce.clone(),
            sender_public_commitment_nonce: PublicKey::from_secret_key(&sender_sig_pvt_nonce),
            commitment_factory: CommitmentFactory::default(),
            transaction_weight: TransactionWeight::v2(),
        }
    }

    pub fn fee(&self) -> Fee {
        Fee::new(self.transaction_weight)
    }

    pub fn create_unblinded_output(&self, params: UtxoTestParams) -> UnblindedOutput {
        let metadata_signature = TransactionOutput::create_final_metadata_signature(
            &params.value,
            &self.spend_key,
            &params.script,
            &params.features,
            &self.sender_offset_private_key,
            &params.covenant,
        )
        .unwrap();

        UnblindedOutput::new(
            params.value,
            self.spend_key.clone(),
            params.features,
            params.script.clone(),
            params
                .input_data
                .unwrap_or_else(|| inputs!(self.get_script_public_key())),
            self.script_private_key.clone(),
            self.sender_offset_public_key.clone(),
            metadata_signature,
            0,
            params.covenant,
        )
    }

    pub fn get_script_public_key(&self) -> PublicKey {
        PublicKey::from_secret_key(&self.script_private_key)
    }

    pub fn get_script_keypair(&self) -> (PrivateKey, PublicKey) {
        (self.script_private_key.clone(), self.get_script_public_key())
    }

    /// Create a random transaction input for the given amount and maturity period. The input's unblinded
    /// parameters are returned.
    pub fn create_input(&self, params: UtxoTestParams) -> (TransactionInput, UnblindedOutput) {
        let unblinded = self.create_unblinded_output(params);
        let input = unblinded.as_transaction_input(&self.commitment_factory).unwrap();
        (input, unblinded)
    }
}

impl Default for TestParams {
    fn default() -> Self {
        Self::new()
    }
}
/// A convenience struct for a set of public-private keys and a public-private nonce
pub struct TestKeySet {
    pub k: PrivateKey,
    pub pk: PublicKey,
    pub r: PrivateKey,
    pub pr: PublicKey,
}

/// Generate a new random key set. The key set includes
/// * a public-private keypair (k, pk)
/// * a public-private nonce keypair (r, pr)
pub fn generate_keys() -> TestKeySet {
    let _rng = rand::thread_rng();
    let (k, pk) = PublicKey::random_keypair(&mut OsRng);
    let (r, pr) = PublicKey::random_keypair(&mut OsRng);
    TestKeySet { k, pk, r, pr }
}

/// Generate a random transaction signature, returning the public key (excess) and the signature.
pub fn create_random_signature(fee: MicroTari, lock_height: u64) -> (PublicKey, Signature) {
    let (k, p) = PublicKey::random_keypair(&mut OsRng);
    (p, create_signature(k, fee, lock_height))
}

/// Generate a random transaction signature, returning the public key (excess) and the signature.
pub fn create_signature(k: PrivateKey, fee: MicroTari, lock_height: u64) -> Signature {
    let r = PrivateKey::random(&mut OsRng);
    let tx_meta = TransactionMetadata { fee, lock_height };
    let e = build_challenge(&PublicKey::from_secret_key(&r), &tx_meta);
    Signature::sign(k, r, &e).unwrap()
}

/// Generate a random transaction signature given a key, returning the public key (excess) and the signature.
pub fn create_random_signature_from_s_key(
    s_key: PrivateKey,
    fee: MicroTari,
    lock_height: u64,
) -> (PublicKey, Signature) {
    let _rng = rand::thread_rng();
    let r = PrivateKey::random(&mut OsRng);
    let p = PK::from_secret_key(&s_key);
    let tx_meta = TransactionMetadata { fee, lock_height };
    let e = build_challenge(&PublicKey::from_secret_key(&r), &tx_meta);
    (p, Signature::sign(s_key, r, &e).unwrap())
}

pub fn create_unblinded_output(
    script: TariScript,
    output_features: OutputFeatures,
    test_params: TestParams,
    value: MicroTari,
) -> UnblindedOutput {
    test_params.create_unblinded_output(UtxoTestParams {
        value,
        script,
        features: output_features,
        ..Default::default()
    })
}

/// The tx macro is a convenience wrapper around the [create_tx] function, making the arguments optional and explicit
/// via keywords.
#[macro_export]
macro_rules! tx {
  ($amount:expr, fee: $fee:expr, lock: $lock:expr, inputs: $n_in:expr, maturity: $mat:expr, outputs: $n_out:expr) => {{
    use $crate::transactions::test_helpers::create_tx;
    create_tx($amount, $fee, $lock, $n_in, $mat, $n_out)
  }};

  ($amount:expr, fee: $fee:expr, lock: $lock:expr, inputs: $n_in:expr, outputs: $n_out:expr) => {
    tx!($amount, fee: $fee, lock: $lock, inputs: $n_in, maturity: 0, outputs: $n_out)
  };

  ($amount:expr, fee: $fee:expr, inputs: $n_in:expr, outputs: $n_out:expr) => {
    tx!($amount, fee: $fee, lock: 0, inputs: $n_in, maturity: 0, outputs: $n_out)
  };

  ($amount:expr, fee: $fee:expr) => {
    tx!($amount, fee: $fee, lock: 0, inputs: 1, maturity: 0, outputs: 2)
  }
}

/// A utility macro to help make it easy to build transactions.
///
/// The full syntax allows maximum flexibility, but most arguments are optional with sane defaults
/// ```ignore
///   txn_schema!(from: inputs, to: outputs, fee: 50*uT, lock: 1250, OutputFeatures::with_maturity(1320));
///   txn_schema!(from: inputs, to: outputs, fee: 50*uT); // Uses default features and zero lock height
///   txn_schema!(from: inputs, to: outputs); // min fee of 25µT, zero lock height and default features
///   // as above, and transaction splits the first input in roughly half, returning remainder as change
///   txn_schema!(from: inputs);
/// ```
/// The output of this macro is intended to be used in [spend_utxos].
#[macro_export]
macro_rules! txn_schema {
    (from: $input:expr, to: $outputs:expr, fee: $fee:expr, lock: $lock:expr, features: $features:expr) => {{
        $crate::transactions::test_helpers::TransactionSchema {
            from: $input.clone(),
            to: $outputs.clone(),
            to_outputs: vec![],
            fee: $fee,
            lock_height: $lock,
            features: $features.clone(),
            script: tari_crypto::script![Nop],
            covenant: Default::default(),
            input_data: None,
        }
    }};

    (from: $input:expr, to: $outputs:expr, fee: $fee:expr, lock: $lock:expr, features: $features:expr) => {{
        txn_schema!(
            from: $input,
            to:$outputs,
            fee:$fee,
            lock:$lock,
            features: $features.clone()
        )
    }};
   (from: $input:expr, to: $outputs:expr, features: $features:expr) => {{
        txn_schema!(
            from: $input,
            to:$outputs,
            fee: 5.into(),
            lock: 0,
            features: $features
        )
    }};
    (from: $input:expr, to: $outputs:expr, fee: $fee:expr) => {
        txn_schema!(
            from: $input,
            to:$outputs,
            fee:$fee,
            lock:0,
            features: $crate::transactions::transaction::OutputFeatures::default()
        )
    };

    (from: $input:expr, to: $outputs:expr) => {
        txn_schema!(from: $input, to:$outputs, fee: 5.into())
    };

    // Spend inputs to ± half the first input value, with default fee and lock height
    (from: $input:expr) => {{
        let out_val = $input[0].value / 2u64;
        txn_schema!(from: $input, to: vec![out_val])
    }};
}

/// A convenience struct that holds plaintext versions of transactions
#[derive(Clone, Debug)]
pub struct TransactionSchema {
    pub from: Vec<UnblindedOutput>,
    pub to: Vec<MicroTari>,
    pub to_outputs: Vec<UnblindedOutput>,
    pub fee: MicroTari,
    pub lock_height: u64,
    pub features: OutputFeatures,
    pub script: TariScript,
    pub input_data: Option<ExecutionStack>,
<<<<<<< HEAD
    pub covenant: Covenant,
=======
}

fn default_metadata_byte_size() -> usize {
    OutputFeatures::default().consensus_encode_exact_size() + script![Nop].consensus_encode_exact_size()
>>>>>>> 8dfcf3a1
}

/// Create an unconfirmed transaction for testing with a valid fee, unique access_sig, random inputs and outputs, the
/// transaction is only partially constructed
pub fn create_tx(
    amount: MicroTari,
    fee_per_gram: MicroTari,
    lock_height: u64,
    input_count: usize,
    input_maturity: u64,
    output_count: usize,
) -> (Transaction, Vec<UnblindedOutput>, Vec<UnblindedOutput>) {
    let (inputs, outputs) = create_unblinded_txos(
        amount,
        input_count,
        input_maturity,
        output_count,
        fee_per_gram,
        Default::default(),
        script![Nop],
        Default::default(),
    );
    let tx = create_transaction_with(lock_height, fee_per_gram, inputs.clone(), outputs.clone());
    (tx, inputs, outputs.into_iter().map(|(utxo, _)| utxo).collect())
}

#[allow(clippy::too_many_arguments)]
pub fn create_unblinded_txos(
    amount: MicroTari,
    input_count: usize,
    input_maturity: u64,
    output_count: usize,
    fee_per_gram: MicroTari,
    output_features: OutputFeatures,
    output_script: TariScript,
    output_covenant: Covenant,
) -> (Vec<UnblindedOutput>, Vec<(UnblindedOutput, PrivateKey)>) {
    let output_metadata_size = (output_features.consensus_encode_exact_size() +
        output_script.consensus_encode_exact_size() +
        output_covenant.consensus_encode_exact_size()) *
        output_count;
    let estimated_fee = Fee::new(TransactionWeight::latest()).calculate(
        fee_per_gram,
        1,
        input_count,
        output_count,
        output_metadata_size,
    );
    let amount_per_output = (amount - estimated_fee) / output_count as u64;
    let amount_for_last_output = (amount - estimated_fee) - amount_per_output * (output_count as u64 - 1);

    let outputs = (0..output_count)
        .map(|i| {
            let output_amount = if i < output_count - 1 {
                amount_per_output
            } else {
                amount_for_last_output
            };
            let test_params = TestParams::new();
            let script_offset_pvt_key = test_params.sender_offset_private_key.clone();

            (
                test_params.create_unblinded_output(UtxoTestParams {
                    value: output_amount,
                    covenant: output_covenant.clone(),
                    script: output_script.clone(),
                    features: output_features.clone(),
                    ..Default::default()
                }),
                script_offset_pvt_key,
            )
        })
        .collect();

    let amount_per_input = amount / input_count as u64;
    let inputs = (0..input_count)
        .map(|i| {
            let mut params = UtxoTestParams {
                features: OutputFeatures::with_maturity(input_maturity),
                ..Default::default()
            };
            if i == input_count - 1 {
                params.value = amount - amount_per_input * (input_count as u64 - 1);
            } else {
                params.value = amount_per_input;
            }

            let (_, unblinded) = TestParams::new().create_input(params);
            unblinded
        })
        .collect();

    (inputs, outputs)
}
/// Create an unconfirmed transaction for testing with a valid fee, unique access_sig, random inputs and outputs, the
/// transaction is only partially constructed
pub fn create_transaction_with(
    lock_height: u64,
    fee_per_gram: MicroTari,
    inputs: Vec<UnblindedOutput>,
    outputs: Vec<(UnblindedOutput, PrivateKey)>,
) -> Transaction {
    let stx_protocol = create_sender_transaction_protocol_with(lock_height, fee_per_gram, inputs, outputs).unwrap();
    stx_protocol.take_transaction().unwrap()
}

pub fn create_sender_transaction_protocol_with(
    lock_height: u64,
    fee_per_gram: MicroTari,
    inputs: Vec<UnblindedOutput>,
    outputs: Vec<(UnblindedOutput, PrivateKey)>,
) -> Result<SenderTransactionProtocol, TransactionProtocolError> {
    let factories = CryptoFactories::default();
    let test_params = TestParams::new();
    let constants = ConsensusManager::builder(Network::LocalNet)
        .build()
        .consensus_constants(0)
        .clone();
    let mut stx_builder = SenderTransactionProtocol::builder(0, constants);
    stx_builder
        .with_lock_height(lock_height)
        .with_fee_per_gram(fee_per_gram)
        .with_offset(test_params.offset.clone())
        .with_private_nonce(test_params.nonce.clone())
        .with_change_secret(test_params.change_spend_key);

    inputs.into_iter().for_each(|input| {
        stx_builder.with_input(
            input.as_transaction_input(&CommitmentFactory::default()).unwrap(),
            input,
        );
    });

    outputs.into_iter().for_each(|(utxo, script_offset_pvt_key)| {
        stx_builder.with_output(utxo, script_offset_pvt_key).unwrap();
    });

    let mut stx_protocol = stx_builder.build::<Blake256>(&factories, None, u64::MAX).unwrap();
    stx_protocol.finalize(KernelFeatures::empty(), &factories, None, u64::MAX)?;

    Ok(stx_protocol)
}

/// Spend the provided UTXOs by to the given amounts. Change will be created with any outstanding amount.
/// You only need to provide the unblinded outputs to spend. This function will calculate the commitment for you.
/// This is obviously less efficient, but is offered as a convenience.
/// The output features will be applied to every output
pub fn spend_utxos(schema: TransactionSchema) -> (Transaction, Vec<UnblindedOutput>) {
    let (mut stx_protocol, outputs) = create_stx_protocol(schema);
    stx_protocol
        .finalize(KernelFeatures::empty(), &CryptoFactories::default(), None, u64::MAX)
        .unwrap();
    let txn = stx_protocol.get_transaction().unwrap().clone();
    (txn, outputs)
}

pub fn create_stx_protocol(schema: TransactionSchema) -> (SenderTransactionProtocol, Vec<UnblindedOutput>) {
    let factories = CryptoFactories::default();
    let test_params_change_and_txn = TestParams::new();
    let constants = ConsensusManager::builder(Network::LocalNet)
        .build()
        .consensus_constants(0)
        .clone();
    let mut stx_builder = SenderTransactionProtocol::builder(0, constants);
    stx_builder
        .with_lock_height(schema.lock_height)
        .with_fee_per_gram(schema.fee)
        .with_offset(test_params_change_and_txn.offset.clone())
        .with_private_nonce(test_params_change_and_txn.nonce.clone())
        .with_change_secret(test_params_change_and_txn.change_spend_key.clone())
        .with_change_script(
            script!(Nop),
            inputs!(PublicKey::from_secret_key(
                &test_params_change_and_txn.script_private_key
            )),
            test_params_change_and_txn.script_private_key.clone(),
        );

    for tx_input in &schema.from {
        let input = tx_input.clone();
        let utxo = input
            .as_transaction_input(&factories.commitment)
            .expect("Should be able to make a transaction input");
        stx_builder.with_input(utxo, input.clone());
    }
    let mut outputs = Vec::with_capacity(schema.to.len());
    for val in schema.to {
        let test_params = TestParams::new();
        let utxo = test_params.create_unblinded_output(UtxoTestParams {
            value: val,
            features: schema.features.clone(),
            script: schema.script.clone(),
            input_data: schema.input_data.clone(),
            covenant: schema.covenant.clone(),
        });
        outputs.push(utxo.clone());
        stx_builder
            .with_output(utxo, test_params.sender_offset_private_key)
            .unwrap();
    }
    for mut utxo in schema.to_outputs {
        let test_params = TestParams::new();
        utxo.metadata_signature = TransactionOutput::create_final_metadata_signature(
            &utxo.value,
            &utxo.spending_key,
            &utxo.script,
            &utxo.features,
            &test_params.sender_offset_private_key,
            &utxo.covenant,
        )
        .unwrap();
        utxo.sender_offset_public_key = test_params.sender_offset_public_key;
        outputs.push(utxo.clone());
        stx_builder
            .with_output(utxo, test_params.sender_offset_private_key)
            .unwrap();
    }

    let stx_protocol = stx_builder.build::<Blake256>(&factories, None, u64::MAX).unwrap();
    let change = stx_protocol.get_change_amount().unwrap();
    // The change output is assigned its own random script offset private key
    let change_sender_offset_public_key = stx_protocol.get_change_sender_offset_public_key().unwrap().unwrap();

    let script = script!(Nop);
    let covenant = Covenant::default();
    let metadata_sig = TransactionOutput::create_final_metadata_signature(
        &change,
        &test_params_change_and_txn.change_spend_key,
        &script,
        &schema.features,
        &test_params_change_and_txn.sender_offset_private_key,
        &covenant,
    )
    .unwrap();

    let change_output = UnblindedOutput::new(
        change,
        test_params_change_and_txn.change_spend_key.clone(),
        OutputFeatures::default(),
        script,
        inputs!(PublicKey::from_secret_key(
            &test_params_change_and_txn.script_private_key
        )),
        test_params_change_and_txn.script_private_key,
        change_sender_offset_public_key,
        metadata_sig,
        0,
        covenant,
    );
    outputs.push(change_output);
    (stx_protocol, outputs)
}

/// Create a transaction kernel with the given fee, using random keys to generate the signature
pub fn create_test_kernel(fee: MicroTari, lock_height: u64) -> TransactionKernel {
    let (excess, s) = create_random_signature(fee, lock_height);
    KernelBuilder::new()
        .with_fee(fee)
        .with_lock_height(lock_height)
        .with_excess(&Commitment::from_public_key(&excess))
        .with_signature(&s)
        .build()
        .unwrap()
}

/// Create a new UTXO for the specified value and return the output and spending key
pub fn create_utxo(
    value: MicroTari,
    factories: &CryptoFactories,
    features: OutputFeatures,
    script: &TariScript,
    covenant: &Covenant,
) -> (TransactionOutput, PrivateKey, PrivateKey) {
    let keys = generate_keys();
    let offset_keys = generate_keys();
    let commitment = factories.commitment.commit_value(&keys.k, value.into());
    let proof = factories.range_proof.construct_proof(&keys.k, value.into()).unwrap();
    let metadata_sig = TransactionOutput::create_final_metadata_signature(
        &value,
        &keys.k,
        script,
        &features,
        &offset_keys.k,
        covenant,
    )
    .unwrap();

    let utxo = TransactionOutput::new(
        features,
        commitment,
        proof.into(),
        script.clone(),
        offset_keys.pk,
        metadata_sig,
        covenant.clone(),
    );
    (utxo, keys.k, offset_keys.k)
}

pub fn schema_to_transaction(txns: &[TransactionSchema]) -> (Vec<Arc<Transaction>>, Vec<UnblindedOutput>) {
    let mut tx = Vec::new();
    let mut utxos = Vec::new();
    txns.iter().for_each(|schema| {
        let (txn, mut output) = spend_utxos(schema.clone());
        tx.push(Arc::new(txn));
        utxos.append(&mut output);
    });
    (tx, utxos)
}<|MERGE_RESOLUTION|>--- conflicted
+++ resolved
@@ -37,10 +37,7 @@
 
 use crate::{
     consensus::{ConsensusEncodingSized, ConsensusManager},
-<<<<<<< HEAD
     covenants::Covenant,
-=======
->>>>>>> 8dfcf3a1
     transactions::{
         crypto_factories::CryptoFactories,
         fee::Fee,
@@ -350,14 +347,11 @@
     pub features: OutputFeatures,
     pub script: TariScript,
     pub input_data: Option<ExecutionStack>,
-<<<<<<< HEAD
     pub covenant: Covenant,
-=======
 }
 
 fn default_metadata_byte_size() -> usize {
     OutputFeatures::default().consensus_encode_exact_size() + script![Nop].consensus_encode_exact_size()
->>>>>>> 8dfcf3a1
 }
 
 /// Create an unconfirmed transaction for testing with a valid fee, unique access_sig, random inputs and outputs, the

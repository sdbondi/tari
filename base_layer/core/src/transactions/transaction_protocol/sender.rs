--- conflicted
+++ resolved
@@ -752,11 +752,7 @@
             crypto_factories::CryptoFactories,
             tari_amount::*,
             test_helpers::{create_test_input, create_unblinded_output, TestParams},
-<<<<<<< HEAD
-            transaction::{KernelFeatures, OutputFeatures, TransactionError, TransactionOutput},
-=======
-            transaction_entities::{KernelFeatures, OutputFeatures, TransactionOutput},
->>>>>>> 57f51bc8
+            transaction_entities::{KernelFeatures, OutputFeatures, TransactionError, TransactionOutput},
             transaction_protocol::{
                 sender::SenderTransactionProtocol,
                 single_receiver::SingleReceiverTransactionProtocol,

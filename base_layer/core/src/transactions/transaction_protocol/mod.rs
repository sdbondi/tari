--- conflicted
+++ resolved
@@ -82,15 +82,6 @@
 
 // #![allow(clippy::op_ref)]
 
-<<<<<<< HEAD
-pub mod proto;
-pub mod recipient;
-pub mod sender;
-pub mod sender_transaction_protocol_builder;
-pub mod single_receiver;
-
-=======
->>>>>>> 5b0c7c94
 use digest::Digest;
 use serde::{Deserialize, Serialize};
 use tari_common_types::types::{MessageHash, PrivateKey, PublicKey};
@@ -104,15 +95,12 @@
 
 use crate::transactions::{tari_amount::*, transaction::TransactionError};
 
-<<<<<<< HEAD
-=======
 pub mod proto;
 pub mod recipient;
 pub mod sender;
 pub mod single_receiver;
 pub mod transaction_initializer;
 
->>>>>>> 5b0c7c94
 #[derive(Clone, Debug, PartialEq, Error, Deserialize, Serialize)]
 pub enum TransactionProtocolError {
     #[error("The current state is not yet completed, cannot transition to next state: `{0}`")]

--- conflicted
+++ resolved
@@ -62,7 +62,8 @@
     ScriptOffset,
     #[error("Error executing script: {0}")]
     ScriptExecutionError(String),
-<<<<<<< HEAD
+    #[error("TransactionInput is missing the data from the output being spent")]
+    MissingTransactionInputData,
     #[error("Error executing covenant: {0}")]
     CovenantError(String),
 }
@@ -71,8 +72,4 @@
     fn from(err: CovenantError) -> Self {
         TransactionError::CovenantError(err.to_string())
     }
-=======
-    #[error("TransactionInput is missing the data from the output being spent")]
-    MissingTransactionInputData,
->>>>>>> 8dfcf3a1
 }
--- conflicted
+++ resolved
@@ -252,11 +252,7 @@
 
 fn get_igor_genesis_block_raw() -> Block {
     // Set genesis timestamp
-<<<<<<< HEAD
     let genesis_timestamp = DateTime::parse_from_rfc2822("18 Oct 2023 08:00:00 +0200").expect("parse may not fail");
-=======
-    let genesis_timestamp = DateTime::parse_from_rfc2822("29 Sep 2023 08:20:00 +0200").expect("parse may not fail");
->>>>>>> 597b9ef7
     // Let us add a "not before" proof to the genesis block
     let not_before_proof = b"but igor is the best, it is whispered in the wind \
         \

// Copyright 2019. The Tari Project
//
// Redistribution and use in source and binary forms, with or without modification, are permitted provided that the
// following conditions are met:
//
// 1. Redistributions of source code must retain the above copyright notice, this list of conditions and the following
// disclaimer.
//
// 2. Redistributions in binary form must reproduce the above copyright notice, this list of conditions and the
// following disclaimer in the documentation and/or other materials provided with the distribution.
//
// 3. Neither the name of the copyright holder nor the names of its contributors may be used to endorse or promote
// products derived from this software without specific prior written permission.
//
// THIS SOFTWARE IS PROVIDED BY THE COPYRIGHT HOLDERS AND CONTRIBUTORS "AS IS" AND ANY EXPRESS OR IMPLIED WARRANTIES,
// INCLUDING, BUT NOT LIMITED TO, THE IMPLIED WARRANTIES OF MERCHANTABILITY AND FITNESS FOR A PARTICULAR PURPOSE ARE
// DISCLAIMED. IN NO EVENT SHALL THE COPYRIGHT HOLDER OR CONTRIBUTORS BE LIABLE FOR ANY DIRECT, INDIRECT, INCIDENTAL,
// SPECIAL, EXEMPLARY, OR CONSEQUENTIAL DAMAGES (INCLUDING, BUT NOT LIMITED TO, PROCUREMENT OF SUBSTITUTE GOODS OR
// SERVICES; LOSS OF USE, DATA, OR PROFITS; OR BUSINESS INTERRUPTION) HOWEVER CAUSED AND ON ANY THEORY OF LIABILITY,
// WHETHER IN CONTRACT, STRICT LIABILITY, OR TORT (INCLUDING NEGLIGENCE OR OTHERWISE) ARISING IN ANY WAY OUT OF THE
// USE OF THIS SOFTWARE, EVEN IF ADVISED OF THE POSSIBILITY OF SUCH DAMAGE.
use crate::{
    blocks::{block_header::BlockHeader, Block},
    chain_storage::{
        accumulated_data::{BlockAccumulatedData, BlockHeaderAccumulatedData},
        blockchain_database::BlockchainBackend,
        db_transaction::{DbKey, DbTransaction, DbValue, MetadataValue, MmrTree, WriteOperation},
        error::ChainStorageError,
        lmdb_db::{
            lmdb::{
                lmdb_delete,
                lmdb_delete_key_value,
                lmdb_delete_keys_starting_with,
                lmdb_exists,
                lmdb_fetch_keys_starting_with,
                lmdb_filter_map_values,
                lmdb_get,
                lmdb_get_multiple,
                lmdb_insert,
                lmdb_insert_dup,
                lmdb_last,
                lmdb_len,
                lmdb_list_values,
                lmdb_replace,
            },
            TransactionInputRowData,
            TransactionKernelRowData,
            TransactionOutputRowData,
            LMDB_DB_BLOCK_ACCUMULATED_DATA,
            LMDB_DB_BLOCK_HASHES,
            LMDB_DB_HEADERS,
            LMDB_DB_HEADER_ACCUMULATED_DATA,
            LMDB_DB_INPUTS,
            LMDB_DB_KERNELS,
            LMDB_DB_KERNEL_EXCESS_INDEX,
            LMDB_DB_KERNEL_EXCESS_SIG_INDEX,
            LMDB_DB_METADATA,
            LMDB_DB_MONERO_SEED_HEIGHT,
            LMDB_DB_ORPHANS,
            LMDB_DB_ORPHAN_CHAIN_TIPS,
            LMDB_DB_ORPHAN_HEADER_ACCUMULATED_DATA,
            LMDB_DB_ORPHAN_PARENT_MAP_INDEX,
            LMDB_DB_TXOS_HASH_TO_INDEX,
            LMDB_DB_UTXOS,
        },
        ChainHeader,
        MetadataKey,
    },
    transactions::{
        aggregated_body::AggregateBody,
        transaction::{TransactionInput, TransactionKernel, TransactionOutput},
        types::{HashDigest, HashOutput, Signature},
    },
};
use fs2::FileExt;
use lmdb_zero::{ConstTransaction, Database, Environment, ReadTransaction, WriteTransaction};
use log::*;
use std::{
    fs,
    fs::File,
    path::{Path, PathBuf},
    sync::Arc,
    time::Instant,
};
use tari_common_types::{
    chain_metadata::ChainMetadata,
    types::{BlockHash, BLOCK_HASH_LENGTH},
};
use tari_crypto::tari_utilities::{hash::Hashable, hex::Hex, ByteArray};
use tari_mmr::{Hash, MerkleMountainRange, MutableMmr};
use tari_storage::lmdb_store::{db, LMDBBuilder, LMDBConfig, LMDBStore};

type DatabaseRef = Arc<Database<'static>>;

pub const LOG_TARGET: &str = "c::cs::lmdb_db::lmdb_db";

/// This is a lmdb-based blockchain database for persistent storage of the chain state.
pub struct LMDBDatabase {
    env: Arc<Environment>,
    env_config: LMDBConfig,
    metadata_db: DatabaseRef,
    mem_metadata: Option<ChainMetadata>,
    headers_db: DatabaseRef,
    header_accumulated_data_db: DatabaseRef,
    block_accumulated_data_db: DatabaseRef,
    block_hashes_db: DatabaseRef,
    utxos_db: DatabaseRef,
    inputs_db: DatabaseRef,
    txos_hash_to_index_db: DatabaseRef,
    kernels_db: DatabaseRef,
    kernel_excess_index: DatabaseRef,
    kernel_excess_sig_index: DatabaseRef,
    orphans_db: DatabaseRef,
<<<<<<< HEAD
    orphan_header_accumulated_data_db: DatabaseRef,
=======
    monero_seed_height_db: DatabaseRef,
>>>>>>> 0e0670ff
    orphan_chain_tips_db: DatabaseRef,
    orphan_parent_map_index: DatabaseRef,
    is_mem_metadata_dirty: bool,
    _file_lock: Arc<File>,
}

impl LMDBDatabase {
    pub fn new(store: LMDBStore, file_lock: File) -> Result<Self, ChainStorageError> {
        let env = store.env();

        let mut res = Self {
            metadata_db: get_database(&store, LMDB_DB_METADATA)?,
            mem_metadata: None,
            headers_db: get_database(&store, LMDB_DB_HEADERS)?,
            header_accumulated_data_db: get_database(&store, LMDB_DB_HEADER_ACCUMULATED_DATA)?,
            block_accumulated_data_db: get_database(&store, LMDB_DB_BLOCK_ACCUMULATED_DATA)?,
            block_hashes_db: get_database(&store, LMDB_DB_BLOCK_HASHES)?,
            utxos_db: get_database(&store, LMDB_DB_UTXOS)?,
            inputs_db: get_database(&store, LMDB_DB_INPUTS)?,
            txos_hash_to_index_db: get_database(&store, LMDB_DB_TXOS_HASH_TO_INDEX)?,
            kernels_db: get_database(&store, LMDB_DB_KERNELS)?,
            kernel_excess_index: get_database(&store, LMDB_DB_KERNEL_EXCESS_INDEX)?,
            kernel_excess_sig_index: get_database(&store, LMDB_DB_KERNEL_EXCESS_SIG_INDEX)?,
            orphans_db: get_database(&store, LMDB_DB_ORPHANS)?,
<<<<<<< HEAD
            orphan_header_accumulated_data_db: get_database(&store, LMDB_DB_ORPHAN_HEADER_ACCUMULATED_DATA)?,
=======
            monero_seed_height_db: get_database(&store, LMDB_DB_MONERO_SEED_HEIGHT)?,
>>>>>>> 0e0670ff
            orphan_chain_tips_db: get_database(&store, LMDB_DB_ORPHAN_CHAIN_TIPS)?,
            orphan_parent_map_index: get_database(&store, LMDB_DB_ORPHAN_PARENT_MAP_INDEX)?,
            env,
            env_config: store.env_config(),
            is_mem_metadata_dirty: true,
            _file_lock: Arc::new(file_lock),
        };
        if !res.is_empty()? {
            res.refresh_chain_metadata()?;
        }
        Ok(res)
    }

    fn apply_db_transaction(&mut self, txn: DbTransaction) -> Result<(), ChainStorageError> {
        use WriteOperation::*;
        let write_txn =
            WriteTransaction::new(self.env.clone()).map_err(|e| ChainStorageError::AccessError(e.to_string()))?;
        for op in txn.into_operations() {
            trace!(target: LOG_TARGET, "[apply_db_transaction] WriteOperation: {}", op);
            match op {
                SetMetadata(key, value) => self.set_metadata(&write_txn, key, value)?,
                InsertOrphanBlock(block) => self.insert_orphan_block(&write_txn, &block)?,
                Delete(delete) => self.op_delete(&write_txn, delete)?,
                InsertHeader { header } => {
                    let height = header.header.height;
                    if !self.insert_header(&write_txn, &header.header, header.accumulated_data)? {
                        return Err(ChainStorageError::InvalidOperation(format!(
                            "Duplicate `BlockHeader` key `{}`",
                            height
                        )));
                    }
                },
                InsertBlock { block } => {
                    // TODO: Sort out clones
                    self.insert_header(&write_txn, &block.block.header, block.accumulated_data.clone())?;
                    self.insert_block_body(&write_txn, &block.block.header, block.block.body.clone())?;
                },
                InsertKernel {
                    header_hash,
                    kernel,
                    mmr_position,
                } => {
                    self.insert_kernel(&write_txn, header_hash, *kernel, mmr_position)?;
                },
                InsertOutput {
                    header_hash,
                    output,
                    mmr_position,
                } => {
                    self.insert_output(&write_txn, header_hash, *output, mmr_position)?;
                },
                InsertInput {
                    header_hash,
                    input,
                    mmr_position,
                } => {
                    self.insert_input(&write_txn, header_hash, *input, mmr_position)?;
                },
                DeleteOrphanChainTip(hash) => {
                    lmdb_delete(&write_txn, &self.orphan_chain_tips_db, &hash)?;
                },
                InsertOrphanChainTip(hash) => {
                    lmdb_replace(&write_txn, &self.orphan_chain_tips_db, &hash, &hash)?;
                },
                DeleteBlock(hash) => {
                    let hash_hex = hash.to_hex();
                    let rows = lmdb_delete_keys_starting_with::<Option<TransactionOutputRowData>>(
                        &write_txn,
                        &self.utxos_db,
                        &hash_hex,
                    )?;

                    for utxo in rows {
                        if let Some(u) = utxo {
                            lmdb_delete(&write_txn, &self.txos_hash_to_index_db, u.hash.as_slice())?;
                        } else {
                            // TODO: Replace when this node is pruned
                            unimplemented!();
                        }
                    }
                    let kernels = lmdb_delete_keys_starting_with::<Option<TransactionKernelRowData>>(
                        &write_txn,
                        &self.kernels_db,
                        &hash_hex,
                    )?;
                    for kernel in kernels {
                        if let Some(k) = kernel {
                            lmdb_delete(&write_txn, &self.kernel_excess_index, k.kernel.excess.as_bytes())?;
                        } else {
                            unimplemented!("This option around kernels is unnecessary and should be removed")
                        }
                    }
                    lmdb_delete_keys_starting_with::<TransactionInputRowData>(&write_txn, &self.inputs_db, &hash_hex)?;
                },
<<<<<<< HEAD
                InsertChainOrphanBlock(_) => unimplemented!(),
=======
                WriteOperation::InsertMoneroSeedHeight(data, height) => {
                    let current_height =
                        lmdb_get(&write_txn, &self.monero_seed_height_db, &*data.as_str())?.unwrap_or(std::u64::MAX);
                    if height < current_height {
                        lmdb_replace(&write_txn, &self.monero_seed_height_db, &*data.as_str(), &height)?;
                    };
                },
>>>>>>> 0e0670ff
            }
        }
        write_txn
            .commit()
            .map_err(|e| ChainStorageError::AccessError(e.to_string()))?;
        if self.is_mem_metadata_dirty {
            self.refresh_chain_metadata()?;
        }
        Ok(())
    }

    fn refresh_chain_metadata(&mut self) -> Result<(), ChainStorageError> {
        let txn = ReadTransaction::new(&*self.env).map_err(|e| ChainStorageError::AccessError(e.to_string()))?;
        let metadata = fetch_metadata(&txn, &self.metadata_db)?;
        self.mem_metadata = Some(metadata);
        self.is_mem_metadata_dirty = false;
        Ok(())
    }

    fn insert_output(
        &mut self,
        txn: &WriteTransaction<'_>,
        header_hash: HashOutput,
        output: TransactionOutput,
        mmr_position: u32,
    ) -> Result<(), ChainStorageError>
    {
        let output_hash = output.hash();
        let proof_hash = output.proof.hash();
        let key = format!(
            "{}-{:010}-{}-{}",
            header_hash.to_hex(),
            mmr_position,
            output_hash.to_hex(),
            proof_hash.to_hex()
        );
        lmdb_insert(
            txn,
            &*self.txos_hash_to_index_db,
            output_hash.as_slice(),
            &(mmr_position, key.clone()),
        )?;
        lmdb_insert(
            txn,
            &*self.utxos_db,
            key.as_str(),
            &Some(TransactionOutputRowData {
                output,
                header_hash,
                mmr_position,
                hash: output_hash,
                range_proof_hash: proof_hash,
            }),
        )
    }

    fn insert_kernel(
        &mut self,
        txn: &WriteTransaction<'_>,
        header_hash: HashOutput,
        kernel: TransactionKernel,
        mmr_position: u32,
    ) -> Result<(), ChainStorageError>
    {
        let hash = kernel.hash();
        let key = format!("{}-{:010}-{}", header_hash.to_hex(), mmr_position, hash.to_hex());

        lmdb_insert(
            txn,
            &*self.kernel_excess_index,
            kernel.excess.as_bytes(),
            &(header_hash.clone(), mmr_position, hash.clone()),
        )?;

        let mut excess_sig_key = Vec::<u8>::new();
        excess_sig_key.extend(kernel.excess_sig.get_public_nonce().as_bytes());
        excess_sig_key.extend(kernel.excess_sig.get_signature().as_bytes());
        lmdb_insert(
            txn,
            &*self.kernel_excess_sig_index,
            excess_sig_key.as_slice(),
            &(header_hash.clone(), mmr_position, hash.clone()),
        )?;

        lmdb_insert(
            txn,
            &*self.kernels_db,
            key.as_str(),
            &Some(TransactionKernelRowData {
                kernel,
                header_hash,
                mmr_position,
                hash,
            }),
        )
    }

    fn insert_input(
        &mut self,
        txn: &WriteTransaction<'_>,
        header_hash: HashOutput,
        input: TransactionInput,
        mmr_position: u32,
    ) -> Result<(), ChainStorageError>
    {
        let hash = input.hash();
        let key = format!("{}-{:010}-{}", header_hash.to_hex(), mmr_position, hash.to_hex());
        lmdb_insert(txn, &*self.inputs_db, key.as_str(), &TransactionInputRowData {
            input,
            header_hash,
            mmr_position,
            hash,
        })
    }

    fn set_metadata(
        &mut self,
        txn: &WriteTransaction<'_>,
        k: MetadataKey,
        v: MetadataValue,
    ) -> Result<(), ChainStorageError>
    {
        lmdb_replace(txn, &self.metadata_db, &(k as u32), &v)?;
        self.is_mem_metadata_dirty = true;
        Ok(())
    }

    fn insert_orphan_block(&mut self, txn: &WriteTransaction<'_>, block: &Block) -> Result<(), ChainStorageError> {
        let k = block.hash();
        if lmdb_exists(txn, &self.orphans_db, k.as_slice())? {
            return Ok(());
        }

        lmdb_insert_dup(txn, &self.orphan_parent_map_index, &block.header.prev_hash, &k)?;
        lmdb_replace(txn, &self.orphans_db, k.as_slice(), &block)?;

        Ok(())
    }

    /// Inserts the header and header accumulated data. True is returned if a new header is inserted, otherwise false if
    /// the header already exists
    fn insert_header(
        &mut self,
        txn: &WriteTransaction<'_>,
        header: &BlockHeader,
        accum_data: BlockHeaderAccumulatedData,
    ) -> Result<bool, ChainStorageError>
    {
        if let Some(current_header_at_height) = lmdb_get::<_, BlockHeader>(txn, &self.headers_db, &header.height)? {
            let hash = current_header_at_height.hash();
            if current_header_at_height.hash() != accum_data.hash {
                return Err(ChainStorageError::InvalidOperation(format!(
                    "There is a different header stored at height {} already. New header ({}), current header: ({})",
                    header.height,
                    hash.to_hex(),
                    accum_data.hash.to_hex()
                )));
            }
            return Ok(false);
        }

        lmdb_replace(&txn, &self.header_accumulated_data_db, &header.height, &accum_data)?;
        lmdb_insert(txn, &self.block_hashes_db, header.hash().as_slice(), &header.height)?;
        lmdb_insert(txn, &self.headers_db, &header.height, header)?;
        Ok(true)
    }

    fn op_delete(&mut self, txn: &WriteTransaction<'_>, key: DbKey) -> Result<(), ChainStorageError> {
        match key {
            DbKey::Metadata(_key) => unimplemented!("Deleting of metadata keys not supported"),
            DbKey::BlockHeader(k) => {
                let val: Option<BlockHeader> = lmdb_get(txn, &self.headers_db, &k)?;
                if let Some(v) = val {
                    let hash = v.hash();
                    lmdb_delete(&txn, &self.block_hashes_db, &hash)?;
                    lmdb_delete(&txn, &self.headers_db, &k)?;
                    lmdb_delete(&txn, &self.header_accumulated_data_db, &k)?;
                }
            },
            DbKey::BlockHash(hash) => {
                let result: Option<u64> = lmdb_get(txn, &self.block_hashes_db, hash.as_slice())?;
                if let Some(k) = result {
                    lmdb_delete(&txn, &self.block_hashes_db, hash.as_slice())?;
                    lmdb_delete(&txn, &self.headers_db, &k)?;
                }
            },
            DbKey::OrphanBlock(k) => {
                if let Some(orphan) = lmdb_get::<_, Block>(&txn, &self.orphans_db, &k)? {
                    let parent_hash = orphan.header.prev_hash;
                    lmdb_delete_key_value(&txn, &self.orphan_parent_map_index, parent_hash.as_slice(), &k)?;
                    let tip: Option<Vec<u8>> = lmdb_get(&txn, &self.orphan_chain_tips_db, &k)?;
                    if tip.is_some() {
                        if lmdb_get::<_, Block>(&txn, &self.orphans_db, parent_hash.as_slice())?.is_some() {
                            lmdb_insert(&txn, &self.orphan_chain_tips_db, parent_hash.as_slice(), &parent_hash)?;
                        }
                        lmdb_delete(&txn, &self.orphan_chain_tips_db, &k)?;
                    }
                    lmdb_delete(&txn, &self.orphans_db, k.as_slice())?;
                }
            },
        }

        Ok(())
    }

    fn insert_block_body(
        &mut self,
        txn: &WriteTransaction<'_>,
        header: &BlockHeader,
        body: AggregateBody,
    ) -> Result<(), ChainStorageError>
    {
        let block_hash = header.hash();
        debug!(
            target: LOG_TARGET,
            "Inserting block body for header `{}`: {}",
            block_hash.to_hex(),
            body.to_counts_string()
        );

        let (inputs, outputs, kernels) = body.dissolve();

        let data = if header.height == 0 {
            BlockAccumulatedData::default()
        } else {
            self.fetch_block_accumulated_data(&*txn, &header.prev_hash)?
                .ok_or_else(|| ChainStorageError::ValueNotFound {
                    entity: "BlockAccumulatedData".to_string(),
                    field: "prev_hash".to_string(),
                    value: header.prev_hash.to_hex(),
                })?
        };

        let BlockAccumulatedData {
            kernels: pruned_kernel_set,
            outputs: pruned_output_set,
            deleted,
            range_proofs: pruned_proof_set,
            mut total_kernel_sum,
            mut total_utxo_sum,
        } = data;

        let mut kernel_mmr = MerkleMountainRange::<HashDigest, _>::new(pruned_kernel_set);
        for kernel in kernels {
            total_kernel_sum = &total_kernel_sum + &kernel.excess;
            let pos = kernel_mmr.push(kernel.hash())?;
            self.insert_kernel(txn, block_hash.clone(), kernel, pos as u32)?;
        }

        let mut output_mmr = MutableMmr::<HashDigest, _>::new(pruned_output_set, deleted)?;
        let mut proof_mmr = MerkleMountainRange::<HashDigest, _>::new(pruned_proof_set);
        for output in outputs {
            total_utxo_sum = &total_utxo_sum + &output.commitment;
            output_mmr.push(output.hash())?;
            proof_mmr.push(output.proof().hash())?;
            self.insert_output(
                txn,
                block_hash.clone(),
                output,
                (proof_mmr.get_leaf_count()? - 1) as u32,
            )?;
        }

        for input in inputs {
            total_utxo_sum = &total_utxo_sum - &input.commitment;
            let index = self
                .fetch_mmr_leaf_index(&**txn, MmrTree::Utxo, &input.hash())?
                .ok_or_else(|| ChainStorageError::UnspendableInput)?;
            if !output_mmr.delete(index) {
                return Err(ChainStorageError::InvalidOperation(format!(
                    "Could not delete index {} from the output MMR",
                    index
                )));
            }
            self.insert_input(txn, block_hash.clone(), input, index)?;
        }
        output_mmr.compress();

        self.update_block_accumulated_data(
            txn,
            &block_hash,
            &BlockAccumulatedData::new(
                kernel_mmr.get_pruned_hash_set()?,
                output_mmr.mmr().get_pruned_hash_set()?,
                proof_mmr.get_pruned_hash_set()?,
                output_mmr.deleted().clone(),
                total_kernel_sum,
                total_utxo_sum,
            ),
        )?;

        Ok(())
    }

    #[allow(clippy::ptr_arg)]
    fn update_block_accumulated_data(
        &mut self,
        txn: &WriteTransaction<'_>,
        header_hash: &Hash,
        data: &BlockAccumulatedData,
    ) -> Result<(), ChainStorageError>
    {
        lmdb_replace(&txn, &self.block_accumulated_data_db, header_hash.as_slice(), data)
    }

    #[allow(clippy::ptr_arg)]
    fn fetch_mmr_leaf_index(
        &self,
        txn: &ConstTransaction<'_>,
        tree: MmrTree,
        hash: &Hash,
    ) -> Result<Option<u32>, ChainStorageError>
    {
        match tree {
            MmrTree::Utxo => {
                Ok(lmdb_get::<_, (u32, String)>(txn, &self.txos_hash_to_index_db, hash)?.map(|(index, _)| index))
            },
            _ => unimplemented!(),
        }
    }

    fn fetch_header_accumulated_data(
        &self,
        txn: &ConstTransaction<'_>,
        hash: &[u8],
    ) -> Result<Option<BlockHeaderAccumulatedData>, ChainStorageError>
    {
        lmdb_get(txn, &self.header_accumulated_data_db, hash)
    }

    #[allow(clippy::ptr_arg)]
    fn fetch_block_accumulated_data(
        &self,
        txn: &ConstTransaction<'_>,
        header_hash: &HashOutput,
    ) -> Result<Option<BlockAccumulatedData>, ChainStorageError>
    {
        lmdb_get(&txn, &self.block_accumulated_data_db, header_hash.as_slice()).map_err(Into::into)
    }

    fn fetch_header_accumulated_data_by_height(
        &self,
        height: u64,
        txn: &ReadTransaction,
    ) -> Result<Option<BlockHeaderAccumulatedData>, ChainStorageError>
    {
        lmdb_get(&txn, &self.header_accumulated_data_db, &height)
    }
}

pub fn create_lmdb_database<P: AsRef<Path>>(path: P, config: LMDBConfig) -> Result<LMDBDatabase, ChainStorageError> {
    let flags = db::CREATE;
    let _ = std::fs::create_dir_all(&path);

    let file_lock = acquire_exclusive_file_lock(&path.as_ref().to_path_buf())?;

    let lmdb_store = LMDBBuilder::new()
        .set_path(path)
        .set_env_config(config)
        .set_max_number_of_databases(15)
        .add_database(LMDB_DB_METADATA, flags)
        .add_database(LMDB_DB_HEADERS, flags | db::INTEGERKEY)
        .add_database(LMDB_DB_HEADER_ACCUMULATED_DATA, flags | db::INTEGERKEY)
        .add_database(LMDB_DB_BLOCK_ACCUMULATED_DATA, flags)
        .add_database(LMDB_DB_BLOCK_HASHES, flags)
        .add_database(LMDB_DB_UTXOS, flags)
        .add_database(LMDB_DB_INPUTS, flags)
        .add_database(LMDB_DB_TXOS_HASH_TO_INDEX, flags)
        .add_database(LMDB_DB_KERNELS, flags)
        .add_database(LMDB_DB_KERNEL_EXCESS_INDEX, flags)
        .add_database(LMDB_DB_KERNEL_EXCESS_SIG_INDEX, flags)
        .add_database(LMDB_DB_ORPHANS, flags)
<<<<<<< HEAD
        .add_database(LMDB_DB_ORPHAN_HEADER_ACCUMULATED_DATA, flags)
=======
        .add_database(LMDB_DB_MONERO_SEED_HEIGHT, flags)
>>>>>>> 0e0670ff
        .add_database(LMDB_DB_ORPHAN_CHAIN_TIPS, flags)
        .add_database(LMDB_DB_ORPHAN_PARENT_MAP_INDEX, flags | db::DUPSORT)
        .build()
        .map_err(|err| ChainStorageError::CriticalError(format!("Could not create LMDB store:{}", err)))?;
    LMDBDatabase::new(lmdb_store, file_lock)
}

pub fn create_recovery_lmdb_database<P: AsRef<Path>>(path: P) -> Result<(), ChainStorageError> {
    let new_path = path.as_ref().join("temp_recovery");
    let _ = fs::create_dir_all(&new_path);

    let data_file = path.as_ref().join("data.mdb");
    let lock_file = path.as_ref().join("lock.mdb");

    let new_data_file = new_path.join("data.mdb");
    let new_lock_file = new_path.join("lock.mdb");

    fs::rename(data_file, new_data_file)
        .map_err(|err| ChainStorageError::CriticalError(format!("Could not copy LMDB store:{}", err)))?;
    fs::rename(lock_file, new_lock_file)
        .map_err(|err| ChainStorageError::CriticalError(format!("Could not copy LMDB store:{}", err)))?;
    Ok(())
}

fn acquire_exclusive_file_lock(db_path: &PathBuf) -> Result<File, ChainStorageError> {
    let lock_file_path = db_path.join(".chain_storage_file.lock");

    let file = File::create(lock_file_path)?;
    // Attempt to acquire exclusive OS level Write Lock
    if let Err(e) = file.try_lock_exclusive() {
        error!(
            target: LOG_TARGET,
            "Could not acquire exclusive write lock on database lock file: {:?}", e
        );
        return Err(ChainStorageError::CannotAcquireFileLock);
    }

    Ok(file)
}

impl BlockchainBackend for LMDBDatabase {
    fn write(&mut self, txn: DbTransaction) -> Result<(), ChainStorageError> {
        if txn.operations().is_empty() {
            return Ok(());
        }
        LMDBStore::resize_if_required(&self.env, &self.env_config)?;

        let mark = Instant::now();
        let num_operations = txn.operations().len();
        match self.apply_db_transaction(txn) {
            Ok(_) => {
                debug!(
                    target: LOG_TARGET,
                    "Database completed {} operation(s) in {:.0?}",
                    num_operations,
                    mark.elapsed()
                );
                Ok(())
            },
            Err(e) => {
                error!(target: LOG_TARGET, "Failed to apply DB transaction: {}", e);
                Err(e)
            },
        }
    }

    fn fetch(&self, key: &DbKey) -> Result<Option<DbValue>, ChainStorageError> {
        let mark = Instant::now();

        let txn = ReadTransaction::new(&*self.env).map_err(|e| ChainStorageError::AccessError(e.to_string()))?;
        let res = match key {
            DbKey::Metadata(k) => {
                let val: Option<MetadataValue> = lmdb_get(&txn, &self.metadata_db, &(*k as u32))?;
                val.map(DbValue::Metadata)
            },
            DbKey::BlockHeader(k) => {
                let val: Option<BlockHeader> = lmdb_get(&txn, &self.headers_db, k)?;
                val.map(|val| DbValue::BlockHeader(Box::new(val)))
            },
            DbKey::BlockHash(hash) => {
                // TODO: investigate making BlockHash a `[u8;32]`
                if hash.len() != BLOCK_HASH_LENGTH {
                    return Err(ChainStorageError::InvalidQuery(format!(
                        "Invalid block hash length. Expected length: {} Got: {}",
                        BLOCK_HASH_LENGTH,
                        hash.len()
                    )));
                }
                let k: Option<u64> = lmdb_get(&txn, &self.block_hashes_db, hash)?;
                match k {
                    Some(k) => {
                        trace!(
                            target: LOG_TARGET,
                            "Header with hash:{} found at height:{}",
                            hash.to_hex(),
                            k
                        );
                        let val: Option<BlockHeader> = lmdb_get(&txn, &self.headers_db, &k)?;
                        val.map(|val| DbValue::BlockHash(Box::new(val)))
                    },
                    None => {
                        trace!(
                            target: LOG_TARGET,
                            "Header with hash:{} not found in block_hashes_db",
                            hash.to_hex()
                        );
                        None
                    },
                }
            },
            DbKey::OrphanBlock(k) => {
                let val: Option<Block> = lmdb_get(&txn, &self.orphans_db, k)?;
                val.map(|val| DbValue::OrphanBlock(Box::new(val)))
            },
        };
        trace!(target: LOG_TARGET, "Fetched key {} in {:.0?}", key, mark.elapsed());
        Ok(res)
    }

    fn contains(&self, key: &DbKey) -> Result<bool, ChainStorageError> {
        let txn = ReadTransaction::new(&*self.env).map_err(|e| ChainStorageError::AccessError(e.to_string()))?;
        Ok(match key {
            DbKey::Metadata(k) => lmdb_exists(&txn, &self.metadata_db, &(*k as u32))?,
            DbKey::BlockHeader(k) => lmdb_exists(&txn, &self.headers_db, k)?,
            DbKey::BlockHash(h) => lmdb_exists(&txn, &self.block_hashes_db, h)?,
            DbKey::OrphanBlock(k) => lmdb_exists(&txn, &self.orphans_db, k)?,
        })
    }

    fn fetch_header_and_accumulated_data(
        &self,
        height: u64,
    ) -> Result<(BlockHeader, BlockHeaderAccumulatedData), ChainStorageError>
    {
        let txn = ReadTransaction::new(&*self.env).map_err(|e| ChainStorageError::AccessError(e.to_string()))?;

        let header: BlockHeader =
            lmdb_get(&txn, &self.headers_db, &height)?.ok_or_else(|| ChainStorageError::ValueNotFound {
                entity: "BlockHeader".to_string(),
                field: "height".to_string(),
                value: height.to_string(),
            })?;

        let accum_data = self
            .fetch_header_accumulated_data_by_height(height, &txn)?
            .ok_or_else(|| ChainStorageError::ValueNotFound {
                entity: "BlockHeaderAccumulatedData".to_string(),
                field: "height".to_string(),
                value: height.to_string(),
            })?;

        Ok((header, accum_data))
    }

    fn fetch_header_accumulated_data(
        &self,
        hash: &HashOutput,
    ) -> Result<Option<BlockHeaderAccumulatedData>, ChainStorageError>
    {
        let txn = ReadTransaction::new(&*self.env).map_err(|e| ChainStorageError::AccessError(e.to_string()))?;

        let height: u64 = lmdb_get(&txn, &self.block_hashes_db, hash.as_slice())?.ok_or_else(|| {
            ChainStorageError::ValueNotFound {
                entity: "BlockHeaderAccumulatedData".to_string(),
                field: "hash".to_string(),
                value: hash.to_hex(),
            }
        })?;
        self.fetch_header_accumulated_data_by_height(height, &txn)
    }

    fn fetch_chain_header_in_all_chains(&self, hash: &HashOutput) -> Result<Option<ChainHeader>, ChainStorageError> {
        unimplemented!()
    }

    fn is_empty(&self) -> Result<bool, ChainStorageError> {
        let txn = ReadTransaction::new(&*self.env)?;

        Ok(lmdb_len(&txn, &self.headers_db)? == 0)
    }

    fn fetch_block_accumulated_data(
        &self,
        header_hash: &HashOutput,
    ) -> Result<Option<BlockAccumulatedData>, ChainStorageError>
    {
        let txn = ReadTransaction::new(&*self.env)?;
        self.fetch_block_accumulated_data(&txn, header_hash)
    }

    fn fetch_kernels_in_block(&self, header_hash: &HashOutput) -> Result<Vec<TransactionKernel>, ChainStorageError> {
        let txn = ReadTransaction::new(&*self.env)?;
        Ok(
            lmdb_fetch_keys_starting_with(header_hash.to_hex().as_str(), &txn, &self.kernels_db)?
                .into_iter()
                .map(|f: Option<TransactionKernelRowData>| f.unwrap().kernel)
                .collect(),
        )
    }

    fn fetch_kernel_by_excess(
        &self,
        excess: &[u8],
    ) -> Result<Option<(TransactionKernel, HashOutput)>, ChainStorageError>
    {
        let txn = ReadTransaction::new(&*self.env)?;
        if let Some((header_hash, mmr_position, hash)) =
            lmdb_get::<_, (HashOutput, u32, HashOutput)>(&txn, &self.kernel_excess_index, excess)?
        {
            let key = format!("{}-{:010}-{}", header_hash.to_hex(), mmr_position, hash.to_hex());
            Ok(lmdb_get(&txn, &self.kernels_db, key.as_str())?
                .map(|kernel: Option<TransactionKernelRowData>| (kernel.unwrap().kernel, header_hash)))
        } else {
            Ok(None)
        }
    }

    fn fetch_kernel_by_excess_sig(
        &self,
        excess_sig: &Signature,
    ) -> Result<Option<(TransactionKernel, HashOutput)>, ChainStorageError>
    {
        let txn = ReadTransaction::new(&*self.env)?;
        let mut key = Vec::<u8>::new();
        key.extend(excess_sig.get_public_nonce().as_bytes());
        key.extend(excess_sig.get_signature().as_bytes());
        if let Some((header_hash, mmr_position, hash)) =
            lmdb_get::<_, (HashOutput, u32, HashOutput)>(&txn, &self.kernel_excess_sig_index, key.as_slice())?
        {
            let key = format!("{}-{:010}-{}", header_hash.to_hex(), mmr_position, hash.to_hex());
            Ok(lmdb_get(&txn, &self.kernels_db, key.as_str())?
                .map(|kernel: Option<TransactionKernelRowData>| (kernel.unwrap().kernel, header_hash)))
        } else {
            Ok(None)
        }
    }

    fn fetch_output(&self, output_hash: &HashOutput) -> Result<Option<(TransactionOutput, u32)>, ChainStorageError> {
        debug!(target: LOG_TARGET, "Fetch output: {}", output_hash.to_hex());
        let txn = ReadTransaction::new(&*self.env)?;
        if let Some((index, key)) =
            lmdb_get::<_, (u32, String)>(&txn, &self.txos_hash_to_index_db, output_hash.as_slice())?
        {
            debug!(
                target: LOG_TARGET,
                "Fetch output: {} Found ({}, {})",
                output_hash.to_hex(),
                index,
                key
            );
            if let Some(output) = lmdb_get::<_, Option<TransactionOutputRowData>>(&txn, &self.utxos_db, key.as_str())? {
                Ok(output.map(|o| (o.output, o.mmr_position)))
            } else {
                unimplemented!("Pruning of outputs not implemented")
            }
        } else {
            debug!(
                target: LOG_TARGET,
                "Fetch output: {} NOT found in index",
                output_hash.to_hex()
            );
            Ok(None)
        }
    }

    fn fetch_outputs_in_block(&self, header_hash: &HashOutput) -> Result<Vec<TransactionOutput>, ChainStorageError> {
        let txn = ReadTransaction::new(&*self.env)?;
        Ok(
            lmdb_fetch_keys_starting_with(header_hash.to_hex().as_str(), &txn, &self.utxos_db)?
                .into_iter()
                .map(|f: Option<TransactionOutputRowData>| f.unwrap().output)
                .collect(),
        )
    }

    fn fetch_inputs_in_block(&self, header_hash: &HashOutput) -> Result<Vec<TransactionInput>, ChainStorageError> {
        let txn = ReadTransaction::new(&*self.env)?;
        Ok(
            lmdb_fetch_keys_starting_with(header_hash.to_hex().as_str(), &txn, &self.inputs_db)?
                .into_iter()
                .map(|f: TransactionInputRowData| f.input)
                .collect(),
        )
    }

    fn fetch_mmr_node_count(&self, _tree: MmrTree, _height: u64) -> Result<u32, ChainStorageError> {
        debug!(target: LOG_TARGET, "Fetch MMR node count");
        unimplemented!();
        // let txn = ReadTransaction::new(&self.env).map_err(|e| ChainStorageError::AccessError(e.to_string()))?;
        // let tip_height = lmdb_len(&txn, &self.headers_db)?.saturating_sub(1) as u64;
        // match tree {
        //     MmrTree::Kernel => {
        //         checkpoint_utils::fetch_mmr_nodes_added_count(&self.kernel_checkpoints, tip_height, height)
        //     },
        //     MmrTree::Utxo => checkpoint_utils::fetch_mmr_nodes_added_count(&self.utxo_checkpoints, tip_height,
        // height),     MmrTree::RangeProof => {
        //         checkpoint_utils::fetch_mmr_nodes_added_count(&self.range_proof_checkpoints, tip_height, height)
        //     },
        // }
    }

    fn fetch_mmr_node(
        &self,
        _tree: MmrTree,
        _pos: u32,
        _hist_height: Option<u64>,
    ) -> Result<(Vec<u8>, bool), ChainStorageError>
    {
        debug!(target: LOG_TARGET, "Fetch MMR node");
        unimplemented!();
        // let (hash, deleted) = match tree {
        //     MmrTree::Kernel => {
        //         self.kernel_mmr.fetch_mmr_node(pos)?
        //     },
        //     MmrTree::Utxo => {
        //         let (hash, mut deleted) = self.utxo_mmr.fetch_mmr_node(pos)?;
        //         // Check if the MMR node was deleted after the historic height then its deletion status should
        // change.         // TODO: Find a more efficient way to query the historic deletion status of an MMR
        // node.         if deleted {
        //             if let Some(hist_height) = hist_height {
        //                 let tip_height = lmdb_len(&self.env, &self.headers_db)?.saturating_sub(1) as u64;
        //                 for height in hist_height + 1..=tip_height {
        //                     let cp = self.fetch_checkpoint_at_height(MmrTree::Utxo, height)?;
        //                     if cp.nodes_deleted().contains(pos) {
        //                         deleted = false;
        //                     }
        //                 }
        //             }
        //         }
        //         (hash, deleted)
        //     },
        //     MmrTree::RangeProof => self.range_proof_mmr.fetch_mmr_node(pos)?,
        // };
        //
        // let hash = hash.ok_or_else(|| {
        //     ChainStorageError::UnexpectedResult(format!("A leaf node hash in the {} MMR tree was not found", tree))
        // })?;
        //
        // Ok((hash, deleted))
    }

    fn fetch_mmr_nodes(
        &self,
        tree: MmrTree,
        pos: u32,
        count: u32,
        hist_height: Option<u64>,
    ) -> Result<Vec<(Vec<u8>, bool)>, ChainStorageError>
    {
        let mut leaf_nodes = Vec::<(Vec<u8>, bool)>::with_capacity(count as usize);
        for pos in pos..pos + count {
            leaf_nodes.push(self.fetch_mmr_node(tree, pos, hist_height)?);
        }
        Ok(leaf_nodes)
    }

    fn insert_mmr_node(&mut self, _tree: MmrTree, _hash: Hash, _deleted: bool) -> Result<(), ChainStorageError> {
        debug!(target: LOG_TARGET, "Insert MMR node");
        unimplemented!();
        // match tree {
        //     MmrTree::Kernel => self.curr_kernel_checkpoint.push_addition(hash),
        //     MmrTree::Utxo => {
        //         self.curr_utxo_checkpoint.push_addition(hash);
        //         if deleted {
        //             let leaf_index = self
        //                 .curr_utxo_checkpoint
        //                 .accumulated_nodes_added_count()
        //                 .saturating_sub(1);
        //             self.curr_utxo_checkpoint.push_deletion(leaf_index);
        //         }
        //     },
        //     MmrTree::RangeProof => self.curr_range_proof_checkpoint.push_addition(hash),
        // };
        // Ok(())
    }

    fn delete_mmr_node(&mut self, _tree: MmrTree, _hash: &Hash) -> Result<(), ChainStorageError> {
        debug!(target: LOG_TARGET, "Delete MMR node");
        // match tree {
        //     MmrTree::Kernel | MmrTree::RangeProof => {},
        //     MmrTree::Utxo => {
        //         if let Some(leaf_index) = self.utxo_mmr.find_leaf_index(&hash)? {
        //             self.curr_utxo_checkpoint.push_deletion(leaf_index);
        //         }
        //     },
        // };
        // Ok(())
        unimplemented!()
    }

    fn fetch_mmr_leaf_index(&self, tree: MmrTree, hash: &Hash) -> Result<Option<u32>, ChainStorageError> {
        trace!(target: LOG_TARGET, "Fetch MMR leaf index");
        let txn = ReadTransaction::new(&*self.env).map_err(|e| ChainStorageError::AccessError(e.to_string()))?;
        self.fetch_mmr_leaf_index(&*txn, tree, hash)
    }

    /// Returns the number of blocks in the block orphan pool.
    fn orphan_count(&self) -> Result<usize, ChainStorageError> {
        trace!(target: LOG_TARGET, "Get orphan count");
        let txn = ReadTransaction::new(&*self.env).map_err(|e| ChainStorageError::AccessError(e.to_string()))?;
        lmdb_len(&txn, &self.orphans_db)
    }

    /// Finds and returns the last stored header.
    fn fetch_last_header(&self) -> Result<BlockHeader, ChainStorageError> {
        let txn = ReadTransaction::new(&*self.env).map_err(|e| ChainStorageError::AccessError(e.to_string()))?;
        lmdb_last(&txn, &self.headers_db)?.ok_or_else(|| {
            ChainStorageError::InvalidOperation("Cannot fetch last header because database is empty".to_string())
        })
    }

    fn fetch_tip_header(&self) -> Result<ChainHeader, ChainStorageError> {
        let txn = ReadTransaction::new(&*self.env).map_err(|e| ChainStorageError::AccessError(e.to_string()))?;

        let metadata = self.fetch_chain_metadata()?;
        let height = metadata.height_of_longest_chain();
        let header = lmdb_get(&txn, &self.headers_db, &height)?.ok_or_else(|| ChainStorageError::ValueNotFound {
            entity: "Header".to_string(),
            field: "height".to_string(),
            value: height.to_string(),
        })?;
        let accumulated_data = self
            .fetch_header_accumulated_data_by_height(metadata.height_of_longest_chain(), &txn)?
            .ok_or_else(|| ChainStorageError::ValueNotFound {
                entity: "BlockHeaderAccumulatedData".to_string(),
                field: "height".to_string(),
                value: height.to_string(),
            })?;
        Ok(ChainHeader {
            header,
            accumulated_data,
        })
    }

    /// Returns the metadata of the chain.
    fn fetch_chain_metadata(&self) -> Result<ChainMetadata, ChainStorageError> {
        // This should only be None if the database is empty
        self.mem_metadata.as_ref().cloned().ok_or_else(|| {
            ChainStorageError::AccessError("Cannot retrieve chain metadata because the database is empty".to_string())
        })
    }

    fn utxo_count(&self) -> Result<usize, ChainStorageError> {
        let txn = ReadTransaction::new(&*self.env).map_err(|e| ChainStorageError::AccessError(e.to_string()))?;
        lmdb_len(&txn, &self.utxos_db)
    }

    fn kernel_count(&self) -> Result<usize, ChainStorageError> {
        let txn = ReadTransaction::new(&*self.env).map_err(|e| ChainStorageError::AccessError(e.to_string()))?;

        lmdb_len(&txn, &self.kernels_db)
    }

    fn fetch_orphan_chain_tip_by_hash(&self, hash: &HashOutput) -> Result<Option<ChainHeader>, ChainStorageError> {
        trace!(target: LOG_TARGET, "Call to fetch_orphan_chain_tips()");
        let txn = ReadTransaction::new(&*self.env).map_err(|e| ChainStorageError::AccessError(e.to_string()))?;
        if lmdb_get::<_, HashOutput>(&txn, &self.orphan_chain_tips_db, hash.as_slice())?.is_some() {
            let orphan :
            Block = lmdb_get(&txn, &self.orphans_db, hash.as_slice())?.ok_or_else (|| {
                ChainStorageError::ValueNotFound {
                    entity: "Orphan".to_string(),
                    field: "hash".to_string(),
                    value: hash.to_hex()
                }
            })?;
                let accum_data = lmdb_get(&txn, &self.orphan_header_accumulated_data_db, hash.as_slice())?.ok_or_else(|| {
                    ChainStorageError::ValueNotFound {
                        entity: "Orphan accumulated data".to_string(),
                        field: "hash".to_string(),
                        value: hash.to_hex(),
                    }
                })?;
            Ok(Some(ChainHeader {
                header: orphan.header,
                accumulated_data: accum_data
            }))
        } else{
            Ok(None)
        }
    }

    fn fetch_orphan_children_of(&self, hash: HashOutput) -> Result<Vec<Block>, ChainStorageError> {
        trace!(
            target: LOG_TARGET,
            "Call to fetch_orphan_children_of({})",
            hash.to_hex()
        );
        let txn = ReadTransaction::new(&*self.env).map_err(|e| ChainStorageError::AccessError(e.to_string()))?;
        let orphan_hashes : Vec<HashOutput> = lmdb_get_multiple(&txn, &self.orphan_parent_map_index, hash.as_slice())?;
        let mut res = vec![];
        for hash in orphan_hashes {
            res.push(lmdb_get(&txn, &self.orphans_db, hash.as_slice())?.ok_or_else(|| ChainStorageError::ValueNotFound {
                entity: "Orphan".to_string(),
                field: "hash".to_string(),
                value: hash.to_hex()
            })?)
        }
        Ok(res)
    }

    fn fetch_orphan_header_accumulated_data(
        &self,
        hash: HashOutput,
    ) -> Result<BlockHeaderAccumulatedData, ChainStorageError>
    {
        let txn = ReadTransaction::new(&*self.env).map_err(|e| ChainStorageError::AccessError(e.to_string()))?;
        lmdb_get(&txn, &self.orphan_header_accumulated_data_db, hash.as_slice())?.ok_or_else(|| {
            ChainStorageError::ValueNotFound {
                entity: "Orphan accumulated data".to_string(),
                field: "hash".to_string(),
                value: hash.to_hex(),
            }
        })
    }

    fn delete_oldest_orphans(
        &mut self,
        horizon_height: u64,
        orphan_storage_capacity: usize,
    ) -> Result<(), ChainStorageError>
    {
        let orphan_count = self.orphan_count()?;
        let num_over_limit = orphan_count.saturating_sub(orphan_storage_capacity);
        if num_over_limit == 0 {
            return Ok(());
        }
        debug!(
            target: LOG_TARGET,
            "Orphan block storage limit of {} reached, performing cleanup of {} entries.",
            orphan_storage_capacity,
            num_over_limit,
        );

        let mut orphans;

        {
            let read_txn = ReadTransaction::new(&*self.env)?;

            orphans = lmdb_filter_map_values(&read_txn, &self.orphans_db, |block: Block| {
                Ok(Some((block.header.height, block.hash())))
            })?;
        }

        orphans.sort_by(|a, b| a.0.cmp(&b.0));
        let mut txn = DbTransaction::new();
        for (removed_count, (height, block_hash)) in orphans.into_iter().enumerate() {
            if height > horizon_height && removed_count >= num_over_limit {
                break;
            }
            debug!(
                target: LOG_TARGET,
                "Discarding orphan block #{} ({}).",
                height,
                block_hash.to_hex()
            );
            txn.delete(DbKey::OrphanBlock(block_hash.clone()));
        }
        self.write(txn)?;

        Ok(())
    }

    fn fetch_monero_seed_first_seen_height(&self, seed: &str) -> Result<u64, ChainStorageError> {
        let txn = ReadTransaction::new(&*self.env).map_err(|e| ChainStorageError::AccessError(e.to_string()))?;
        Ok(lmdb_get(&txn, &self.monero_seed_height_db, seed)?.unwrap_or(0))
    }
}

// Fetch the chain metadata
fn fetch_metadata(txn: &ConstTransaction<'_>, db: &Database) -> Result<ChainMetadata, ChainStorageError> {
    Ok(ChainMetadata::new(
        fetch_chain_height(&txn, &db)?,
        fetch_best_block(&txn, &db)?,
        fetch_pruning_horizon(&txn, &db)?,
        fetch_effective_pruned_height(&txn, &db)?,
        fetch_accumulated_work(&txn, &db)?,
    ))
}

// Fetches the chain height from the provided metadata db.
fn fetch_chain_height(txn: &ConstTransaction<'_>, db: &Database) -> Result<u64, ChainStorageError> {
    let k = MetadataKey::ChainHeight;
    let val: Option<MetadataValue> = lmdb_get(&txn, &db, &(k as u32))?;
    match val {
        Some(MetadataValue::ChainHeight(height)) => Ok(height),
        _ => Err(ChainStorageError::ValueNotFound {
            entity: "ChainMetadata".to_string(),
            field: "ChainHeight".to_string(),
            value: "".to_string(),
        }),
    }
}

// // Fetches the effective pruned height from the provided metadata db.
fn fetch_effective_pruned_height(txn: &ConstTransaction<'_>, db: &Database) -> Result<u64, ChainStorageError> {
    let k = MetadataKey::EffectivePrunedHeight;
    let val: Option<MetadataValue> = lmdb_get(&txn, &db, &(k as u32))?;
    match val {
        Some(MetadataValue::EffectivePrunedHeight(height)) => Ok(height),
        _ => Ok(0),
    }
}

// Fetches the best block hash from the provided metadata db.
fn fetch_best_block(txn: &ConstTransaction<'_>, db: &Database) -> Result<BlockHash, ChainStorageError> {
    let k = MetadataKey::BestBlock;
    let val: Option<MetadataValue> = lmdb_get(&txn, &db, &(k as u32))?;
    match val {
        Some(MetadataValue::BestBlock(best_block)) => Ok(best_block),
        _ => Err(ChainStorageError::ValueNotFound {
            entity: "ChainMetadata".to_string(),
            field: "BestBlock".to_string(),
            value: "".to_string(),
        }),
    }
}

// Fetches the accumulated work from the provided metadata db.
fn fetch_accumulated_work(txn: &ConstTransaction<'_>, db: &Database) -> Result<u128, ChainStorageError> {
    let k = MetadataKey::AccumulatedWork;
    let val: Option<MetadataValue> = lmdb_get(&txn, &db, &(k as u32))?;
    match val {
        Some(MetadataValue::AccumulatedWork(accumulated_difficulty)) => Ok(accumulated_difficulty),
        _ => Err(ChainStorageError::ValueNotFound {
            entity: "ChainMetadata".to_string(),
            field: "AccumulatedWork".to_string(),
            value: "".to_string(),
        }),
    }
}

// Fetches the pruning horizon from the provided metadata db.
fn fetch_pruning_horizon(txn: &ConstTransaction<'_>, db: &Database) -> Result<u64, ChainStorageError> {
    let k = MetadataKey::PruningHorizon;
    let val: Option<MetadataValue> = lmdb_get(&txn, &db, &(k as u32))?;
    match val {
        Some(MetadataValue::PruningHorizon(pruning_horizon)) => Ok(pruning_horizon),
        _ => Ok(0),
    }
}

fn get_database(store: &LMDBStore, name: &str) -> Result<DatabaseRef, ChainStorageError> {
    let handle = store
        .get_handle(name)
        .ok_or_else(|| ChainStorageError::CriticalError(format!("Could not get `{}` database", name)))?;
    Ok(handle.db())
}<|MERGE_RESOLUTION|>--- conflicted
+++ resolved
@@ -111,11 +111,8 @@
     kernel_excess_index: DatabaseRef,
     kernel_excess_sig_index: DatabaseRef,
     orphans_db: DatabaseRef,
-<<<<<<< HEAD
+    monero_seed_height_db: DatabaseRef,
     orphan_header_accumulated_data_db: DatabaseRef,
-=======
-    monero_seed_height_db: DatabaseRef,
->>>>>>> 0e0670ff
     orphan_chain_tips_db: DatabaseRef,
     orphan_parent_map_index: DatabaseRef,
     is_mem_metadata_dirty: bool,
@@ -140,11 +137,8 @@
             kernel_excess_index: get_database(&store, LMDB_DB_KERNEL_EXCESS_INDEX)?,
             kernel_excess_sig_index: get_database(&store, LMDB_DB_KERNEL_EXCESS_SIG_INDEX)?,
             orphans_db: get_database(&store, LMDB_DB_ORPHANS)?,
-<<<<<<< HEAD
             orphan_header_accumulated_data_db: get_database(&store, LMDB_DB_ORPHAN_HEADER_ACCUMULATED_DATA)?,
-=======
             monero_seed_height_db: get_database(&store, LMDB_DB_MONERO_SEED_HEIGHT)?,
->>>>>>> 0e0670ff
             orphan_chain_tips_db: get_database(&store, LMDB_DB_ORPHAN_CHAIN_TIPS)?,
             orphan_parent_map_index: get_database(&store, LMDB_DB_ORPHAN_PARENT_MAP_INDEX)?,
             env,
@@ -239,9 +233,6 @@
                     }
                     lmdb_delete_keys_starting_with::<TransactionInputRowData>(&write_txn, &self.inputs_db, &hash_hex)?;
                 },
-<<<<<<< HEAD
-                InsertChainOrphanBlock(_) => unimplemented!(),
-=======
                 WriteOperation::InsertMoneroSeedHeight(data, height) => {
                     let current_height =
                         lmdb_get(&write_txn, &self.monero_seed_height_db, &*data.as_str())?.unwrap_or(std::u64::MAX);
@@ -249,7 +240,7 @@
                         lmdb_replace(&write_txn, &self.monero_seed_height_db, &*data.as_str(), &height)?;
                     };
                 },
->>>>>>> 0e0670ff
+                InsertChainOrphanBlock(_) => unimplemented!(),
             }
         }
         write_txn
@@ -622,11 +613,8 @@
         .add_database(LMDB_DB_KERNEL_EXCESS_INDEX, flags)
         .add_database(LMDB_DB_KERNEL_EXCESS_SIG_INDEX, flags)
         .add_database(LMDB_DB_ORPHANS, flags)
-<<<<<<< HEAD
         .add_database(LMDB_DB_ORPHAN_HEADER_ACCUMULATED_DATA, flags)
-=======
         .add_database(LMDB_DB_MONERO_SEED_HEIGHT, flags)
->>>>>>> 0e0670ff
         .add_database(LMDB_DB_ORPHAN_CHAIN_TIPS, flags)
         .add_database(LMDB_DB_ORPHAN_PARENT_MAP_INDEX, flags | db::DUPSORT)
         .build()

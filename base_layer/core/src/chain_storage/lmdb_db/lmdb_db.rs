// Copyright 2019. The Tari Project
//
// Redistribution and use in source and binary forms, with or without modification, are permitted provided that the
// following conditions are met:
//
// 1. Redistributions of source code must retain the above copyright notice, this list of conditions and the following
// disclaimer.
//
// 2. Redistributions in binary form must reproduce the above copyright notice, this list of conditions and the
// following disclaimer in the documentation and/or other materials provided with the distribution.
//
// 3. Neither the name of the copyright holder nor the names of its contributors may be used to endorse or promote
// products derived from this software without specific prior written permission.
//
// THIS SOFTWARE IS PROVIDED BY THE COPYRIGHT HOLDERS AND CONTRIBUTORS "AS IS" AND ANY EXPRESS OR IMPLIED WARRANTIES,
// INCLUDING, BUT NOT LIMITED TO, THE IMPLIED WARRANTIES OF MERCHANTABILITY AND FITNESS FOR A PARTICULAR PURPOSE ARE
// DISCLAIMED. IN NO EVENT SHALL THE COPYRIGHT HOLDER OR CONTRIBUTORS BE LIABLE FOR ANY DIRECT, INDIRECT, INCIDENTAL,
// SPECIAL, EXEMPLARY, OR CONSEQUENTIAL DAMAGES (INCLUDING, BUT NOT LIMITED TO, PROCUREMENT OF SUBSTITUTE GOODS OR
// SERVICES; LOSS OF USE, DATA, OR PROFITS; OR BUSINESS INTERRUPTION) HOWEVER CAUSED AND ON ANY THEORY OF LIABILITY,
// WHETHER IN CONTRACT, STRICT LIABILITY, OR TORT (INCLUDING NEGLIGENCE OR OTHERWISE) ARISING IN ANY WAY OUT OF THE
// USE OF THIS SOFTWARE, EVEN IF ADVISED OF THE POSSIBILITY OF SUCH DAMAGE.
use crate::{
    blocks::{block_header::BlockHeader, Block},
    chain_storage::{
        accumulated_data::{BlockAccumulatedData, BlockHeaderAccumulatedData, DeletedBitmap},
        db_transaction::{DbKey, DbTransaction, DbValue, WriteOperation},
        error::{ChainStorageError, OrNotFound},
        lmdb_db::{
            lmdb::{
                lmdb_delete,
                lmdb_delete_key_value,
                lmdb_delete_keys_starting_with,
                lmdb_exists,
                lmdb_fetch_keys_starting_with,
                lmdb_filter_map_values,
                lmdb_first_after,
                lmdb_get,
                lmdb_get_multiple,
                lmdb_insert,
                lmdb_insert_dup,
                lmdb_last,
                lmdb_len,
                lmdb_replace,
            },
            TransactionInputRowData,
            TransactionKernelRowData,
            TransactionOutputRowData,
            LMDB_DB_BLOCK_ACCUMULATED_DATA,
            LMDB_DB_BLOCK_HASHES,
            LMDB_DB_HEADERS,
            LMDB_DB_HEADER_ACCUMULATED_DATA,
            LMDB_DB_INPUTS,
            LMDB_DB_KERNELS,
            LMDB_DB_KERNEL_EXCESS_INDEX,
            LMDB_DB_KERNEL_EXCESS_SIG_INDEX,
            LMDB_DB_KERNEL_MMR_SIZE_INDEX,
            LMDB_DB_METADATA,
            LMDB_DB_MONERO_SEED_HEIGHT,
            LMDB_DB_ORPHANS,
            LMDB_DB_ORPHAN_CHAIN_TIPS,
            LMDB_DB_ORPHAN_HEADER_ACCUMULATED_DATA,
            LMDB_DB_ORPHAN_PARENT_MAP_INDEX,
            LMDB_DB_TXOS_HASH_TO_INDEX,
            LMDB_DB_UTXOS,
            LMDB_DB_UTXO_MMR_SIZE_INDEX,
        },
        BlockchainBackend,
        ChainBlock,
        ChainHeader,
        HorizonData,
        MmrTree,
        PrunedOutput,
    },
    crypto::tari_utilities::hex::to_hex,
    transactions::{
        aggregated_body::AggregateBody,
        transaction::{TransactionInput, TransactionKernel, TransactionOutput},
        types::{Commitment, HashDigest, HashOutput, Signature},
    },
};
use croaring::Bitmap;
use fs2::FileExt;
use lmdb_zero::{ConstTransaction, Database, Environment, ReadTransaction, WriteTransaction};
use log::*;
use serde::{Deserialize, Serialize};
use std::{convert::TryFrom, fmt, fs, fs::File, ops::Deref, path::Path, sync::Arc, time::Instant};
use tari_common_types::{
    chain_metadata::ChainMetadata,
    types::{BlockHash, BLOCK_HASH_LENGTH},
};
use tari_crypto::tari_utilities::{hash::Hashable, hex::Hex, ByteArray};
use tari_mmr::{pruned_hashset::PrunedHashSet, Hash, MerkleMountainRange, MutableMmr};
use tari_storage::lmdb_store::{db, LMDBBuilder, LMDBConfig, LMDBStore};

type DatabaseRef = Arc<Database<'static>>;

pub const LOG_TARGET: &str = "c::cs::lmdb_db::lmdb_db";

struct OutputKey {
    header_hash: HashOutput,
    mmr_position: u32,
}

impl OutputKey {
    pub fn new(header_hash: HashOutput, mmr_position: u32) -> OutputKey {
        OutputKey {
            header_hash,
            mmr_position,
        }
    }

    pub fn get_key(&self) -> String {
        format!("{}-{:010}", self.header_hash.to_hex(), self.mmr_position)
    }
}

/// This is a lmdb-based blockchain database for persistent storage of the chain state.
pub struct LMDBDatabase {
    env: Arc<Environment>,
    env_config: LMDBConfig,
    metadata_db: DatabaseRef,
    headers_db: DatabaseRef,
    header_accumulated_data_db: DatabaseRef,
    block_accumulated_data_db: DatabaseRef,
    block_hashes_db: DatabaseRef,
    utxos_db: DatabaseRef,
    inputs_db: DatabaseRef,
    txos_hash_to_index_db: DatabaseRef,
    kernels_db: DatabaseRef,
    kernel_excess_index: DatabaseRef,
    kernel_excess_sig_index: DatabaseRef,
    kernel_mmr_size_index: DatabaseRef,
    output_mmr_size_index: DatabaseRef,
    orphans_db: DatabaseRef,
    monero_seed_height_db: DatabaseRef,
    orphan_header_accumulated_data_db: DatabaseRef,
    orphan_chain_tips_db: DatabaseRef,
    orphan_parent_map_index: DatabaseRef,
    _file_lock: Arc<File>,
}

impl LMDBDatabase {
    pub fn new(store: LMDBStore, file_lock: File) -> Result<Self, ChainStorageError> {
        let env = store.env();

        let res = Self {
            metadata_db: get_database(&store, LMDB_DB_METADATA)?,
            headers_db: get_database(&store, LMDB_DB_HEADERS)?,
            header_accumulated_data_db: get_database(&store, LMDB_DB_HEADER_ACCUMULATED_DATA)?,
            block_accumulated_data_db: get_database(&store, LMDB_DB_BLOCK_ACCUMULATED_DATA)?,
            block_hashes_db: get_database(&store, LMDB_DB_BLOCK_HASHES)?,
            utxos_db: get_database(&store, LMDB_DB_UTXOS)?,
            inputs_db: get_database(&store, LMDB_DB_INPUTS)?,
            txos_hash_to_index_db: get_database(&store, LMDB_DB_TXOS_HASH_TO_INDEX)?,
            kernels_db: get_database(&store, LMDB_DB_KERNELS)?,
            kernel_excess_index: get_database(&store, LMDB_DB_KERNEL_EXCESS_INDEX)?,
            kernel_excess_sig_index: get_database(&store, LMDB_DB_KERNEL_EXCESS_SIG_INDEX)?,
            kernel_mmr_size_index: get_database(&store, LMDB_DB_KERNEL_MMR_SIZE_INDEX)?,
            output_mmr_size_index: get_database(&store, LMDB_DB_UTXO_MMR_SIZE_INDEX)?,
            orphans_db: get_database(&store, LMDB_DB_ORPHANS)?,
            orphan_header_accumulated_data_db: get_database(&store, LMDB_DB_ORPHAN_HEADER_ACCUMULATED_DATA)?,
            monero_seed_height_db: get_database(&store, LMDB_DB_MONERO_SEED_HEIGHT)?,
            orphan_chain_tips_db: get_database(&store, LMDB_DB_ORPHAN_CHAIN_TIPS)?,
            orphan_parent_map_index: get_database(&store, LMDB_DB_ORPHAN_PARENT_MAP_INDEX)?,
            env,
            env_config: store.env_config(),
            _file_lock: Arc::new(file_lock),
        };

        Ok(res)
    }

    /// Try to establish a read lock on the LMDB database. If an exclusive write lock has been previously acquired, this
    /// method will block until that lock is released.
    fn read_transaction(&self) -> Result<ReadTransaction<'_>, ChainStorageError> {
        ReadTransaction::new(&*self.env).map_err(Into::into)
    }

    /// Try to establish an exclusive write lock on the LMDB database. This method will block until an exclusive lock is
    /// obtained or an LMDB error is encountered (http://www.lmdb.tech/doc/group__mdb.html#gad7ea55da06b77513609efebd44b26920).
    fn write_transaction(&self) -> Result<WriteTransaction<'_>, ChainStorageError> {
        WriteTransaction::new(&*self.env).map_err(Into::into)
    }

    fn apply_db_transaction(&mut self, txn: DbTransaction) -> Result<(), ChainStorageError> {
        use WriteOperation::*;
        let write_txn = self.write_transaction()?;
        for op in txn.into_operations() {
            trace!(target: LOG_TARGET, "[apply_db_transaction] WriteOperation: {}", op);
            match op {
                InsertOrphanBlock(block) => self.insert_orphan_block(&write_txn, &block)?,
                InsertChainHeader { header } => {
                    self.insert_header(&write_txn, header.header(), header.accumulated_data())?;
                },
                InsertBlockBody { block } => {
                    self.insert_block_body(&write_txn, &block.header(), block.block().body.clone())?;
                },
                InsertKernel {
                    header_hash,
                    kernel,
                    mmr_position,
                } => {
                    self.insert_kernel(&write_txn, header_hash, *kernel, mmr_position)?;
                },
                InsertOutput {
                    header_hash,
                    header_height,
                    output,
                    mmr_position,
                } => {
                    self.insert_output(&write_txn, header_hash, header_height, *output, mmr_position)?;
                },
                InsertPrunedOutput {
                    header_hash,
                    header_height,
                    output_hash,
                    witness_hash,
                    mmr_position,
                } => {
                    self.insert_pruned_output(
                        &write_txn,
                        header_hash,
                        header_height,
                        output_hash,
                        witness_hash,
                        mmr_position,
                    )?;
                },
                InsertInput {
                    header_hash,
                    input,
                    mmr_position,
                } => {
                    self.insert_input(&write_txn, header_hash, *input, mmr_position)?;
                },
                DeleteHeader(height) => {
                    self.delete_header(&write_txn, height)?;
                },
                DeleteOrphan(hash) => {
                    self.delete_orphan(&write_txn, hash)?;
                },
                DeleteOrphanChainTip(hash) => {
                    lmdb_delete(&write_txn, &self.orphan_chain_tips_db, &hash)?;
                },
                InsertOrphanChainTip(hash) => {
                    lmdb_insert(
                        &write_txn,
                        &self.orphan_chain_tips_db,
                        &hash,
                        &hash,
                        "orphan_chain_tips",
                    )?;
                },
                DeleteBlock(hash) => {
                    self.delete_block_body(&write_txn, hash)?;
                },
                InsertMoneroSeedHeight(data, height) => {
                    self.insert_monero_seed_height(&write_txn, &data, height)?;
                },
                SetAccumulatedDataForOrphan(chain_header) => {
                    self.set_accumulated_data_for_orphan(
                        &write_txn,
                        chain_header.hash(),
                        chain_header.accumulated_data(),
                    )?;
                },
                InsertChainOrphanBlock(chain_block) => {
                    self.insert_orphan_block(&write_txn, chain_block.block())?;
                    self.set_accumulated_data_for_orphan(
                        &write_txn,
                        chain_block.hash(),
                        chain_block.accumulated_data(),
                    )?;
                },
                UpdatePrunedHashSet {
                    mmr_tree,
                    header_hash,
                    pruned_hash_set,
                } => {
                    self.update_pruned_hash_set(&write_txn, mmr_tree, header_hash, *pruned_hash_set)?;
                },
                UpdateDeletedBlockAccumulatedDataWithDiff { header_hash, deleted } => {
                    self.update_deleted_block_accumulated_data_with_diff(&write_txn, header_hash, deleted)?;
                },
                UpdateDeletedBitmap { deleted } => {
                    let mut bitmap = self.load_deleted_bitmap_model(&write_txn)?;
                    bitmap.merge(&deleted)?;
                    bitmap.finish()?;
                },
                PruneOutputsAndUpdateHorizon {
                    output_positions,
                    horizon,
                } => {
                    self.prune_outputs_and_update_horizon(&write_txn, output_positions, horizon)?;
                },
                UpdateKernelSum {
                    header_hash,
                    kernel_sum,
                } => {
                    self.update_block_accumulated_data_kernel_sum(&write_txn, header_hash, kernel_sum)?;
                },
                SetBestBlock {
                    height,
                    hash,
                    accumulated_difficulty,
                } => {
                    self.set_metadata(&write_txn, MetadataKey::ChainHeight, MetadataValue::ChainHeight(height))?;
                    self.set_metadata(&write_txn, MetadataKey::BestBlock, MetadataValue::BestBlock(hash))?;
                    self.set_metadata(
                        &write_txn,
                        MetadataKey::AccumulatedWork,
                        MetadataValue::AccumulatedWork(accumulated_difficulty),
                    )?;
                },
                SetPruningHorizonConfig(pruning_horizon) => {
                    self.set_metadata(
                        &write_txn,
                        MetadataKey::PruningHorizon,
                        MetadataValue::PruningHorizon(pruning_horizon),
                    )?;
                },
                SetPrunedHeight {
                    height,
                    kernel_sum,
                    utxo_sum,
                } => {
                    self.set_metadata(
                        &write_txn,
                        MetadataKey::PrunedHeight,
                        MetadataValue::PrunedHeight(height),
                    )?;
                    self.set_metadata(
                        &write_txn,
                        MetadataKey::HorizonData,
                        MetadataValue::HorizonData(HorizonData::new(kernel_sum, utxo_sum)),
                    )?;
                },
            }
        }
        write_txn
            .commit()
            .map_err(|e| ChainStorageError::AccessError(e.to_string()))?;
        Ok(())
    }

    fn prune_output(
        &self,
        txn: &WriteTransaction<'_>,
        key: &OutputKey,
    ) -> Result<Option<TransactionOutput>, ChainStorageError> {
        let key = key.get_key();
        let key_string = key.as_str();
        let mut output: TransactionOutputRowData = lmdb_get(txn, &self.utxos_db, key_string).or_not_found(
            "TransactionOutput",
            "key",
            key_string.to_string(),
        )?;
        let result = output.output.take();
        // output.output is None
        lmdb_replace(txn, &self.utxos_db, key_string, &output)?;
        Ok(result)
    }

    fn insert_output(
        &self,
        txn: &WriteTransaction<'_>,
        header_hash: HashOutput,
        header_height: u64,
        output: TransactionOutput,
        mmr_position: u32,
    ) -> Result<(), ChainStorageError> {
        let output_hash = output.hash();
        let witness_hash = output.witness_hash();

        let key = OutputKey::new(header_hash.clone(), mmr_position);
        let key_string = key.get_key();

        lmdb_insert(
            txn,
            &*self.txos_hash_to_index_db,
            output_hash.as_slice(),
            &(mmr_position, key_string.clone()),
            "txos_hash_to_index_db",
        )?;
        lmdb_insert(
            txn,
            &*self.utxos_db,
            key_string.as_str(),
            &TransactionOutputRowData {
                output: Some(output),
                header_hash,
                mmr_position,
                hash: output_hash,
                witness_hash,
                mined_height: header_height,
            },
            "utxos_db",
        )
    }

    fn insert_pruned_output(
        &self,
        txn: &WriteTransaction<'_>,
        header_hash: HashOutput,
        header_height: u64,
        output_hash: HashOutput,
        witness_hash: HashOutput,
        mmr_position: u32,
    ) -> Result<(), ChainStorageError> {
        if !lmdb_exists(txn, &self.block_hashes_db, header_hash.as_slice())? {
            return Err(ChainStorageError::InvalidOperation(format!(
                "Unable to insert pruned output because header {} does not exist",
                header_hash.to_hex(),
            )));
        }
        let key = OutputKey::new(header_hash.clone(), mmr_position);
        let key_string = key.get_key();
        lmdb_insert(
            txn,
            &*self.txos_hash_to_index_db,
            output_hash.as_slice(),
            &(mmr_position, key_string.clone()),
            "txos_hash_to_index_db",
        )?;
        lmdb_insert(
            txn,
            &*self.utxos_db,
            key_string.as_str(),
            &TransactionOutputRowData {
                output: None,
                header_hash,
                mmr_position,
                hash: output_hash,
                witness_hash,
                mined_height: header_height,
            },
            "utxos_db",
        )
    }

    fn insert_kernel(
        &self,
        txn: &WriteTransaction<'_>,
        header_hash: HashOutput,
        kernel: TransactionKernel,
        mmr_position: u32,
    ) -> Result<(), ChainStorageError> {
        let hash = kernel.hash();
        let key = format!("{}-{:010}-{}", header_hash.to_hex(), mmr_position, hash.to_hex());

        lmdb_insert(
            txn,
            &*self.kernel_excess_index,
            kernel.excess.as_bytes(),
            &(header_hash.clone(), mmr_position, hash.clone()),
            "kernel_excess_index",
        )?;

        let mut excess_sig_key = Vec::<u8>::new();
        excess_sig_key.extend(kernel.excess_sig.get_public_nonce().as_bytes());
        excess_sig_key.extend(kernel.excess_sig.get_signature().as_bytes());
        lmdb_insert(
            txn,
            &*self.kernel_excess_sig_index,
            excess_sig_key.as_slice(),
            &(header_hash.clone(), mmr_position, hash.clone()),
            "kernel_excess_sig_index",
        )?;

        lmdb_insert(
            txn,
            &*self.kernels_db,
            key.as_str(),
            &TransactionKernelRowData {
                kernel,
                header_hash,
                mmr_position,
                hash,
            },
            "kernels_db",
        )
    }

    fn insert_input(
        &self,
        txn: &WriteTransaction<'_>,
        header_hash: HashOutput,
        input: TransactionInput,
        mmr_position: u32,
    ) -> Result<(), ChainStorageError> {
        let hash = input.hash();
        let key = format!("{}-{:010}-{}", header_hash.to_hex(), mmr_position, hash.to_hex());
        lmdb_insert(
            txn,
            &*self.inputs_db,
            key.as_str(),
            &TransactionInputRowData {
                input,
                header_hash,
                mmr_position,
                hash,
            },
            "inputs_db",
        )
    }

    fn set_metadata(
        &self,
        txn: &WriteTransaction<'_>,
        k: MetadataKey,
        v: MetadataValue,
    ) -> Result<(), ChainStorageError> {
        lmdb_replace(txn, &self.metadata_db, &k.as_u32(), &v)?;
        Ok(())
    }

    fn insert_orphan_block(&self, txn: &WriteTransaction<'_>, block: &Block) -> Result<(), ChainStorageError> {
        let k = block.hash();
        lmdb_insert_dup(txn, &self.orphan_parent_map_index, &block.header.prev_hash, &k)?;
        lmdb_insert(txn, &self.orphans_db, k.as_slice(), &block, "orphans_db")?;

        Ok(())
    }

    #[allow(clippy::ptr_arg)]
    fn set_accumulated_data_for_orphan(
        &self,
        txn: &WriteTransaction<'_>,
        header_hash: &HashOutput,
        accumulated_data: &BlockHeaderAccumulatedData,
    ) -> Result<(), ChainStorageError> {
        if !lmdb_exists(txn, &self.orphans_db, header_hash.as_slice())? {
            return Err(ChainStorageError::InvalidOperation(format!(
                "set_accumulated_data_for_orphan: orphan {} does not exist",
                header_hash.to_hex()
            )));
        }

        lmdb_insert(
            txn,
            &self.orphan_header_accumulated_data_db,
            header_hash.as_slice(),
            &accumulated_data,
            "orphan_header_accumulated_data_db",
        )?;

        Ok(())
    }

    /// Inserts the header and header accumulated data.
    fn insert_header(
        &self,
        txn: &WriteTransaction<'_>,
        header: &BlockHeader,
        accum_data: &BlockHeaderAccumulatedData,
    ) -> Result<(), ChainStorageError> {
        if let Some(current_header_at_height) = lmdb_get::<_, BlockHeader>(txn, &self.headers_db, &header.height)? {
            let hash = current_header_at_height.hash();
            if hash != accum_data.hash {
                return Err(ChainStorageError::InvalidOperation(format!(
                    "There is a different header stored at height {} already. New header ({}), current header: ({})",
                    header.height,
                    accum_data.hash.to_hex(),
                    current_header_at_height.hash().to_hex(),
                )));
            }
            return Err(ChainStorageError::InvalidOperation(format!(
                "The header at height {} already exists. Existing header hash: {}",
                header.height,
                hash.to_hex()
            )));
        }

        // Check that the current height is still header.height - 1 and that no other threads have inserted
        if let Some(ref last_header) = self.fetch_last_header_in_txn(&txn)? {
            if last_header.height != header.height.saturating_sub(1) {
                return Err(ChainStorageError::InvalidOperation(format!(
                    "Attempted to insert a header out of order. Was expecting chain height to be {} but current last \
                     header height is {}",
                    header.height - 1,
                    last_header.height
                )));
            }

            // Possibly remove this check later
            let hash = last_header.hash();
            if hash != header.prev_hash {
                return Err(ChainStorageError::InvalidOperation(format!(
                    "Attempted to insert a block header at height {} that didn't form a chain. Previous block \
                     hash:{}, new block's previous hash:{}",
                    header.height,
                    hash.to_hex(),
                    header.prev_hash.to_hex()
                )));
            }
        } else if header.height != 0 {
            return Err(ChainStorageError::InvalidOperation(format!(
                "The first header inserted must have height 0. Height provided: {}",
                header.height
            )));
        }

        lmdb_insert(
            &txn,
            &self.header_accumulated_data_db,
            &header.height,
            &accum_data,
            "header_accumulated_data_db",
        )?;
        lmdb_insert(
            txn,
            &self.block_hashes_db,
            header.hash().as_slice(),
            &header.height,
            "block_hashes_db",
        )?;
        lmdb_insert(txn, &self.headers_db, &header.height, header, "headers_db")?;
        lmdb_insert(
            txn,
            &self.kernel_mmr_size_index,
            &header.kernel_mmr_size.to_be_bytes(),
            &header.height,
            "kernel_mmr_size_index",
        )?;
        lmdb_insert(
            txn,
            &self.output_mmr_size_index,
            &header.output_mmr_size.to_be_bytes(),
            &(header.height, header.hash().as_slice()),
            "output_mmr_size_index",
        )?;
        Ok(())
    }

    fn delete_header(&self, txn: &WriteTransaction<'_>, height: u64) -> Result<(), ChainStorageError> {
        if self.fetch_block_accumulated_data(&txn, height)?.is_some() {
            return Err(ChainStorageError::InvalidOperation(format!(
                "Attempted to delete header at height {} while block accumulated data still exists",
                height
            )));
        }

        let header =
            self.fetch_last_header_in_txn(&txn)
                .or_not_found("BlockHeader", "height", "last_header".to_string())?;
        if header.height != height {
            return Err(ChainStorageError::InvalidOperation(format!(
                "Attempted to delete a header at height {} that was not the last header (which is at height {}). \
                 Headers must be deleted in reverse order.",
                height, header.height
            )));
        }

        // TODO: This can maybe be removed for performance if the check for block_accumulated_data existing is
        // sufficient

        let hash = header.hash();
        // Check that there are no utxos or kernels linked to this.

        if !lmdb_fetch_keys_starting_with::<TransactionKernelRowData>(hash.to_hex().as_str(), &txn, &self.kernels_db)?
            .is_empty()
        {
            return Err(ChainStorageError::InvalidOperation(format!(
                "Cannot delete header {} ({}) because there are kernels linked to it",
                header.height,
                hash.to_hex()
            )));
        }
        if !lmdb_fetch_keys_starting_with::<TransactionOutputRowData>(hash.to_hex().as_str(), &txn, &self.utxos_db)?
            .is_empty()
        {
            return Err(ChainStorageError::InvalidOperation(format!(
                "Cannot delete header at height {} ({}) because there are UTXOs linked to it",
                height,
                hash.to_hex()
            )));
        }

        lmdb_delete(&txn, &self.block_hashes_db, &hash)?;
        lmdb_delete(&txn, &self.headers_db, &height)?;
        lmdb_delete(&txn, &self.header_accumulated_data_db, &height)?;
        lmdb_delete(&txn, &self.kernel_mmr_size_index, &header.kernel_mmr_size.to_be_bytes())?;
        lmdb_delete(&txn, &self.output_mmr_size_index, &header.output_mmr_size.to_be_bytes())?;

        Ok(())
    }

    fn delete_block_body(&self, write_txn: &WriteTransaction<'_>, hash: HashOutput) -> Result<(), ChainStorageError> {
        let hash_hex = hash.to_hex();
        debug!(target: LOG_TARGET, "Deleting block `{}`", hash_hex);
        debug!(target: LOG_TARGET, "Deleting UTXOs...");
        let height = self
            .fetch_height_from_hash(&write_txn, &hash)
            .or_not_found("Block", "hash", hash.to_hex())?;
        let block_accum_data =
            self.fetch_block_accumulated_data(write_txn, height)?
                .ok_or_else(|| ChainStorageError::ValueNotFound {
                    entity: "BlockAccumulatedData".to_string(),
                    field: "height".to_string(),
                    value: height.to_string(),
                })?;
        let mut bitmap = self.load_deleted_bitmap_model(write_txn)?;
        bitmap.remove(block_accum_data.deleted())?;
        bitmap.finish()?;

        lmdb_delete(&write_txn, &self.block_accumulated_data_db, &height)?;
        let rows = lmdb_delete_keys_starting_with::<TransactionOutputRowData>(&write_txn, &self.utxos_db, &hash_hex)?;

        for utxo in rows {
            trace!(target: LOG_TARGET, "Deleting UTXO `{}`", to_hex(&utxo.hash));
            lmdb_delete(&write_txn, &self.txos_hash_to_index_db, utxo.hash.as_slice())?;
        }
        debug!(target: LOG_TARGET, "Deleting kernels...");
        let kernels =
            lmdb_delete_keys_starting_with::<TransactionKernelRowData>(&write_txn, &self.kernels_db, &hash_hex)?;
        for kernel in kernels {
            trace!(
                target: LOG_TARGET,
                "Deleting excess `{}`",
                to_hex(kernel.kernel.excess.as_bytes())
            );
            lmdb_delete(&write_txn, &self.kernel_excess_index, kernel.kernel.excess.as_bytes())?;
            let mut excess_sig_key = Vec::<u8>::new();
            excess_sig_key.extend(kernel.kernel.excess_sig.get_public_nonce().as_bytes());
            excess_sig_key.extend(kernel.kernel.excess_sig.get_signature().as_bytes());
            trace!(
                target: LOG_TARGET,
                "Deleting excess signature `{}`",
                to_hex(&excess_sig_key)
            );
            lmdb_delete(&write_txn, &self.kernel_excess_sig_index, excess_sig_key.as_slice())?;
        }
        debug!(target: LOG_TARGET, "Deleting Inputs...");
        lmdb_delete_keys_starting_with::<TransactionInputRowData>(&write_txn, &self.inputs_db, &hash_hex)?;
        Ok(())
    }

    fn delete_orphan(&self, txn: &WriteTransaction<'_>, hash: HashOutput) -> Result<(), ChainStorageError> {
        if let Some(orphan) = lmdb_get::<_, Block>(&txn, &self.orphans_db, hash.as_slice())? {
            let parent_hash = orphan.header.prev_hash;
            lmdb_delete_key_value(&txn, &self.orphan_parent_map_index, parent_hash.as_slice(), &hash)?;

            // Orphan is a tip hash
            if lmdb_exists(&txn, &self.orphan_chain_tips_db, hash.as_slice())? {
                lmdb_delete(&txn, &self.orphan_chain_tips_db, hash.as_slice())?;

                // Parent becomes a tip hash
                if lmdb_exists(&txn, &self.orphans_db, parent_hash.as_slice())? {
                    lmdb_insert(
                        &txn,
                        &self.orphan_chain_tips_db,
                        parent_hash.as_slice(),
                        &parent_hash,
                        "orphan_chain_tips_db",
                    )?;
                }
            }

            if lmdb_exists(&txn, &self.orphan_header_accumulated_data_db, hash.as_slice())? {
                lmdb_delete(&txn, &self.orphan_header_accumulated_data_db, hash.as_slice())?;
            }

            if lmdb_get::<_, BlockHeaderAccumulatedData>(
                &txn,
                &self.orphan_header_accumulated_data_db,
                hash.as_slice(),
            )?
            .is_some()
            {
                lmdb_delete(&txn, &self.orphan_header_accumulated_data_db, hash.as_slice())?;
            }
            lmdb_delete(&txn, &self.orphans_db, hash.as_slice())?;
        }
        Ok(())
    }

    fn insert_block_body(
        &self,
        txn: &WriteTransaction<'_>,
        header: &BlockHeader,
        body: AggregateBody,
    ) -> Result<(), ChainStorageError> {
        let block_hash = header.hash();
        debug!(
            target: LOG_TARGET,
            "Inserting block body for header `{}`: {}",
            block_hash.to_hex(),
            body.to_counts_string()
        );

        // Check that the database has not been changed by another thread
        // 1. The header we are inserting for matches the header at that height
        let current_header_at_height = lmdb_get::<_, BlockHeader>(txn, &self.headers_db, &header.height).or_not_found(
            "BlockHeader",
            "height",
            header.height.to_string(),
        )?;
        let hash = current_header_at_height.hash();
        if hash != block_hash {
            return Err(ChainStorageError::InvalidOperation(format!(
                "Could not insert this block body because there is a different header stored at height {}. New header \
                 ({}), current header: ({})",
                header.height,
                hash.to_hex(),
                block_hash.to_hex()
            )));
        }

        let (inputs, outputs, kernels) = body.dissolve();

        let data = if header.height == 0 {
            BlockAccumulatedData::default()
        } else {
            self.fetch_block_accumulated_data(&*txn, header.height - 1)?
                .ok_or_else(|| ChainStorageError::ValueNotFound {
                    entity: "BlockAccumulatedData".to_string(),
                    field: "prev_hash".to_string(),
                    value: header.prev_hash.to_hex(),
                })?
        };

        let mut total_kernel_sum =
            Commitment::from_bytes(&[0u8; 32]).expect("We are using a static input, so this can never fail");
        let mut total_utxo_sum =
            Commitment::from_bytes(&[0u8; 32]).expect("We are using a static input, so this can never fail");
        let BlockAccumulatedData {
            kernels: pruned_kernel_set,
            outputs: pruned_output_set,
            range_proofs: pruned_proof_set,
            ..
        } = data;

        let mut kernel_mmr = MerkleMountainRange::<HashDigest, _>::new(pruned_kernel_set);

        for kernel in kernels {
            total_kernel_sum = &total_kernel_sum + &kernel.excess;
            let pos = kernel_mmr.push(kernel.hash())?;
            trace!(
                target: LOG_TARGET,
                "Inserting kernel `{}`",
                kernel.excess_sig.get_signature().to_hex()
            );
            self.insert_kernel(txn, block_hash.clone(), kernel, pos as u32)?;
        }

        let mut output_mmr = MutableMmr::<HashDigest, _>::new(pruned_output_set, Bitmap::create())?;
        let mut witness_mmr = MerkleMountainRange::<HashDigest, _>::new(pruned_proof_set);
        for output in outputs {
            total_utxo_sum = &total_utxo_sum + &output.commitment;
            output_mmr.push(output.hash())?;
            witness_mmr.push(output.witness_hash())?;
            trace!(
                target: LOG_TARGET,
                "Inserting output `{}`",
                to_hex(&output.commitment.as_bytes())
            );
            self.insert_output(
                txn,
                block_hash.clone(),
                header.height,
                output,
                (witness_mmr.get_leaf_count()? - 1) as u32,
            )?;
        }

        for input in inputs {
            total_utxo_sum = &total_utxo_sum - &input.commitment;
            let index = self
                .fetch_mmr_leaf_index(&**txn, MmrTree::Utxo, &input.output_hash())?
                .ok_or(ChainStorageError::UnspendableInput)?;
            if !output_mmr.delete(index) {
                return Err(ChainStorageError::InvalidOperation(format!(
                    "Could not delete index {} from the output MMR",
                    index
                )));
            }
            trace!(
                target: LOG_TARGET,
                "Inserting input `{}`",
                to_hex(&input.commitment.as_bytes())
            );
            self.insert_input(txn, block_hash.clone(), input, index)?;
        }

        // Merge current deletions with the tip bitmap
        let deleted = output_mmr.deleted().clone();
        // Merge the new indexes with the blockchain deleted bitmap
        let mut deleted_bitmap = self.load_deleted_bitmap_model(txn)?;
        deleted_bitmap.merge(&deleted)?;

        // Set the output MMR to the complete map so that the complete state can be committed to in the final MR
        output_mmr.set_deleted(deleted_bitmap.get().clone().into_bitmap());
        output_mmr.compress();

        // Save the bitmap
        deleted_bitmap.finish()?;

        self.insert_block_accumulated_data(
            txn,
            header.height,
            &BlockAccumulatedData::new(
                kernel_mmr.get_pruned_hash_set()?,
                output_mmr.mmr().get_pruned_hash_set()?,
                witness_mmr.get_pruned_hash_set()?,
                deleted,
                total_kernel_sum,
            ),
        )?;

        Ok(())
    }

    #[allow(clippy::ptr_arg)]
    fn insert_block_accumulated_data(
        &self,
        txn: &WriteTransaction<'_>,
        header_height: u64,
        data: &BlockAccumulatedData,
    ) -> Result<(), ChainStorageError> {
        lmdb_insert(
            &txn,
            &self.block_accumulated_data_db,
            &header_height,
            data,
            "block_accumulated_data_db",
        )
    }

    fn update_block_accumulated_data_kernel_sum(
        &self,
        write_txn: &WriteTransaction<'_>,
        header_hash: HashOutput,
        kernel_sum: Commitment,
    ) -> Result<(), ChainStorageError> {
        let height = self.fetch_height_from_hash(&write_txn, &header_hash).or_not_found(
            "BlockHash",
            "hash",
            header_hash.to_hex(),
        )?;
        let mut block_accum_data = self
            .fetch_block_accumulated_data(&write_txn, height)?
            .unwrap_or_else(BlockAccumulatedData::default);

        block_accum_data.kernel_sum = kernel_sum;
        lmdb_replace(&write_txn, &self.block_accumulated_data_db, &height, &block_accum_data)?;
        Ok(())
    }

    fn update_deleted_block_accumulated_data_with_diff(
        &self,
        write_txn: &WriteTransaction<'_>,
        header_hash: HashOutput,
        deleted: Bitmap,
    ) -> Result<(), ChainStorageError> {
        let height = self.fetch_height_from_hash(&write_txn, &header_hash).or_not_found(
            "BlockHash",
            "hash",
            header_hash.to_hex(),
        )?;

        let mut block_accum_data = self
            .fetch_block_accumulated_data(&write_txn, height)?
            .unwrap_or_else(BlockAccumulatedData::default);

        block_accum_data.deleted = deleted.into();
        lmdb_replace(&write_txn, &self.block_accumulated_data_db, &height, &block_accum_data)?;
        Ok(())
    }

    fn load_deleted_bitmap_model<'a, 'b, T>(
        &'a self,
        txn: &'a T,
    ) -> Result<DeletedBitmapModel<'a, T>, ChainStorageError>
    where
        T: Deref<Target = ConstTransaction<'b>>,
    {
        DeletedBitmapModel::load(txn, &self.metadata_db)
    }

    fn insert_monero_seed_height(
        &self,
        write_txn: &WriteTransaction<'_>,
        seed: &[u8],
        height: u64,
    ) -> Result<(), ChainStorageError> {
        let current_height = lmdb_get(&write_txn, &self.monero_seed_height_db, seed)?.unwrap_or(std::u64::MAX);
        if height < current_height {
            lmdb_replace(&write_txn, &self.monero_seed_height_db, seed, &height)?;
        };
        Ok(())
    }

    fn update_pruned_hash_set(
        &self,
        write_txn: &WriteTransaction<'_>,
        mmr_tree: MmrTree,
        header_hash: HashOutput,
        pruned_hash_set: PrunedHashSet,
    ) -> Result<(), ChainStorageError> {
        let height = self.fetch_height_from_hash(&write_txn, &header_hash).or_not_found(
            "BlockHash",
            "hash",
            header_hash.to_hex(),
        )?;
        let mut block_accum_data = self
            .fetch_block_accumulated_data(&write_txn, height)?
            .unwrap_or_else(BlockAccumulatedData::default);
        match mmr_tree {
            MmrTree::Kernel => block_accum_data.kernels = pruned_hash_set,
            MmrTree::Utxo => block_accum_data.outputs = pruned_hash_set,
            MmrTree::Witness => block_accum_data.range_proofs = pruned_hash_set,
        }

        lmdb_replace(&write_txn, &self.block_accumulated_data_db, &height, &block_accum_data)?;
        Ok(())
    }

    fn prune_outputs_and_update_horizon(
        &self,
        write_txn: &WriteTransaction<'_>,
        output_positions: Vec<u32>,
        horizon: u64,
    ) -> Result<(), ChainStorageError> {
        for pos in output_positions {
            let (_height, hash) = lmdb_first_after::<_, (u64, Vec<u8>)>(
                &write_txn,
                &self.output_mmr_size_index,
                &((pos + 1) as u64).to_be_bytes(),
            )
            .or_not_found("BlockHeader", "mmr_position", pos.to_string())?;
            let key = OutputKey::new(hash, pos);
            debug!(target: LOG_TARGET, "Pruning output: {}", key.get_key());
            self.prune_output(&write_txn, &key)?;
        }

        self.set_metadata(
            &write_txn,
            MetadataKey::PrunedHeight,
            MetadataValue::PrunedHeight(horizon),
        )?;

        Ok(())
    }

    #[allow(clippy::ptr_arg)]
    fn fetch_mmr_leaf_index(
        &self,
        txn: &ConstTransaction<'_>,
        tree: MmrTree,
        hash: &Hash,
    ) -> Result<Option<u32>, ChainStorageError> {
        match tree {
            MmrTree::Utxo => {
                Ok(lmdb_get::<_, (u32, String)>(txn, &self.txos_hash_to_index_db, hash)?.map(|(index, _)| index))
            },
            _ => unimplemented!(),
        }
    }

    #[allow(clippy::ptr_arg)]
    fn fetch_orphan(&self, txn: &ConstTransaction<'_>, hash: &HashOutput) -> Result<Option<Block>, ChainStorageError> {
        let val: Option<Block> = lmdb_get(txn, &self.orphans_db, hash)?;
        Ok(val)
    }

    #[allow(clippy::ptr_arg)]
    fn fetch_block_accumulated_data(
        &self,
        txn: &ConstTransaction<'_>,
        height: u64,
    ) -> Result<Option<BlockAccumulatedData>, ChainStorageError> {
        lmdb_get(&txn, &self.block_accumulated_data_db, &height).map_err(Into::into)
    }

    #[allow(clippy::ptr_arg)]
    fn fetch_height_from_hash(
        &self,
        txn: &ConstTransaction<'_>,
        header_hash: &HashOutput,
    ) -> Result<Option<u64>, ChainStorageError> {
        lmdb_get(&txn, &self.block_hashes_db, header_hash.as_slice()).map_err(Into::into)
    }

    fn fetch_header_accumulated_data_by_height(
        &self,
        txn: &ReadTransaction,
        height: u64,
    ) -> Result<Option<BlockHeaderAccumulatedData>, ChainStorageError> {
        lmdb_get(&txn, &self.header_accumulated_data_db, &height)
    }

    fn fetch_last_header_in_txn(&self, txn: &ConstTransaction<'_>) -> Result<Option<BlockHeader>, ChainStorageError> {
        lmdb_last(&txn, &self.headers_db)
    }
}

pub fn create_lmdb_database<P: AsRef<Path>>(path: P, config: LMDBConfig) -> Result<LMDBDatabase, ChainStorageError> {
    let flags = db::CREATE;
    let _ = std::fs::create_dir_all(&path);

    let file_lock = acquire_exclusive_file_lock(&path.as_ref().to_path_buf())?;

    let lmdb_store = LMDBBuilder::new()
        .set_path(path)
        .set_env_config(config)
        .set_max_number_of_databases(20)
        .add_database(LMDB_DB_METADATA, flags | db::INTEGERKEY)
        .add_database(LMDB_DB_HEADERS, flags | db::INTEGERKEY)
        .add_database(LMDB_DB_HEADER_ACCUMULATED_DATA, flags | db::INTEGERKEY)
        .add_database(LMDB_DB_BLOCK_ACCUMULATED_DATA, flags | db::INTEGERKEY)
        .add_database(LMDB_DB_BLOCK_HASHES, flags)
        .add_database(LMDB_DB_UTXOS, flags)
        .add_database(LMDB_DB_INPUTS, flags)
        .add_database(LMDB_DB_TXOS_HASH_TO_INDEX, flags)
        .add_database(LMDB_DB_KERNELS, flags)
        .add_database(LMDB_DB_KERNEL_EXCESS_INDEX, flags)
        .add_database(LMDB_DB_KERNEL_EXCESS_SIG_INDEX, flags)
        .add_database(LMDB_DB_KERNEL_MMR_SIZE_INDEX, flags)
        .add_database(LMDB_DB_UTXO_MMR_SIZE_INDEX, flags)
        .add_database(LMDB_DB_ORPHANS, flags)
        .add_database(LMDB_DB_ORPHAN_HEADER_ACCUMULATED_DATA, flags)
        .add_database(LMDB_DB_MONERO_SEED_HEIGHT, flags)
        .add_database(LMDB_DB_ORPHAN_CHAIN_TIPS, flags)
        .add_database(LMDB_DB_ORPHAN_PARENT_MAP_INDEX, flags | db::DUPSORT)
        .build()
        .map_err(|err| ChainStorageError::CriticalError(format!("Could not create LMDB store:{}", err)))?;
    LMDBDatabase::new(lmdb_store, file_lock)
}

pub fn create_recovery_lmdb_database<P: AsRef<Path>>(path: P) -> Result<(), ChainStorageError> {
    let new_path = path.as_ref().join("temp_recovery");
    let _ = fs::create_dir_all(&new_path);

    let data_file = path.as_ref().join("data.mdb");
    let lock_file = path.as_ref().join("lock.mdb");

    let new_data_file = new_path.join("data.mdb");
    let new_lock_file = new_path.join("lock.mdb");

    fs::rename(data_file, new_data_file)
        .map_err(|err| ChainStorageError::CriticalError(format!("Could not copy LMDB store:{}", err)))?;
    fs::rename(lock_file, new_lock_file)
        .map_err(|err| ChainStorageError::CriticalError(format!("Could not copy LMDB store:{}", err)))?;
    Ok(())
}

fn acquire_exclusive_file_lock(db_path: &Path) -> Result<File, ChainStorageError> {
    let lock_file_path = db_path.join(".chain_storage_file.lock");

    let file = File::create(lock_file_path)?;
    // Attempt to acquire exclusive OS level Write Lock
    if let Err(e) = file.try_lock_exclusive() {
        error!(
            target: LOG_TARGET,
            "Could not acquire exclusive write lock on database lock file: {:?}", e
        );
        return Err(ChainStorageError::CannotAcquireFileLock);
    }

    Ok(file)
}

impl BlockchainBackend for LMDBDatabase {
    fn write(&mut self, txn: DbTransaction) -> Result<(), ChainStorageError> {
        if txn.operations().is_empty() {
            return Ok(());
        }
        LMDBStore::resize_if_required(&self.env, &self.env_config)?;

        let mark = Instant::now();
        let num_operations = txn.operations().len();
        match self.apply_db_transaction(txn) {
            Ok(_) => {
                trace!(
                    target: LOG_TARGET,
                    "Database completed {} operation(s) in {:.0?}",
                    num_operations,
                    mark.elapsed()
                );
                Ok(())
            },
            Err(e) => {
                error!(target: LOG_TARGET, "Failed to apply DB transaction: {}", e);
                Err(e)
            },
        }
    }

    fn fetch(&self, key: &DbKey) -> Result<Option<DbValue>, ChainStorageError> {
        let txn = self.read_transaction()?;
        let res = match key {
            DbKey::BlockHeader(k) => {
                let val: Option<BlockHeader> = lmdb_get(&txn, &self.headers_db, k)?;
                val.map(|val| DbValue::BlockHeader(Box::new(val)))
            },
            DbKey::BlockHash(hash) => {
                // TODO: investigate making BlockHash a `[u8;32]`
                if hash.len() != BLOCK_HASH_LENGTH {
                    return Err(ChainStorageError::InvalidQuery(format!(
                        "Invalid block hash length. Expected length: {} Got: {}",
                        BLOCK_HASH_LENGTH,
                        hash.len()
                    )));
                }
                let k: Option<u64> = self.fetch_height_from_hash(&txn, hash)?;
                match k {
                    Some(k) => {
                        trace!(
                            target: LOG_TARGET,
                            "Header with hash:{} found at height:{}",
                            hash.to_hex(),
                            k
                        );
                        let val: Option<BlockHeader> = lmdb_get(&txn, &self.headers_db, &k)?;
                        val.map(|val| DbValue::BlockHash(Box::new(val)))
                    },
                    None => {
                        trace!(
                            target: LOG_TARGET,
                            "Header with hash:{} not found in block_hashes_db",
                            hash.to_hex()
                        );
                        None
                    },
                }
            },
            DbKey::OrphanBlock(k) => self
                .fetch_orphan(&txn, k)?
                .map(|val| DbValue::OrphanBlock(Box::new(val))),
        };
        Ok(res)
    }

    fn contains(&self, key: &DbKey) -> Result<bool, ChainStorageError> {
        let txn = self.read_transaction()?;
        Ok(match key {
            DbKey::BlockHeader(k) => lmdb_exists(&txn, &self.headers_db, k)?,
            DbKey::BlockHash(h) => lmdb_exists(&txn, &self.block_hashes_db, h)?,
            DbKey::OrphanBlock(k) => lmdb_exists(&txn, &self.orphans_db, k)?,
        })
    }

    fn fetch_chain_header_by_height(&self, height: u64) -> Result<ChainHeader, ChainStorageError> {
        let txn = self.read_transaction()?;

        let header: BlockHeader =
            lmdb_get(&txn, &self.headers_db, &height)?.ok_or_else(|| ChainStorageError::ValueNotFound {
                entity: "BlockHeader".to_string(),
                field: "height".to_string(),
                value: height.to_string(),
            })?;

        let accum_data = self
            .fetch_header_accumulated_data_by_height(&txn, height)?
            .ok_or_else(|| ChainStorageError::ValueNotFound {
                entity: "BlockHeaderAccumulatedData".to_string(),
                field: "height".to_string(),
                value: height.to_string(),
            })?;

        let height = header.height;
        let chain_header = ChainHeader::try_construct(header, accum_data).ok_or_else(|| {
            ChainStorageError::DataInconsistencyDetected {
                function: "fetch_chain_header_by_height",
                details: format!("Mismatch in accumulated data at height #{}", height),
            }
        })?;

        Ok(chain_header)
    }

    fn fetch_header_accumulated_data(
        &self,
        hash: &HashOutput,
    ) -> Result<Option<BlockHeaderAccumulatedData>, ChainStorageError> {
        let txn = self.read_transaction()?;
        let height = self.fetch_height_from_hash(&txn, hash)?;
        if let Some(h) = height {
            self.fetch_header_accumulated_data_by_height(&txn, h)
        } else {
            Ok(None)
        }
    }

    fn fetch_chain_header_in_all_chains(&self, hash: &HashOutput) -> Result<ChainHeader, ChainStorageError> {
        let txn = self.read_transaction()?;

        let height: Option<u64> = self.fetch_height_from_hash(&txn, hash)?;
        if let Some(h) = height {
            let chain_header = self.fetch_chain_header_by_height(h)?;
            return Ok(chain_header);
        }

        let orphan_accum: Option<BlockHeaderAccumulatedData> =
            lmdb_get(&txn, &self.orphan_header_accumulated_data_db, hash.as_slice())?;

        if let Some(accum) = orphan_accum {
            let orphan =
                self.fetch_orphan(&txn, hash)?
                    .ok_or_else(|| ChainStorageError::DataInconsistencyDetected {
                        function: "fetch_chain_header_in_all_chains",
                        details: format!(
                            "Orphan accumulated data exists but the corresponding orphan header {} does not",
                            hash.to_hex()
                        ),
                    })?;
            let chain_header = ChainHeader::try_construct(orphan.header, accum).ok_or_else(|| {
                ChainStorageError::DataInconsistencyDetected {
                    function: "fetch_chain_header_in_all_chains",
                    details: format!("accumulated data mismatch for orphan header {}", hash.to_hex()),
                }
            })?;
            return Ok(chain_header);
        }

        Err(ChainStorageError::ValueNotFound {
            entity: "chain_header_in_all_chains".to_string(),
            field: "hash".to_string(),
            value: hash.to_hex(),
        })
    }

    fn fetch_header_containing_kernel_mmr(&self, mmr_position: u64) -> Result<ChainHeader, ChainStorageError> {
        let txn = self.read_transaction()?;

        let height = lmdb_first_after::<_, u64>(&txn, &self.kernel_mmr_size_index, &mmr_position.to_be_bytes())?
            .ok_or_else(|| ChainStorageError::ValueNotFound {
                entity: "kernel_mmr_size_index".to_string(),
                field: "mmr_position".to_string(),
                value: mmr_position.to_string(),
            })?;

        let header: BlockHeader =
            lmdb_get(&txn, &self.headers_db, &height)?.ok_or_else(|| ChainStorageError::ValueNotFound {
                entity: "BlockHeader".to_string(),
                field: "height".to_string(),
                value: height.to_string(),
            })?;

        let accum_data = self
            .fetch_header_accumulated_data_by_height(&txn, height)?
            .ok_or_else(|| ChainStorageError::ValueNotFound {
                entity: "BlockHeaderAccumulatedData".to_string(),
                field: "height".to_string(),
                value: height.to_string(),
            })?;

        let chain_header = ChainHeader::try_construct(header, accum_data).ok_or_else(|| {
            ChainStorageError::DataInconsistencyDetected {
                function: "fetch_header_containing_kernel_mmr",
                details: format!("Accumulated data mismatch at height #{}", height),
            }
        })?;
        Ok(chain_header)
    }

    // TODO: Can be merged with the method above
    fn fetch_header_containing_utxo_mmr(&self, mmr_position: u64) -> Result<ChainHeader, ChainStorageError> {
        let txn = self.read_transaction()?;

        let (height, _hash) =
            lmdb_first_after::<_, (u64, Vec<u8>)>(&txn, &self.output_mmr_size_index, &mmr_position.to_be_bytes())?
                .ok_or_else(|| ChainStorageError::ValueNotFound {
                    entity: "output_mmr_size_index".to_string(),
                    field: "mmr_position".to_string(),
                    value: mmr_position.to_string(),
                })?;

        let header: BlockHeader =
            lmdb_get(&txn, &self.headers_db, &height)?.ok_or_else(|| ChainStorageError::ValueNotFound {
                entity: "BlockHeader".to_string(),
                field: "height".to_string(),
                value: height.to_string(),
            })?;
        let accum_data = self
            .fetch_header_accumulated_data_by_height(&txn, height)?
            .ok_or_else(|| ChainStorageError::ValueNotFound {
                entity: "BlockHeaderAccumulatedData".to_string(),
                field: "height".to_string(),
                value: height.to_string(),
            })?;

        let chain_header = ChainHeader::try_construct(header, accum_data).ok_or_else(|| {
            ChainStorageError::DataInconsistencyDetected {
                function: "fetch_header_containing_utxo_mmr",
                details: format!("Accumulated data mismatch at height #{}", height),
            }
        })?;
        Ok(chain_header)
    }

    fn is_empty(&self) -> Result<bool, ChainStorageError> {
        let txn = self.read_transaction()?;
        Ok(lmdb_len(&txn, &self.headers_db)? == 0)
    }

    fn fetch_block_accumulated_data(
        &self,
        header_hash: &HashOutput,
    ) -> Result<Option<BlockAccumulatedData>, ChainStorageError> {
        let txn = self.read_transaction()?;
        if let Some(height) = self.fetch_height_from_hash(&txn, header_hash)? {
            self.fetch_block_accumulated_data(&txn, height)
        } else {
            Ok(None)
        }
    }

    fn fetch_block_accumulated_data_by_height(
        &self,
        height: u64,
    ) -> Result<Option<BlockAccumulatedData>, ChainStorageError> {
        let txn = self.read_transaction()?;
        self.fetch_block_accumulated_data(&txn, height)
    }

    fn fetch_kernels_in_block(&self, header_hash: &HashOutput) -> Result<Vec<TransactionKernel>, ChainStorageError> {
        let txn = self.read_transaction()?;
        Ok(
            lmdb_fetch_keys_starting_with(header_hash.to_hex().as_str(), &txn, &self.kernels_db)?
                .into_iter()
                .map(|f: TransactionKernelRowData| f.kernel)
                .collect(),
        )
    }

    fn fetch_kernel_by_excess(
        &self,
        excess: &[u8],
    ) -> Result<Option<(TransactionKernel, HashOutput)>, ChainStorageError> {
        let txn = self.read_transaction()?;
        if let Some((header_hash, mmr_position, hash)) =
            lmdb_get::<_, (HashOutput, u32, HashOutput)>(&txn, &self.kernel_excess_index, excess)?
        {
            let key = format!("{}-{:010}-{}", header_hash.to_hex(), mmr_position, hash.to_hex());
            Ok(lmdb_get(&txn, &self.kernels_db, key.as_str())?
                .map(|kernel: TransactionKernelRowData| (kernel.kernel, header_hash)))
        } else {
            Ok(None)
        }
    }

    fn fetch_kernel_by_excess_sig(
        &self,
        excess_sig: &Signature,
    ) -> Result<Option<(TransactionKernel, HashOutput)>, ChainStorageError> {
        let txn = self.read_transaction()?;
        let mut key = Vec::<u8>::new();
        key.extend(excess_sig.get_public_nonce().as_bytes());
        key.extend(excess_sig.get_signature().as_bytes());
        if let Some((header_hash, mmr_position, hash)) =
            lmdb_get::<_, (HashOutput, u32, HashOutput)>(&txn, &self.kernel_excess_sig_index, key.as_slice())?
        {
            let key = format!("{}-{:010}-{}", header_hash.to_hex(), mmr_position, hash.to_hex());
            Ok(lmdb_get(&txn, &self.kernels_db, key.as_str())?
                .map(|kernel: TransactionKernelRowData| (kernel.kernel, header_hash)))
        } else {
            Ok(None)
        }
    }

    fn fetch_kernels_by_mmr_position(&self, start: u64, end: u64) -> Result<Vec<TransactionKernel>, ChainStorageError> {
        let txn = self.read_transaction()?;
        if let Some(start_height) = lmdb_first_after(&txn, &self.kernel_mmr_size_index, &(start + 1).to_be_bytes())? {
            let end_height: u64 =
                lmdb_first_after(&txn, &self.kernel_mmr_size_index, &(end + 1).to_be_bytes())?.unwrap_or(start_height);

            let previous_mmr_count = if start_height == 0 {
                0
            } else {
                let header: BlockHeader = lmdb_get(&txn, &self.headers_db, &(start_height - 1))?.ok_or_else(|| {
                    ChainStorageError::ValueNotFound {
                        entity: "BlockHeader".to_string(),
                        field: "height".to_string(),
                        value: (start_height - 1).to_string(),
                    }
                })?;
                debug!(target: LOG_TARGET, "Previous header:{}", header);
                header.kernel_mmr_size
            };

            let total_size = (end - start) as usize + 1;
            let mut result = Vec::with_capacity(total_size);

            let mut skip_amount = (start - previous_mmr_count) as usize;
            debug!(
                target: LOG_TARGET,
                "Fetching kernels by MMR position. Start {}, end {}, in headers at height {}-{},  prev mmr count: {}, \
                 skipping the first:{}",
                start,
                end,
                start_height,
                end_height,
                previous_mmr_count,
                skip_amount
            );

            for height in start_height..=end_height {
                let hash = lmdb_get::<_, BlockHeaderAccumulatedData>(&txn, &self.header_accumulated_data_db, &height)?
                    .ok_or_else(|| ChainStorageError::ValueNotFound {
                        entity: "BlockHeader".to_string(),
                        field: "height".to_string(),
                        value: height.to_string(),
                    })?
                    .hash;

                result.extend(
                    lmdb_fetch_keys_starting_with::<TransactionKernelRowData>(
                        hash.to_hex().as_str(),
                        &txn,
                        &self.kernels_db,
                    )?
                    .into_iter()
                    .skip(skip_amount)
                    .take(total_size - result.len())
                    .map(|f| f.kernel),
                );

                skip_amount = 0;
            }
            Ok(result)
        } else {
            Ok(vec![])
        }
    }

    fn fetch_utxos_by_mmr_position(
        &self,
        start: u64,
        end: u64,
        deleted: &Bitmap,
<<<<<<< HEAD
    ) -> Result<(Vec<PrunedOutput>, Vec<Bitmap>), ChainStorageError>
    {
        let txn = ReadTransaction::new(&*self.env)?;
        if let Some(start_height) = lmdb_first_after(&txn, &self.output_mmr_size_index, &(start + 1).to_be_bytes())? {
            let end_height: u64 =
                lmdb_first_after(&txn, &self.output_mmr_size_index, &(end + 1).to_be_bytes())?.unwrap_or(start_height);

            let previous_mmr_count = if start_height == 0 {
                0
            } else {
                let header: BlockHeader = lmdb_get(&txn, &self.headers_db, &(start_height - 1))?.ok_or_else(|| {
                    ChainStorageError::ValueNotFound {
                        entity: "BlockHeader".to_string(),
                        field: "height".to_string(),
                        value: (start_height - 1).to_string(),
                    }
                })?;
                debug!(target: LOG_TARGET, "Previous header:{}", header);
                header.output_mmr_size
            };
=======
    ) -> Result<(Vec<PrunedOutput>, Bitmap), ChainStorageError> {
        let txn = self.read_transaction()?;
        let start_height = lmdb_first_after(&txn, &self.output_mmr_size_index, &(start + 1).to_be_bytes())?
            .ok_or_else(|| {
                ChainStorageError::InvalidQuery(format!(
                    "Unable to find block height from start output MMR index {}",
                    start
                ))
            })?;
        let end_height: u64 =
            lmdb_first_after(&txn, &self.output_mmr_size_index, &(end + 1).to_be_bytes())?.unwrap_or(start_height);
>>>>>>> 5e07aaf8

        let previous_mmr_count = if start_height == 0 {
            0
        } else {
            let header: BlockHeader =
                lmdb_get(&txn, &self.headers_db, &(start_height - 1))?.expect("Header should exist");
            debug!(target: LOG_TARGET, "Previous header:{}", header);
            header.output_mmr_size
        };

        let total_size = end
            .checked_sub(start)
            .and_then(|v| v.checked_add(1))
            .and_then(|v| usize::try_from(v).ok())
            .ok_or_else(|| {
                ChainStorageError::InvalidQuery("fetch_utxos_by_mmr_position: end is less than start".to_string())
            })?;
        let mut result = Vec::with_capacity(total_size);

        let mut skip_amount = (start - previous_mmr_count) as usize;
        debug!(
            target: LOG_TARGET,
            "Fetching outputs by MMR position. Start {}, end {}, starting in header at height {},  prev mmr count: \
             {}, skipping the first:{}",
            start,
            end,
            start_height,
            previous_mmr_count,
            skip_amount
        );
        let mut difference_bitmap = Bitmap::create();

        for height in start_height..=end_height {
            let accum_data =
                lmdb_get::<_, BlockHeaderAccumulatedData>(&txn, &self.header_accumulated_data_db, &height)?
                    .ok_or_else(|| ChainStorageError::ValueNotFound {
                        entity: "BlockHeader".to_string(),
                        field: "height".to_string(),
                        value: height.to_string(),
                    })?;

            result.extend(
                lmdb_fetch_keys_starting_with::<TransactionOutputRowData>(
                    accum_data.hash.to_hex().as_str(),
                    &txn,
                    &self.utxos_db,
                )?
                .into_iter()
                .skip(skip_amount)
                .take(total_size - result.len())
                .map(|row| {
                    if deleted.contains(row.mmr_position) {
                        return PrunedOutput::Pruned {
                            output_hash: row.hash,
                            witness_hash: row.witness_hash,
                        };
                    }
                    if let Some(output) = row.output {
                        PrunedOutput::NotPruned { output }
                    } else {
                        PrunedOutput::Pruned {
                            output_hash: row.hash,
                            witness_hash: row.witness_hash,
                        }
                    }
                }),
            );

            // Builds a BitMap of the deleted UTXO MMR indexes that occurred at the current height
            let diff_bitmap = self
                .fetch_block_accumulated_data(&txn, height)
                .or_not_found("BlockAccumulatedData", "height", height.to_string())?
                .deleted()
                .clone();
            difference_bitmap.or_inplace(&diff_bitmap);

            skip_amount = 0;
        }

        difference_bitmap.run_optimize();
        Ok((result, difference_bitmap))
    }

    fn fetch_output(
        &self,
        output_hash: &HashOutput,
    ) -> Result<Option<(TransactionOutput, u32, u64)>, ChainStorageError> {
        debug!(target: LOG_TARGET, "Fetch output: {}", output_hash.to_hex());
        let txn = self.read_transaction()?;
        if let Some((index, key)) =
            lmdb_get::<_, (u32, String)>(&txn, &self.txos_hash_to_index_db, output_hash.as_slice())?
        {
            debug!(
                target: LOG_TARGET,
                "Fetch output: {} Found ({}, {})",
                output_hash.to_hex(),
                index,
                key
            );
            if let Some(output) = lmdb_get::<_, TransactionOutputRowData>(&txn, &self.utxos_db, key.as_str())? {
                if output.output.is_none() {
                    error!(
                        target: LOG_TARGET,
                        "Tried to fetch pruned output: {} ({}, {})",
                        output_hash.to_hex(),
                        index,
                        key
                    );
                    unimplemented!("Output has been pruned");
                }
                Ok(Some((output.output.unwrap(), output.mmr_position, output.mined_height)))
            } else {
                Ok(None)
            }
        } else {
            debug!(
                target: LOG_TARGET,
                "Fetch output: {} NOT found in index",
                output_hash.to_hex()
            );
            Ok(None)
        }
    }

    fn fetch_outputs_in_block(&self, header_hash: &HashOutput) -> Result<Vec<PrunedOutput>, ChainStorageError> {
        let txn = self.read_transaction()?;
        Ok(
            lmdb_fetch_keys_starting_with(header_hash.to_hex().as_str(), &txn, &self.utxos_db)?
                .into_iter()
                .map(|f: TransactionOutputRowData| match f.output {
                    Some(o) => PrunedOutput::NotPruned { output: o },
                    None => PrunedOutput::Pruned {
                        output_hash: f.hash,
                        witness_hash: f.witness_hash,
                    },
                })
                .collect(),
        )
    }

    fn fetch_inputs_in_block(&self, header_hash: &HashOutput) -> Result<Vec<TransactionInput>, ChainStorageError> {
        let txn = self.read_transaction()?;
        Ok(
            lmdb_fetch_keys_starting_with(header_hash.to_hex().as_str(), &txn, &self.inputs_db)?
                .into_iter()
                .map(|f: TransactionInputRowData| f.input)
                .collect(),
        )
    }

    fn fetch_mmr_size(&self, tree: MmrTree) -> Result<u64, ChainStorageError> {
        let txn = self.read_transaction()?;
        match tree {
            MmrTree::Kernel => Ok(lmdb_len(&txn, &self.kernels_db)? as u64),
            MmrTree::Utxo => Ok(lmdb_len(&txn, &self.utxos_db)? as u64),
            MmrTree::Witness => {
                //  lmdb_len(&txn, &self.utxo)
                unimplemented!("Need to get rangeproof mmr size")
            },
        }
    }

    fn fetch_mmr_leaf_index(&self, tree: MmrTree, hash: &Hash) -> Result<Option<u32>, ChainStorageError> {
        let txn = self.read_transaction()?;
        self.fetch_mmr_leaf_index(&*txn, tree, hash)
    }

    /// Returns the number of blocks in the block orphan pool.
    fn orphan_count(&self) -> Result<usize, ChainStorageError> {
        trace!(target: LOG_TARGET, "Get orphan count");
        let txn = self.read_transaction()?;
        lmdb_len(&txn, &self.orphans_db)
    }

    /// Finds and returns the last stored header.
    fn fetch_last_header(&self) -> Result<BlockHeader, ChainStorageError> {
        let txn = self.read_transaction()?;
        self.fetch_last_header_in_txn(&txn)?.ok_or_else(|| {
            ChainStorageError::InvalidOperation("Cannot fetch last header because database is empty".to_string())
        })
    }

    fn fetch_tip_header(&self) -> Result<ChainHeader, ChainStorageError> {
        let txn = self.read_transaction()?;

        let metadata = self.fetch_chain_metadata()?;
        let height = metadata.height_of_longest_chain();
        let header = lmdb_get(&txn, &self.headers_db, &height)?.ok_or_else(|| ChainStorageError::ValueNotFound {
            entity: "Header".to_string(),
            field: "height".to_string(),
            value: height.to_string(),
        })?;
        let accumulated_data = self
            .fetch_header_accumulated_data_by_height(&txn, metadata.height_of_longest_chain())?
            .ok_or_else(|| ChainStorageError::ValueNotFound {
                entity: "BlockHeaderAccumulatedData".to_string(),
                field: "height".to_string(),
                value: height.to_string(),
            })?;
        let chain_header = ChainHeader::try_construct(header, accumulated_data).ok_or_else(|| {
            ChainStorageError::DataInconsistencyDetected {
                function: "fetch_tip_header",
                details: format!("Accumulated data mismatch at height #{}", height),
            }
        })?;
        Ok(chain_header)
    }

    /// Returns the metadata of the chain.
    fn fetch_chain_metadata(&self) -> Result<ChainMetadata, ChainStorageError> {
        let txn = self.read_transaction()?;
        let metadata = fetch_metadata(&txn, &self.metadata_db)?;
        Ok(metadata)
    }

    fn utxo_count(&self) -> Result<usize, ChainStorageError> {
        let txn = self.read_transaction()?;
        lmdb_len(&txn, &self.utxos_db)
    }

    fn kernel_count(&self) -> Result<usize, ChainStorageError> {
        let txn = self.read_transaction()?;

        lmdb_len(&txn, &self.kernels_db)
    }

    fn fetch_orphan_chain_tip_by_hash(&self, hash: &HashOutput) -> Result<Option<ChainHeader>, ChainStorageError> {
        trace!(target: LOG_TARGET, "Call to fetch_orphan_chain_tips()");
        let txn = self.read_transaction()?;
        if !lmdb_exists(&txn, &self.orphan_chain_tips_db, hash.as_slice())? {
            return Ok(None);
        }

        let orphan: Block =
            lmdb_get(&txn, &self.orphans_db, hash.as_slice())?.ok_or_else(|| ChainStorageError::ValueNotFound {
                entity: "Orphan".to_string(),
                field: "hash".to_string(),
                value: hash.to_hex(),
            })?;

        let accumulated_data =
            lmdb_get(&txn, &self.orphan_header_accumulated_data_db, hash.as_slice())?.ok_or_else(|| {
                ChainStorageError::ValueNotFound {
                    entity: "Orphan accumulated data".to_string(),
                    field: "hash".to_string(),
                    value: hash.to_hex(),
                }
            })?;

        let height = orphan.header.height;
        let chain_header = ChainHeader::try_construct(orphan.header, accumulated_data).ok_or_else(|| {
            ChainStorageError::DataInconsistencyDetected {
                function: "fetch_orphan_chain_tip_by_hash",
                details: format!("Accumulated data mismatch at height #{}", height),
            }
        })?;
        Ok(Some(chain_header))
    }

    fn fetch_orphan_children_of(&self, hash: HashOutput) -> Result<Vec<Block>, ChainStorageError> {
        trace!(
            target: LOG_TARGET,
            "Call to fetch_orphan_children_of({})",
            hash.to_hex()
        );
        let txn = self.read_transaction()?;
        let orphan_hashes: Vec<HashOutput> = lmdb_get_multiple(&txn, &self.orphan_parent_map_index, hash.as_slice())?;
        let mut res = Vec::with_capacity(orphan_hashes.len());
        for hash in orphan_hashes {
            res.push(lmdb_get(&txn, &self.orphans_db, hash.as_slice())?.ok_or_else(|| {
                ChainStorageError::ValueNotFound {
                    entity: "Orphan".to_string(),
                    field: "hash".to_string(),
                    value: hash.to_hex(),
                }
            })?)
        }
        Ok(res)
    }

    fn fetch_orphan_chain_block(&self, hash: HashOutput) -> Result<Option<ChainBlock>, ChainStorageError> {
        let txn = self.read_transaction()?;
        match lmdb_get::<_, Block>(&txn, &self.orphans_db, hash.as_slice())? {
            Some(block) => {
                match lmdb_get::<_, BlockHeaderAccumulatedData>(
                    &txn,
                    &self.orphan_header_accumulated_data_db,
                    hash.as_slice(),
                )? {
                    Some(accumulated_data) => {
                        let chain_block =
                            ChainBlock::try_construct(Arc::new(block), accumulated_data).ok_or_else(|| {
                                ChainStorageError::DataInconsistencyDetected {
                                    function: "fetch_orphan_chain_block",
                                    details: format!("Accumulated data mismatch for hash {}", hash.to_hex()),
                                }
                            })?;
                        Ok(Some(chain_block))
                    },
                    None => Ok(None),
                }
            },
            None => Ok(None),
        }
    }

    fn fetch_deleted_bitmap(&self) -> Result<DeletedBitmap, ChainStorageError> {
        let txn = self.read_transaction()?;
        let deleted_bitmap = self.load_deleted_bitmap_model(&txn)?;
        Ok(deleted_bitmap.get().clone())
    }

    fn delete_oldest_orphans(
        &mut self,
        horizon_height: u64,
        orphan_storage_capacity: usize,
    ) -> Result<(), ChainStorageError> {
        let orphan_count = self.orphan_count()?;
        let num_over_limit = orphan_count.saturating_sub(orphan_storage_capacity);
        if num_over_limit == 0 {
            return Ok(());
        }
        debug!(
            target: LOG_TARGET,
            "Orphan block storage limit of {} reached, performing cleanup of {} entries.",
            orphan_storage_capacity,
            num_over_limit,
        );

        let mut orphans;

        {
            let read_txn = self.read_transaction()?;

            orphans = lmdb_filter_map_values(&read_txn, &self.orphans_db, |block: Block| {
                Ok(Some((block.header.height, block.hash())))
            })?;
        }

        orphans.sort_by(|a, b| a.0.cmp(&b.0));
        let mut txn = DbTransaction::new();
        for (removed_count, (height, block_hash)) in orphans.into_iter().enumerate() {
            if height > horizon_height && removed_count >= num_over_limit {
                break;
            }
            debug!(
                target: LOG_TARGET,
                "Discarding orphan block #{} ({}).",
                height,
                block_hash.to_hex()
            );
            txn.delete_orphan(block_hash.clone());
        }
        self.write(txn)?;

        Ok(())
    }

    fn fetch_monero_seed_first_seen_height(&self, seed: &[u8]) -> Result<u64, ChainStorageError> {
        let txn = self.read_transaction()?;
        Ok(lmdb_get(&txn, &self.monero_seed_height_db, seed)?.unwrap_or(0))
    }

    fn fetch_horizon_data(&self) -> Result<Option<HorizonData>, ChainStorageError> {
        let txn = self.read_transaction()?;
        fetch_horizon_data(&txn, &self.metadata_db)
    }
}

// Fetch the chain metadata
fn fetch_metadata(txn: &ConstTransaction<'_>, db: &Database) -> Result<ChainMetadata, ChainStorageError> {
    Ok(ChainMetadata::new(
        fetch_chain_height(&txn, &db)?,
        fetch_best_block(&txn, &db)?,
        fetch_pruning_horizon(&txn, &db)?,
        fetch_pruned_height(&txn, &db)?,
        fetch_accumulated_work(&txn, &db)?,
    ))
}

// Fetches the chain height from the provided metadata db.
fn fetch_chain_height(txn: &ConstTransaction<'_>, db: &Database) -> Result<u64, ChainStorageError> {
    let k = MetadataKey::ChainHeight;
    let val: Option<MetadataValue> = lmdb_get(&txn, &db, &k.as_u32())?;
    match val {
        Some(MetadataValue::ChainHeight(height)) => Ok(height),
        _ => Err(ChainStorageError::ValueNotFound {
            entity: "ChainMetadata".to_string(),
            field: "ChainHeight".to_string(),
            value: "".to_string(),
        }),
    }
}

// // Fetches the effective pruned height from the provided metadata db.
fn fetch_pruned_height(txn: &ConstTransaction<'_>, db: &Database) -> Result<u64, ChainStorageError> {
    let k = MetadataKey::PrunedHeight;
    let val: Option<MetadataValue> = lmdb_get(&txn, &db, &k.as_u32())?;
    match val {
        Some(MetadataValue::PrunedHeight(height)) => Ok(height),
        _ => Ok(0),
    }
}
// Fetches the best block hash from the provided metadata db.
fn fetch_horizon_data(txn: &ConstTransaction<'_>, db: &Database) -> Result<Option<HorizonData>, ChainStorageError> {
    let k = MetadataKey::HorizonData;
    let val: Option<MetadataValue> = lmdb_get(&txn, &db, &k.as_u32())?;
    match val {
        Some(MetadataValue::HorizonData(data)) => Ok(Some(data)),
        None => Ok(None),
        _ => Err(ChainStorageError::ValueNotFound {
            entity: "ChainMetadata".to_string(),
            field: "HorizonData".to_string(),
            value: "".to_string(),
        }),
    }
}
// Fetches the best block hash from the provided metadata db.
fn fetch_best_block(txn: &ConstTransaction<'_>, db: &Database) -> Result<BlockHash, ChainStorageError> {
    let k = MetadataKey::BestBlock;
    let val: Option<MetadataValue> = lmdb_get(&txn, &db, &k.as_u32())?;
    match val {
        Some(MetadataValue::BestBlock(best_block)) => Ok(best_block),
        _ => Err(ChainStorageError::ValueNotFound {
            entity: "ChainMetadata".to_string(),
            field: "BestBlock".to_string(),
            value: "".to_string(),
        }),
    }
}

// Fetches the accumulated work from the provided metadata db.
fn fetch_accumulated_work(txn: &ConstTransaction<'_>, db: &Database) -> Result<u128, ChainStorageError> {
    let k = MetadataKey::AccumulatedWork;
    let val: Option<MetadataValue> = lmdb_get(&txn, &db, &k.as_u32())?;
    match val {
        Some(MetadataValue::AccumulatedWork(accumulated_difficulty)) => Ok(accumulated_difficulty),
        _ => Err(ChainStorageError::ValueNotFound {
            entity: "ChainMetadata".to_string(),
            field: "AccumulatedWork".to_string(),
            value: "".to_string(),
        }),
    }
}

// Fetches the deleted bitmap from the provided metadata db.
fn fetch_deleted_bitmap(txn: &ConstTransaction<'_>, db: &Database) -> Result<DeletedBitmap, ChainStorageError> {
    let k = MetadataKey::DeletedBitmap.as_u32();
    let val: Option<MetadataValue> = lmdb_get(&txn, &db, &k)?;
    match val {
        Some(MetadataValue::DeletedBitmap(bitmap)) => Ok(bitmap),
        None => Ok(Bitmap::create().into()),
        _ => Err(ChainStorageError::ValueNotFound {
            entity: "ChainMetadata".to_string(),
            field: "DeletedBitmap".to_string(),
            value: "".to_string(),
        }),
    }
}

// Fetches the pruning horizon from the provided metadata db.
fn fetch_pruning_horizon(txn: &ConstTransaction<'_>, db: &Database) -> Result<u64, ChainStorageError> {
    let k = MetadataKey::PruningHorizon;
    let val: Option<MetadataValue> = lmdb_get(&txn, &db, &k.as_u32())?;
    match val {
        Some(MetadataValue::PruningHorizon(pruning_horizon)) => Ok(pruning_horizon),
        _ => Ok(0),
    }
}

fn get_database(store: &LMDBStore, name: &str) -> Result<DatabaseRef, ChainStorageError> {
    let handle = store
        .get_handle(name)
        .ok_or_else(|| ChainStorageError::CriticalError(format!("Could not get `{}` database", name)))?;
    Ok(handle.db())
}

#[derive(Debug, Clone, PartialEq, Copy)]
enum MetadataKey {
    ChainHeight,
    BestBlock,
    AccumulatedWork,
    PruningHorizon,
    PrunedHeight,
    HorizonData,
    DeletedBitmap,
}

impl MetadataKey {
    #[inline]
    pub fn as_u32(self) -> u32 {
        self as u32
    }
}

impl fmt::Display for MetadataKey {
    fn fmt(&self, f: &mut fmt::Formatter<'_>) -> fmt::Result {
        match self {
            MetadataKey::ChainHeight => f.write_str("Current chain height"),
            MetadataKey::AccumulatedWork => f.write_str("Total accumulated work"),
            MetadataKey::PruningHorizon => f.write_str("Pruning horizon"),
            MetadataKey::PrunedHeight => f.write_str("Effective pruned height"),
            MetadataKey::BestBlock => f.write_str("Chain tip block hash"),
            MetadataKey::HorizonData => f.write_str("Database info"),
            MetadataKey::DeletedBitmap => f.write_str("Deleted bitmap"),
        }
    }
}

#[allow(clippy::large_enum_variant)]
#[derive(Debug, Clone, Deserialize, Serialize)]
enum MetadataValue {
    ChainHeight(u64),
    BestBlock(BlockHash),
    AccumulatedWork(u128),
    PruningHorizon(u64),
    PrunedHeight(u64),
    HorizonData(HorizonData),
    DeletedBitmap(DeletedBitmap),
}

impl fmt::Display for MetadataValue {
    fn fmt(&self, f: &mut fmt::Formatter<'_>) -> fmt::Result {
        match self {
            MetadataValue::ChainHeight(h) => write!(f, "Chain height is {}", h),
            MetadataValue::AccumulatedWork(d) => write!(f, "Total accumulated work is {}", d),
            MetadataValue::PruningHorizon(h) => write!(f, "Pruning horizon is {}", h),
            MetadataValue::PrunedHeight(height) => write!(f, "Effective pruned height is {}", height),
            MetadataValue::BestBlock(hash) => write!(f, "Chain tip block hash is {}", hash.to_hex()),
            MetadataValue::HorizonData(_) => write!(f, "Horizon data"),
            MetadataValue::DeletedBitmap(deleted) => {
                write!(f, "Deleted Bitmap ({} indexes)", deleted.bitmap().cardinality())
            },
        }
    }
}

/// A struct that wraps a LMDB transaction and provides an interface to valid operations that can be performed
/// on the current deleted bitmap state of the blockchain.
/// A deleted bitmap contains the MMR leaf indexes of spent TXOs.
struct DeletedBitmapModel<'a, T> {
    txn: &'a T,
    db: &'a Database<'static>,
    bitmap: DeletedBitmap,
    is_dirty: bool,
}

impl<'a, 'b, T> DeletedBitmapModel<'a, T>
where T: Deref<Target = ConstTransaction<'b>>
{
    pub fn load(txn: &'a T, db: &'a Database<'static>) -> Result<Self, ChainStorageError> {
        let bitmap = fetch_deleted_bitmap(txn, db)?;
        Ok(Self {
            txn,
            db,
            bitmap,
            is_dirty: false,
        })
    }

    /// Returns a reference to the `DeletedBitmap`
    pub fn get(&self) -> &DeletedBitmap {
        &self.bitmap
    }
}

impl<'a, 'b> DeletedBitmapModel<'a, WriteTransaction<'b>> {
    /// Merge (union) the given bitmap into this instance.
    /// `finish` must be called to persist the bitmap.
    pub fn merge(&mut self, deleted: &Bitmap) -> Result<&mut Self, ChainStorageError> {
        self.bitmap.bitmap_mut().or_inplace(deleted);
        self.is_dirty = true;
        Ok(self)
    }

    /// Remove (difference) the given bitmap from this instance.
    /// `finish` must be called to persist the bitmap.
    pub fn remove(&mut self, deleted: &Bitmap) -> Result<&mut Self, ChainStorageError> {
        self.bitmap.bitmap_mut().andnot_inplace(deleted);
        self.is_dirty = true;
        Ok(self)
    }

    /// Persist the bitmap if required. This is a no-op if the bitmap has not been modified.
    pub fn finish(mut self) -> Result<(), ChainStorageError> {
        if !self.is_dirty {
            return Ok(());
        }

        self.bitmap.bitmap_mut().run_optimize();
        lmdb_replace(
            self.txn,
            self.db,
            &MetadataKey::DeletedBitmap.as_u32(),
            &MetadataValue::DeletedBitmap(self.bitmap),
        )?;
        Ok(())
    }
}<|MERGE_RESOLUTION|>--- conflicted
+++ resolved
@@ -1529,28 +1529,6 @@
         start: u64,
         end: u64,
         deleted: &Bitmap,
-<<<<<<< HEAD
-    ) -> Result<(Vec<PrunedOutput>, Vec<Bitmap>), ChainStorageError>
-    {
-        let txn = ReadTransaction::new(&*self.env)?;
-        if let Some(start_height) = lmdb_first_after(&txn, &self.output_mmr_size_index, &(start + 1).to_be_bytes())? {
-            let end_height: u64 =
-                lmdb_first_after(&txn, &self.output_mmr_size_index, &(end + 1).to_be_bytes())?.unwrap_or(start_height);
-
-            let previous_mmr_count = if start_height == 0 {
-                0
-            } else {
-                let header: BlockHeader = lmdb_get(&txn, &self.headers_db, &(start_height - 1))?.ok_or_else(|| {
-                    ChainStorageError::ValueNotFound {
-                        entity: "BlockHeader".to_string(),
-                        field: "height".to_string(),
-                        value: (start_height - 1).to_string(),
-                    }
-                })?;
-                debug!(target: LOG_TARGET, "Previous header:{}", header);
-                header.output_mmr_size
-            };
-=======
     ) -> Result<(Vec<PrunedOutput>, Bitmap), ChainStorageError> {
         let txn = self.read_transaction()?;
         let start_height = lmdb_first_after(&txn, &self.output_mmr_size_index, &(start + 1).to_be_bytes())?
@@ -1562,13 +1540,17 @@
             })?;
         let end_height: u64 =
             lmdb_first_after(&txn, &self.output_mmr_size_index, &(end + 1).to_be_bytes())?.unwrap_or(start_height);
->>>>>>> 5e07aaf8
 
         let previous_mmr_count = if start_height == 0 {
             0
         } else {
-            let header: BlockHeader =
-                lmdb_get(&txn, &self.headers_db, &(start_height - 1))?.expect("Header should exist");
+            let header: BlockHeader = lmdb_get(&txn, &self.headers_db, &(start_height - 1))?.ok_or_else(|| {
+                ChainStorageError::ValueNotFound {
+                    entity: "BlockHeader".to_string(),
+                    field: "height".to_string(),
+                    value: (start_height - 1).to_string(),
+                }
+            })?;
             debug!(target: LOG_TARGET, "Previous header:{}", header);
             header.output_mmr_size
         };

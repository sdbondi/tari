// Copyright 2019. The Tari Project
//
// Redistribution and use in source and binary forms, with or without modification, are permitted provided that the
// following conditions are met:
//
// 1. Redistributions of source code must retain the above copyright notice, this list of conditions and the following
// disclaimer.
//
// 2. Redistributions in binary form must reproduce the above copyright notice, this list of conditions and the
// following disclaimer in the documentation and/or other materials provided with the distribution.
//
// 3. Neither the name of the copyright holder nor the names of its contributors may be used to endorse or promote
// products derived from this software without specific prior written permission.
//
// THIS SOFTWARE IS PROVIDED BY THE COPYRIGHT HOLDERS AND CONTRIBUTORS "AS IS" AND ANY EXPRESS OR IMPLIED WARRANTIES,
// INCLUDING, BUT NOT LIMITED TO, THE IMPLIED WARRANTIES OF MERCHANTABILITY AND FITNESS FOR A PARTICULAR PURPOSE ARE
// DISCLAIMED. IN NO EVENT SHALL THE COPYRIGHT HOLDER OR CONTRIBUTORS BE LIABLE FOR ANY DIRECT, INDIRECT, INCIDENTAL,
// SPECIAL, EXEMPLARY, OR CONSEQUENTIAL DAMAGES (INCLUDING, BUT NOT LIMITED TO, PROCUREMENT OF SUBSTITUTE GOODS OR
// SERVICES; LOSS OF USE, DATA, OR PROFITS; OR BUSINESS INTERRUPTION) HOWEVER CAUSED AND ON ANY THEORY OF LIABILITY,
// WHETHER IN CONTRACT, STRICT LIABILITY, OR TORT (INCLUDING NEGLIGENCE OR OTHERWISE) ARISING IN ANY WAY OUT OF THE
// USE OF THIS SOFTWARE, EVEN IF ADVISED OF THE POSSIBILITY OF SUCH DAMAGE.
use crate::{
    blocks::{Block, BlockHeader, NewBlockTemplate},
    chain_storage::{
        accumulated_data::{BlockAccumulatedData, BlockHeaderAccumulatedData},
        consts::{
            BLOCKCHAIN_DATABASE_ORPHAN_STORAGE_CAPACITY,
            BLOCKCHAIN_DATABASE_PRUNED_MODE_PRUNING_INTERVAL,
            BLOCKCHAIN_DATABASE_PRUNING_HORIZON,
        },
        db_transaction::{DbKey, DbTransaction, DbValue},
        error::ChainStorageError,
        pruned_output::PrunedOutput,
        BlockAddResult,
        BlockchainBackend,
        ChainBlock,
        ChainHeader,
        HistoricalBlock,
        HorizonData,
        MmrTree,
        Optional,
        OrNotFound,
        TargetDifficulties,
    },
    common::rolling_vec::RollingVec,
    consensus::{chain_strength_comparer::ChainStrengthComparer, ConsensusConstants, ConsensusManager},
    proof_of_work::{monero_rx::MoneroPowData, PowAlgorithm, TargetDifficultyWindow},
    tari_utilities::epoch_time::EpochTime,
    transactions::{
        transaction::{TransactionKernel, TransactionOutput},
        types::{Commitment, HashDigest, HashOutput, Signature},
    },
    validation::{DifficultyCalculator, HeaderValidation, OrphanValidation, PostOrphanBodyValidation, ValidationError},
};
use croaring::Bitmap;
use log::*;
use std::{
    cmp,
    cmp::Ordering,
    collections::VecDeque,
    mem,
    ops::Bound,
    sync::{Arc, RwLock, RwLockReadGuard, RwLockWriteGuard},
    time::Instant,
};
use tari_common_types::{chain_metadata::ChainMetadata, types::BlockHash};
use tari_crypto::tari_utilities::{hex::Hex, ByteArray, Hashable};
use tari_mmr::{MerkleMountainRange, MutableMmr};
use uint::static_assertions::_core::ops::RangeBounds;

const LOG_TARGET: &str = "c::cs::database";

/// Configuration for the BlockchainDatabase.
#[derive(Clone, Copy, Debug)]
pub struct BlockchainDatabaseConfig {
    pub orphan_storage_capacity: usize,
    pub pruning_horizon: u64,
    pub pruning_interval: u64,
}

impl Default for BlockchainDatabaseConfig {
    fn default() -> Self {
        Self {
            orphan_storage_capacity: BLOCKCHAIN_DATABASE_ORPHAN_STORAGE_CAPACITY,
            pruning_horizon: BLOCKCHAIN_DATABASE_PRUNING_HORIZON,
            pruning_interval: BLOCKCHAIN_DATABASE_PRUNED_MODE_PRUNING_INTERVAL,
        }
    }
}

/// A placeholder struct that contains the two validators that the database uses to decide whether or not a block is
/// eligible to be added to the database. The `block` validator should perform a full consensus check. The `orphan`
/// validator needs to check that the block is internally consistent, but can't know whether the PoW is sufficient,
/// for example.
/// The `GenesisBlockValidator` is used to check that the chain builds on the correct genesis block.
/// The `ChainTipValidator` is used to check that the accounting balance and MMR states of the chain state is valid.
pub struct Validators<B> {
    pub block: Arc<dyn PostOrphanBodyValidation<B>>,
    pub header: Arc<dyn HeaderValidation<B>>,
    pub orphan: Arc<dyn OrphanValidation>,
}

impl<B: BlockchainBackend> Validators<B> {
    pub fn new(
        block: impl PostOrphanBodyValidation<B> + 'static,
        header: impl HeaderValidation<B> + 'static,
        orphan: impl OrphanValidation + 'static,
    ) -> Self {
        Self {
            block: Arc::new(block),
            header: Arc::new(header),
            orphan: Arc::new(orphan),
        }
    }
}

impl<B> Clone for Validators<B> {
    fn clone(&self) -> Self {
        Validators {
            block: Arc::clone(&self.block),
            header: Arc::clone(&self.header),
            orphan: Arc::clone(&self.orphan),
        }
    }
}

// Private macro that pulls out all the boiler plate of extracting a DB query result from its variants
macro_rules! fetch {
    ($db:ident, $key_val:expr, $key_var:ident) => {{
        let key = DbKey::$key_var($key_val);
        match $db.fetch(&key) {
            Ok(None) => Err(key.to_value_not_found_error()),
            Ok(Some(DbValue::$key_var(k))) => Ok(*k),
            Ok(Some(other)) => unexpected_result(key, other),
            Err(e) => log_error(key, e),
        }
    }};
}

// Private macro that pulls out all the boiler plate of extracting a DB query result from its variants.
// Differs from `fetch` in that it will not error if not found, but instead returns an Option
macro_rules! try_fetch {
    ($db:ident, $key_val:expr, $key_var:ident) => {{
        let key = DbKey::$key_var($key_val);
        match $db.fetch(&key) {
            Ok(None) => Ok(None),
            Ok(Some(DbValue::$key_var(k))) => Ok(Some(*k)),
            Ok(Some(other)) => unexpected_result(key, other),
            Err(e) => log_error(key, e),
        }
    }};
}

/// A generic blockchain storage mechanism. This struct defines the API for storing and retrieving Tari blockchain
/// components without being opinionated about the actual backend used.
///
/// `BlockChainDatabase` is thread-safe, since the backend must implement `Sync` and `Send`.
///
/// You typically don't interact with `BlockChainDatabase` directly, since it doesn't enforce any consensus rules; it
/// only really stores and fetches blockchain components. To create an instance of `BlockchainDatabase', you must
/// provide it with the backend it is going to use; for example, for a memory-backed DB:
pub struct BlockchainDatabase<B> {
    db: Arc<RwLock<B>>,
    validators: Validators<B>,
    config: BlockchainDatabaseConfig,
    consensus_manager: ConsensusManager,
    difficulty_calculator: Arc<DifficultyCalculator>,
}

#[allow(clippy::ptr_arg)]
impl<B> BlockchainDatabase<B>
where B: BlockchainBackend
{
    /// Creates a new `BlockchainDatabase` using the provided backend.
    pub fn new(
        db: B,
        consensus_manager: ConsensusManager,
        validators: Validators<B>,
        config: BlockchainDatabaseConfig,
        difficulty_calculator: DifficultyCalculator,
        cleanup_orphans_at_startup: bool,
    ) -> Result<Self, ChainStorageError> {
        debug!(target: LOG_TARGET, "BlockchainDatabase config: {:?}", config);
        let is_empty = db.is_empty()?;
        let blockchain_db = BlockchainDatabase {
            db: Arc::new(RwLock::new(db)),
            validators,
            config,
            consensus_manager,
            difficulty_calculator: Arc::new(difficulty_calculator),
        };
        if is_empty {
            info!(target: LOG_TARGET, "Blockchain db is empty. Adding genesis block.");
            let genesis_block = blockchain_db.consensus_manager.get_genesis_block();
            blockchain_db.insert_block(Arc::new(genesis_block))?;
            blockchain_db.store_pruning_horizon(config.pruning_horizon)?;
        }
        if cleanup_orphans_at_startup {
            match blockchain_db.cleanup_all_orphans() {
                Ok(_) => info!(target: LOG_TARGET, "Orphan database cleaned out at startup.",),
                Err(e) => warn!(
                    target: LOG_TARGET,
                    "Orphan database could not be cleaned out at startup: ({:?}).", e
                ),
            }
        }

        let pruning_horizon = blockchain_db.get_chain_metadata()?.pruning_horizon();
        if config.pruning_horizon != pruning_horizon {
            debug!(
                target: LOG_TARGET,
                "Updating pruning horizon from {} to {}.", pruning_horizon, config.pruning_horizon,
            );
            blockchain_db.store_pruning_horizon(config.pruning_horizon)?;
        }
        Ok(blockchain_db)
    }

    /// Returns a reference to the consensus cosntants at the current height
    pub fn consensus_constants(&self) -> Result<&ConsensusConstants, ChainStorageError> {
        let height = self.get_height()?;

        Ok(self.consensus_manager.consensus_constants(height))
    }

    // Be careful about making this method public. Rather use `db_and_metadata_read_access`
    // so that metadata and db are read in the correct order so that deadlocks don't occur
    pub fn db_read_access(&self) -> Result<RwLockReadGuard<B>, ChainStorageError> {
        self.db.read().map_err(|e| {
            error!(
                target: LOG_TARGET,
                "An attempt to get a read lock on the blockchain backend failed. {:?}", e
            );
            ChainStorageError::AccessError("Read lock on blockchain backend failed".into())
        })
    }

    #[cfg(test)]
    pub fn test_db_write_access(&self) -> Result<RwLockWriteGuard<B>, ChainStorageError> {
        self.db.write().map_err(|e| {
            error!(
                target: LOG_TARGET,
                "An attempt to get a write lock on the blockchain backend failed. {:?}", e
            );
            ChainStorageError::AccessError("Write lock on blockchain backend failed".into())
        })
    }

    fn db_write_access(&self) -> Result<RwLockWriteGuard<B>, ChainStorageError> {
        self.db.write().map_err(|e| {
            error!(
                target: LOG_TARGET,
                "An attempt to get a write lock on the blockchain backend failed. {:?}", e
            );
            ChainStorageError::AccessError("Write lock on blockchain backend failed".into())
        })
    }

    pub fn write(&self, transaction: DbTransaction) -> Result<(), ChainStorageError> {
        let mut db = self.db_write_access()?;
        db.write(transaction)
    }

    /// Returns the height of the current longest chain. This method will only fail if there's a fairly serious
    /// synchronisation problem on the database. You can try calling [BlockchainDatabase::try_recover_metadata] in
    /// that case to re-sync the metadata; or else just exit the program.
    pub fn get_height(&self) -> Result<u64, ChainStorageError> {
        let db = self.db_read_access()?;
        Ok(db.fetch_chain_metadata()?.height_of_longest_chain())
    }

    /// Return the geometric mean of the proof of work of the longest chain.
    /// The proof of work is returned as the geometric mean of all difficulties
    pub fn get_accumulated_difficulty(&self) -> Result<u128, ChainStorageError> {
        let db = self.db_read_access()?;
        Ok(db.fetch_chain_metadata()?.accumulated_difficulty())
    }

    /// Returns a copy of the current blockchain database metadata
    pub fn get_chain_metadata(&self) -> Result<ChainMetadata, ChainStorageError> {
        let db = self.db_read_access()?;
        db.fetch_chain_metadata()
    }

    // Fetch the utxo
    pub fn fetch_utxo(&self, hash: HashOutput) -> Result<Option<TransactionOutput>, ChainStorageError> {
        let db = self.db_read_access()?;
        Ok(db.fetch_output(&hash)?.map(|(out, _index, _)| out))
    }

    /// Return a list of matching utxos, with each being `None` if not found. If found, the transaction
    /// output, and a boolean indicating if the UTXO was spent as of the block hash specified or the tip if not
    /// specified.
    pub fn fetch_utxos(
        &self,
        hashes: Vec<HashOutput>,
        is_spent_as_of: Option<HashOutput>,
    ) -> Result<Vec<Option<(TransactionOutput, bool)>>, ChainStorageError> {
        let db = self.db_read_access()?;
        let is_spent_as_of = match is_spent_as_of {
            Some(hash) => hash,
            None => db.fetch_chain_metadata()?.best_block().clone(),
        };
        let data =
            db.fetch_block_accumulated_data(&is_spent_as_of)?
                .ok_or_else(|| ChainStorageError::ValueNotFound {
                    entity: "BlockAccumulatedData".to_string(),
                    field: "header_hash".to_string(),
                    value: is_spent_as_of.to_hex(),
                })?;

        let mut result = Vec::with_capacity(hashes.len());
        for hash in hashes {
            let output = db.fetch_output(&hash)?;
            result.push(output.map(|(out, mmr_index, _)| (out, data.deleted().contains(mmr_index))));
        }
        Ok(result)
    }

    pub fn fetch_kernel_by_excess(
        &self,
        excess: &[u8],
    ) -> Result<Option<(TransactionKernel, HashOutput)>, ChainStorageError> {
        let db = self.db_read_access()?;
        db.fetch_kernel_by_excess(excess)
    }

    pub fn fetch_kernel_by_excess_sig(
        &self,
        excess_sig: Signature,
    ) -> Result<Option<(TransactionKernel, HashOutput)>, ChainStorageError> {
        let db = self.db_read_access()?;
        db.fetch_kernel_by_excess_sig(&excess_sig)
    }

    pub fn fetch_kernels_by_mmr_position(
        &self,
        start: u64,
        end: u64,
    ) -> Result<Vec<TransactionKernel>, ChainStorageError> {
        let db = self.db_read_access()?;
        db.fetch_kernels_by_mmr_position(start, end)
    }

    pub fn fetch_utxos_by_mmr_position(
        &self,
        start: u64,
        end: u64,
        end_header_hash: HashOutput,
    ) -> Result<(Vec<PrunedOutput>, Bitmap), ChainStorageError> {
        let db = self.db_read_access()?;
        let accum_data = db.fetch_block_accumulated_data(&end_header_hash).or_not_found(
            "BlockAccumulatedData",
            "hash",
            end_header_hash.to_hex(),
        )?;
        db.fetch_utxos_by_mmr_position(start, end, accum_data.deleted())
    }

    /// Returns the block header at the given block height.
    pub fn fetch_header(&self, height: u64) -> Result<Option<BlockHeader>, ChainStorageError> {
        let db = self.db_read_access()?;
        match fetch_header(&*db, height) {
            Ok(header) => Ok(Some(header)),
            Err(err) if err.is_value_not_found() => Ok(None),
            Err(err) => Err(err),
        }
    }

    /// Returns the block header at the given block height.
    pub fn fetch_chain_header(&self, height: u64) -> Result<ChainHeader, ChainStorageError> {
        let db = self.db_read_access()?;
        let chain_header = db.fetch_chain_header_by_height(height)?;
        Ok(chain_header)
    }

    pub fn fetch_header_containing_kernel_mmr(&self, mmr_position: u64) -> Result<ChainHeader, ChainStorageError> {
        let db = self.db_read_access()?;
        db.fetch_header_containing_kernel_mmr(mmr_position)
    }

    pub fn fetch_header_containing_utxo_mmr(&self, mmr_position: u64) -> Result<ChainHeader, ChainStorageError> {
        let db = self.db_read_access()?;
        db.fetch_header_containing_utxo_mmr(mmr_position)
    }

    /// Find the first matching header in a list of block hashes, returning the index of the match and the BlockHeader.
    /// Or None if not found.
    pub fn find_headers_after_hash<I: IntoIterator<Item = HashOutput>>(
        &self,
        ordered_hashes: I,
        count: u64,
    ) -> Result<Option<(usize, Vec<BlockHeader>)>, ChainStorageError> {
        let db = self.db_read_access()?;
        for (i, hash) in ordered_hashes.into_iter().enumerate() {
            if hash.len() != 32 {
                return Err(ChainStorageError::InvalidArguments {
                    func: "find_headers_after_hash",
                    arg: "ordered_hashes",
                    message: format!(
                        "Hash at index {} was an invalid length. Expected 32 but got {}",
                        i,
                        hash.len()
                    ),
                });
            }

            match fetch_header_by_block_hash(&*db, hash)? {
                Some(header) => {
                    if count == 0 {
                        return Ok(Some((i, Vec::new())));
                    }

                    let end_height =
                        header
                            .height
                            .checked_add(count)
                            .ok_or_else(|| ChainStorageError::InvalidArguments {
                                func: "find_headers_after_hash",
                                arg: "count",
                                message: "count + block height will overflow u64".into(),
                            })?;
                    let headers = fetch_headers(&*db, header.height + 1, end_height)?;
                    return Ok(Some((i, headers)));
                },
                None => continue,
            };
        }
        Ok(None)
    }

    pub fn fetch_block_timestamps(&self, start_hash: HashOutput) -> Result<RollingVec<EpochTime>, ChainStorageError> {
        let start_header =
            self.fetch_header_by_block_hash(start_hash.clone())?
                .ok_or_else(|| ChainStorageError::ValueNotFound {
                    entity: "BlockHeader".to_string(),
                    field: "start_hash".to_string(),
                    value: start_hash.to_hex(),
                })?;
        let constants = self.consensus_manager.consensus_constants(start_header.height);
        let timestamp_window = constants.get_median_timestamp_count();
        let start_window = start_header.height.saturating_sub(timestamp_window as u64);

        let timestamps = self
            .fetch_headers(start_window..=start_header.height)?
            .iter()
            .map(|h| h.timestamp)
            .collect::<Vec<_>>();

        let mut rolling = RollingVec::new(timestamp_window);
        rolling.extend(timestamps);
        Ok(rolling)
    }

    /// Fetch the accumulated data stored for this header
    pub fn fetch_header_accumulated_data(
        &self,
        hash: HashOutput,
    ) -> Result<Option<BlockHeaderAccumulatedData>, ChainStorageError> {
        let db = self.db_read_access()?;
        db.fetch_header_accumulated_data(&hash)
    }

    /// Store the provided headers. This function does not do any validation and assumes the inserted header has already
    /// been validated.
    pub fn insert_valid_headers(&self, headers: Vec<ChainHeader>) -> Result<(), ChainStorageError> {
        let mut db = self.db_write_access()?;
        insert_headers(&mut *db, headers)
    }

    /// Returns the set of block headers between `start` and up to and including `end_inclusive`
    pub fn fetch_headers<T: RangeBounds<u64>>(&self, bounds: T) -> Result<Vec<BlockHeader>, ChainStorageError> {
        let db = self.db_read_access()?;
        let (start, mut end) = convert_to_option_bounds(bounds);
        if end.is_none() {
            // `(n..)` means fetch block headers until this node's tip
            end = Some(db.fetch_last_header()?.height);
        }
        let (start, end) = (start.unwrap_or(0), end.unwrap());

        if start > end {
            return Ok(Vec::new());
        }

        fetch_headers(&*db, start, end)
    }

    /// Returns the set of block headers between `start` and up to and including `end_inclusive`
    pub fn fetch_chain_headers<T: RangeBounds<u64>>(&self, bounds: T) -> Result<Vec<ChainHeader>, ChainStorageError> {
        let db = self.db_read_access()?;
        let (start, mut end) = convert_to_option_bounds(bounds);
        if end.is_none() {
            // `(n..)` means fetch block headers until this node's tip
            end = Some(db.fetch_last_header()?.height);
        }
        let (start, end) = (start.unwrap_or(0), end.unwrap());

        fetch_chain_headers(&*db, start, end)
    }

    /// Returns the block header corresponding to the provided BlockHash
    pub fn fetch_header_by_block_hash(&self, hash: HashOutput) -> Result<Option<BlockHeader>, ChainStorageError> {
        let db = self.db_read_access()?;
        fetch_header_by_block_hash(&*db, hash)
    }

    /// Returns a connected header in the main chain by block hash
    pub fn fetch_chain_header_by_block_hash(&self, hash: HashOutput) -> Result<Option<ChainHeader>, ChainStorageError> {
        let db = self.db_read_access()?;

        if let Some(header) = fetch_header_by_block_hash(&*db, hash.clone())? {
            let accumulated_data =
                db.fetch_header_accumulated_data(&hash)?
                    .ok_or_else(|| ChainStorageError::ValueNotFound {
                        entity: "BlockHeaderAccumulatedData".to_string(),
                        field: "hash".to_string(),
                        value: hash.to_hex(),
                    })?;

            let height = header.height;
            let header = ChainHeader::try_construct(header, accumulated_data).ok_or_else(|| {
                ChainStorageError::DataInconsistencyDetected {
                    function: "fetch_chain_header_by_block_hash",
                    details: format!(
                        "Mismatch between header and accumulated data for header {} ({}). This indicates an \
                         inconsistency in the blockchain database",
                        hash.to_hex(),
                        height
                    ),
                }
            })?;
            Ok(Some(header))
        } else {
            Ok(None)
        }
    }

    /// Returns the header at the tip
    pub fn fetch_tip_header(&self) -> Result<ChainHeader, ChainStorageError> {
        let db = self.db_read_access()?;
        db.fetch_tip_header()
    }

    pub fn fetch_last_header(&self) -> Result<BlockHeader, ChainStorageError> {
        let db = self.db_read_access()?;
        db.fetch_last_header()
    }

    /// Returns the sum of all kernels
    pub fn fetch_kernel_commitment_sum(&self, at_hash: &HashOutput) -> Result<Commitment, ChainStorageError> {
        Ok(self.fetch_block_accumulated_data(at_hash.clone())?.kernel_sum)
    }

    /// Returns `n` hashes from height _h - offset_ where _h_ is the tip header height back to `h - n - offset`.
    pub fn fetch_block_hashes_from_header_tip(
        &self,
        n: usize,
        offset: usize,
    ) -> Result<Vec<HashOutput>, ChainStorageError> {
        if n == 0 {
            return Ok(Vec::new());
        }

        let db = self.db_read_access()?;
        let tip_header = db.fetch_last_header()?;
        let end_height = match tip_header.height.checked_sub(offset as u64) {
            Some(h) => h,
            None => {
                return Ok(Vec::new());
            },
        };
        let start = end_height.saturating_sub(n as u64 - 1);
        let headers = fetch_headers(&*db, start, end_height)?;
        Ok(headers.into_iter().map(|h| h.hash()).rev().collect())
    }

    pub fn fetch_block_accumulated_data(&self, at_hash: HashOutput) -> Result<BlockAccumulatedData, ChainStorageError> {
        let db = self.db_read_access()?;
        db.fetch_block_accumulated_data(&at_hash)?
            .ok_or_else(|| ChainStorageError::ValueNotFound {
                entity: "BlockAccumulatedData".to_string(),
                field: "at_hash".to_string(),
                value: at_hash.to_hex(),
            })
    }

    pub fn fetch_block_accumulated_data_by_height(
        &self,
        height: u64,
    ) -> Result<BlockAccumulatedData, ChainStorageError> {
        let db = self.db_read_access()?;
        db.fetch_block_accumulated_data_by_height(height).or_not_found(
            "BlockAccumulatedData",
            "height",
            height.to_string(),
        )
    }

    /// Returns the orphan block with the given hash.
    pub fn fetch_orphan(&self, hash: HashOutput) -> Result<Block, ChainStorageError> {
        let db = self.db_read_access()?;
        fetch_orphan(&*db, hash)
    }

    pub fn orphan_count(&self) -> Result<usize, ChainStorageError> {
        let db = self.db_read_access()?;
        db.orphan_count()
    }

    /// Returns the set of target difficulties for the specified proof of work algorithm. The calculated target
    /// difficulty will be for the given height i.e calculated from the previous header backwards until the target
    /// difficulty window is populated according to consensus constants for the given height.
    pub fn fetch_target_difficulty_for_next_block(
        &self,
        pow_algo: PowAlgorithm,
        current_block_hash: HashOutput,
    ) -> Result<TargetDifficultyWindow, ChainStorageError> {
        let db = self.db_read_access()?;
        fetch_target_difficulty_for_next_block(&*db, &self.consensus_manager, pow_algo, &current_block_hash)
    }

    pub fn fetch_target_difficulties_for_next_block(
        &self,
        current_block_hash: HashOutput,
    ) -> Result<TargetDifficulties, ChainStorageError> {
        let db = self.db_read_access()?;
        let mut current_header = db.fetch_chain_header_in_all_chains(&current_block_hash)?;
        let mut targets = TargetDifficulties::new(&self.consensus_manager, current_header.height() + 1);
        // Add start header since we have it on hand
        targets.add_front(
            current_header.header(),
            current_header.accumulated_data().target_difficulty,
        );

        while current_header.height() > 0 && !targets.is_full() {
            current_header = db.fetch_chain_header_in_all_chains(&current_header.header().prev_hash)?;
            if !targets.is_algo_full(current_header.header().pow_algo()) {
                targets.add_front(
                    current_header.header(),
                    current_header.accumulated_data().target_difficulty,
                );
            }
            if targets.is_full() {
                break;
            }
        }

        Ok(targets)
    }

    pub fn prepare_block_merkle_roots(&self, template: NewBlockTemplate) -> Result<Block, ChainStorageError> {
        let NewBlockTemplate { header, mut body, .. } = template;
        body.sort();
        let header = BlockHeader::from(header);
        let mut block = Block { header, body };
        let roots = self.calculate_mmr_roots(&block)?;
        block.header.kernel_mr = roots.kernel_mr;
        block.header.kernel_mmr_size = roots.kernel_mmr_size;
        block.header.input_mr = roots.input_mr;
        block.header.output_mr = roots.output_mr;
        block.header.witness_mr = roots.witness_mr;
        block.header.output_mmr_size = roots.output_mmr_size;
        Ok(block)
    }

    /// `calculate_mmr_roots` takes a _pre-sorted_ block body and calculates the MMR roots for it.
    ///
    /// ## Panic
    /// This function will panic if the block body is not sorted
    pub fn calculate_mmr_roots(&self, block: &Block) -> Result<MmrRoots, ChainStorageError> {
        let db = self.db_read_access()?;
        assert!(
            block.body.is_sorted(),
            "calculate_mmr_roots expected a sorted block body, however the block body was not sorted"
        );
        calculate_mmr_roots(&*db, &block)
    }

    /// Fetches the total merkle mountain range node count up to the specified height.
    pub fn fetch_mmr_size(&self, tree: MmrTree) -> Result<u64, ChainStorageError> {
        let db = self.db_read_access()?;
        db.fetch_mmr_size(tree)
    }

    /// Tries to add a block to the longest chain.
    ///
    /// The block is added to the longest chain if and only if
    ///   * Block block is not already in the database, AND
    ///   * The block is next in the chain, AND
    ///   * The Validator passes
    ///   * There are no problems with the database backend (e.g. disk full)
    ///
    /// If the block is _not_ next in the chain, the block will be added to the orphan pool if the orphan validator
    /// passes, and then the database is checked for whether there has been a chain reorganisation.
    ///
    /// # Returns
    ///
    /// An error is returned if
    /// * there was a problem accessing the database,
    /// * the validation fails
    ///
    /// Otherwise the function returns successfully.
    /// A successful return value can be one of
    ///   * `BlockExists`: the block has already been added; No action was taken.
    ///   * `Ok`: The block was added and all validation checks passed
    ///   * `OrphanBlock`: The block did not form part of the main chain and was added as an orphan.
    ///   * `ChainReorg`: The block was added, which resulted in a chain-reorg.
    ///
    /// If an error does occur while writing the new block parts, all changes are reverted before returning.
    pub fn add_block(&self, block: Arc<Block>) -> Result<BlockAddResult, ChainStorageError> {
        let new_height = block.header.height;
        // Perform orphan block validation.
        if let Err(e) = self.validators.orphan.validate(&block) {
            warn!(
                target: LOG_TARGET,
                "Block #{} ({}) failed validation - {}",
                &new_height,
                block.hash().to_hex(),
                e.to_string()
            );
            return Err(e.into());
        }

        trace!(
            target: LOG_TARGET,
            "[add_block] acquired write access db lock for block #{} ",
            &new_height
        );
        let mut db = self.db_write_access()?;
        let block_add_result = add_block(
            &mut *db,
            &*self.validators.block,
            &*self.validators.header,
            self.consensus_manager.chain_strength_comparer(),
            &self.difficulty_calculator,
            block,
        )?;

        if block_add_result.was_chain_modified() {
            // If blocks were added and the node is in pruned mode, perform pruning
            prune_database_if_needed(&mut *db, self.config.pruning_horizon, self.config.pruning_interval)?
        }

        info!(
            target: LOG_TARGET,
            "Candidate block `add_block` result: {}", block_add_result
        );

        trace!(
            target: LOG_TARGET,
            "[add_block] released write access db lock for block #{} ",
            &new_height
        );
        Ok(block_add_result)
    }

    /// Clean out the entire orphan pool
    pub fn cleanup_orphans(&self) -> Result<(), ChainStorageError> {
        let mut db = self.db_write_access()?;
        let _ = cleanup_orphans(&mut *db, self.config.orphan_storage_capacity)?;
        Ok(())
    }

    /// Clean out the entire orphan pool
    pub fn cleanup_all_orphans(&self) -> Result<(), ChainStorageError> {
        let mut db = self.db_write_access()?;
        let _ = cleanup_orphans(&mut *db, 0)?;
        Ok(())
    }

    fn insert_block(&self, block: Arc<ChainBlock>) -> Result<(), ChainStorageError> {
        let mut db = self.db_write_access()?;
        let mut txn = DbTransaction::new();
        insert_block(&mut txn, block)?;
        db.write(txn)
    }

    fn store_pruning_horizon(&self, pruning_horizon: u64) -> Result<(), ChainStorageError> {
        let mut db = self.db_write_access()?;
        store_pruning_horizon(&mut *db, pruning_horizon)
    }

    /// Fetch a block from the blockchain database.
    ///
    /// # Returns
    /// This function returns an [HistoricalBlock] instance, which can be converted into a standard [Block], but also
    /// contains some additional information given its retrospective perspective that will be of interest to block
    /// explorers. For example, we know whether the outputs of this block have subsequently been spent or not and how
    /// many blocks have been mined on top of this block.
    ///
    /// `fetch_block` can return a `ChainStorageError` in the following cases:
    /// * There is an access problem on the back end.
    /// * The height is beyond the current chain tip.
    /// * The height is lower than the block at the pruning horizon.
    pub fn fetch_block(&self, height: u64) -> Result<HistoricalBlock, ChainStorageError> {
        let db = self.db_read_access()?;
        fetch_block(&*db, height)
    }

    /// Returns the set of blocks according to the bounds
    pub fn fetch_blocks<T: RangeBounds<u64>>(&self, bounds: T) -> Result<Vec<HistoricalBlock>, ChainStorageError> {
        let db = self.db_read_access()?;
        let (mut start, mut end) = convert_to_option_bounds(bounds);

        let metadata = db.fetch_chain_metadata()?;

        if start.is_none() {
            // `(..n)` means fetch blocks with the lowest height possible until `n`
            start = Some(metadata.pruned_height());
        }
        if end.is_none() {
            // `(n..)` means fetch blocks until this node's tip
            end = Some(metadata.height_of_longest_chain());
        }

        let (start, end) = (start.unwrap(), end.unwrap());

        if end > metadata.height_of_longest_chain() {
            return Err(ChainStorageError::ValueNotFound {
                entity: "Block".to_string(),
                field: "end height".to_string(),
                value: end.to_string(),
            });
        }

        debug!(target: LOG_TARGET, "Fetching blocks {}-{}", start, end);
        let blocks = fetch_blocks(&*db, start, end)?;
        debug!(target: LOG_TARGET, "Fetched {} block(s)", blocks.len());

        Ok(blocks)
    }

    /// Attempt to fetch the block corresponding to the provided hash from the main chain, if it cannot be found then
    /// the block will be searched in the orphan block pool.
    pub fn fetch_block_by_hash(&self, hash: BlockHash) -> Result<Option<HistoricalBlock>, ChainStorageError> {
        let db = self.db_read_access()?;
        fetch_block_by_hash(&*db, hash)
    }

    /// Attempt to fetch the block corresponding to the provided kernel hash from the main chain, if the block is past
    /// pruning horizon, it will return Ok<None>
    pub fn fetch_block_with_kernel(&self, excess_sig: Signature) -> Result<Option<HistoricalBlock>, ChainStorageError> {
        let db = self.db_read_access()?;
        fetch_block_with_kernel(&*db, excess_sig)
    }

    /// Attempt to fetch the block corresponding to the provided utxo hash from the main chain, if the block is past
    /// pruning horizon, it will return Ok<None>
    pub fn fetch_block_with_utxo(&self, commitment: Commitment) -> Result<Option<HistoricalBlock>, ChainStorageError> {
        let db = self.db_read_access()?;
        fetch_block_with_utxo(&*db, commitment)
    }

    /// Returns true if this block exists in the chain, or is orphaned.
    pub fn block_exists(&self, hash: BlockHash) -> Result<bool, ChainStorageError> {
        let db = self.db_read_access()?;
        Ok(db.contains(&DbKey::BlockHash(hash.clone()))? || db.contains(&DbKey::OrphanBlock(hash))?)
    }

    /// Atomically commit the provided transaction to the database backend. This function does not update the metadata.
    pub fn commit(&self, txn: DbTransaction) -> Result<(), ChainStorageError> {
        let mut db = self.db_write_access()?;
        db.write(txn)
    }

    /// Rewind the blockchain state to the block height given and return the blocks that were removed and orphaned.
    ///
    /// The operation will fail if
    /// * The block height is in the future
    pub fn rewind_to_height(&self, height: u64) -> Result<Vec<Arc<ChainBlock>>, ChainStorageError> {
        let mut db = self.db_write_access()?;
        rewind_to_height(&mut *db, height)
    }

    /// Rewind the blockchain state to the block hash making the block at that hash the new tip.
    /// Returns the removed blocks.
    ///
    /// The operation will fail if
    /// * The block hash does not exist
    /// * The block hash is before the horizon block height determined by the pruning horizon
    pub fn rewind_to_hash(&self, hash: BlockHash) -> Result<Vec<Arc<ChainBlock>>, ChainStorageError> {
        let mut db = self.db_write_access()?;
        rewind_to_hash(&mut *db, hash)
    }

    pub fn fetch_horizon_data(&self) -> Result<Option<HorizonData>, ChainStorageError> {
        let db = self.db_read_access()?;
        db.fetch_horizon_data()
    }
}

fn unexpected_result<T>(req: DbKey, res: DbValue) -> Result<T, ChainStorageError> {
    let msg = format!("Unexpected result for database query {}. Response: {}", req, res);
    error!(target: LOG_TARGET, "{}", msg);
    Err(ChainStorageError::UnexpectedResult(msg))
}

/// Container struct for MMR roots
#[derive(Debug, Clone)]
pub struct MmrRoots {
    pub kernel_mr: BlockHash,
    pub kernel_mmr_size: u64,
    pub input_mr: BlockHash,
    pub output_mr: BlockHash,
    pub witness_mr: BlockHash,
    pub output_mmr_size: u64,
}

pub fn calculate_mmr_roots<T: BlockchainBackend>(db: &T, block: &Block) -> Result<MmrRoots, ChainStorageError> {
    let header = &block.header;
    let body = &block.body;

    let metadata = db.fetch_chain_metadata()?;
    if header.prev_hash != *metadata.best_block() {
        return Err(ChainStorageError::InvalidOperation(format!(
            "Cannot calculate MMR roots for block that does not form a chain with the current tip. Block (#{}) \
             previous hash is {} but the current tip is #{} {}",
            header.height,
            header.prev_hash.to_hex(),
            metadata.height_of_longest_chain(),
            metadata.best_block().to_hex()
        )));
    }

    let deleted = db.fetch_deleted_bitmap()?;
    let deleted = deleted.into_bitmap();

    let BlockAccumulatedData {
        kernels,
        outputs,
        range_proofs,
        ..
    } = db
        .fetch_block_accumulated_data(&header.prev_hash)?
        .ok_or_else(|| ChainStorageError::ValueNotFound {
            entity: "BlockAccumulatedData".to_string(),
            field: "header_hash".to_string(),
            value: header.prev_hash.to_hex(),
        })?;

    let mut kernel_mmr = MerkleMountainRange::<HashDigest, _>::new(kernels);
    let mut output_mmr = MutableMmr::<HashDigest, _>::new(outputs, deleted)?;
    let mut witness_mmr = MerkleMountainRange::<HashDigest, _>::new(range_proofs);
    let mut input_mmr = MutableMmr::<HashDigest, _>::new(Vec::new(), Bitmap::create())?;

    for kernel in body.kernels().iter() {
        kernel_mmr.push(kernel.hash())?;
    }

    for output in body.outputs().iter() {
        output_mmr.push(output.hash())?;
        witness_mmr.push(output.witness_hash())?;
    }

    for input in body.inputs().iter() {
        // Search the DB for the output leaf index so that it can be marked as spent/deleted.
        // If the output hash is not found, check the current output_mmr. This allows zero-conf transactions
        let index =
            match db.fetch_mmr_leaf_index(MmrTree::Utxo, &input.output_hash())? {
                Some(index) => index,
                None => output_mmr.find_leaf_index(&input.output_hash())?.ok_or_else(|| {
                    ChainStorageError::ValueNotFound {
                        entity: "UTXO".to_string(),
                        field: "hash".to_string(),
                        value: input.output_hash().to_hex(),
                    }
                })?,
            };
        input_mmr.push(input.hash())?;

        if !output_mmr.delete(index) {
            let len = output_mmr.len();
            return Err(ChainStorageError::InvalidOperation(format!(
                "Could not delete index {} from the output MMR (length is {})",
                index, len
            )));
        }
    }

    output_mmr.compress();

    let mmr_roots = MmrRoots {
        kernel_mr: kernel_mmr.get_merkle_root()?,
        kernel_mmr_size: kernel_mmr.get_leaf_count()? as u64,
        input_mr: input_mmr.get_merkle_root()?,
        output_mr: output_mmr.get_merkle_root()?,
        output_mmr_size: output_mmr.get_leaf_count() as u64,
        witness_mr: witness_mmr.get_merkle_root()?,
    };
    Ok(mmr_roots)
}

pub fn fetch_header<T: BlockchainBackend>(db: &T, block_num: u64) -> Result<BlockHeader, ChainStorageError> {
    fetch!(db, block_num, BlockHeader)
}

pub fn fetch_headers<T: BlockchainBackend>(
    db: &T,
    mut start: u64,
    mut end_inclusive: u64,
) -> Result<Vec<BlockHeader>, ChainStorageError> {
    let is_reversed = start > end_inclusive;

    if is_reversed {
        mem::swap(&mut end_inclusive, &mut start);
    }

    // Allow the headers to be returned in reverse order
    let mut headers = Vec::with_capacity((end_inclusive - start) as usize);
    for h in start..=end_inclusive {
        match db.fetch(&DbKey::BlockHeader(h))? {
            Some(DbValue::BlockHeader(header)) => {
                headers.push(*header);
            },
            Some(_) => unreachable!(),
            None => break,
        }
    }

    if is_reversed {
        Ok(headers.into_iter().rev().collect())
    } else {
        Ok(headers)
    }
}

pub fn fetch_chain_headers<T: BlockchainBackend>(
    db: &T,
    start: u64,
    end_inclusive: u64,
) -> Result<Vec<ChainHeader>, ChainStorageError> {
    if start > end_inclusive {
        return Err(ChainStorageError::InvalidQuery(
            "end_inclusive must be greater than start".to_string(),
        ));
    }

    (start..=end_inclusive)
        .map(|h| db.fetch_chain_header_by_height(h))
        .collect()
}

fn insert_headers<T: BlockchainBackend>(db: &mut T, headers: Vec<ChainHeader>) -> Result<(), ChainStorageError> {
    let mut txn = DbTransaction::new();
    headers.into_iter().for_each(|chain_header| {
        txn.insert_chain_header(chain_header);
    });
    db.write(txn)
}

fn fetch_header_by_block_hash<T: BlockchainBackend>(
    db: &T,
    hash: BlockHash,
) -> Result<Option<BlockHeader>, ChainStorageError> {
    try_fetch!(db, hash, BlockHash)
}

fn fetch_orphan<T: BlockchainBackend>(db: &T, hash: BlockHash) -> Result<Block, ChainStorageError> {
    fetch!(db, hash, OrphanBlock)
}

fn add_block<T: BlockchainBackend>(
    db: &mut T,
    block_validator: &dyn PostOrphanBodyValidation<T>,
    header_validator: &dyn HeaderValidation<T>,
    chain_strength_comparer: &dyn ChainStrengthComparer,
    difficulty_calculator: &DifficultyCalculator,
    block: Arc<Block>,
) -> Result<BlockAddResult, ChainStorageError> {
    let block_hash = block.hash();
    if db.contains(&DbKey::BlockHash(block_hash))? {
        return Ok(BlockAddResult::BlockExists);
    }
    handle_possible_reorg(
        db,
        block_validator,
        header_validator,
        difficulty_calculator,
        chain_strength_comparer,
        block,
    )
}

// Adds a new block onto the chain tip.
fn insert_block(txn: &mut DbTransaction, block: Arc<ChainBlock>) -> Result<(), ChainStorageError> {
    let block_hash = block.accumulated_data().hash.clone();
    debug!(
        target: LOG_TARGET,
        "Storing new block #{} `{}`",
        block.header().height,
        block_hash.to_hex()
    );
    if block.header().pow_algo() == PowAlgorithm::Monero {
        let monero_seed = MoneroPowData::from_header(&block.header())
            .map_err(|e| ValidationError::CustomError(e.to_string()))?
            .randomx_key;
        txn.insert_monero_seed_height(monero_seed.to_vec(), block.height());
    }

    let height = block.height();
    let accumulated_difficulty = block.accumulated_data().total_accumulated_difficulty;
    txn.insert_chain_header(block.to_chain_header())
        .insert_block_body(block)
        .set_best_block(height, block_hash, accumulated_difficulty);

    Ok(())
}

fn store_pruning_horizon<T: BlockchainBackend>(db: &mut T, pruning_horizon: u64) -> Result<(), ChainStorageError> {
    let mut txn = DbTransaction::new();
    txn.set_pruning_horizon(pruning_horizon);
    db.write(txn)
}

#[allow(clippy::ptr_arg)]
pub fn fetch_target_difficulty_for_next_block<T: BlockchainBackend>(
    db: &T,
    consensus_manager: &ConsensusManager,
    pow_algo: PowAlgorithm,
    current_block_hash: &HashOutput,
) -> Result<TargetDifficultyWindow, ChainStorageError> {
    // The block may be in the chained orphan pool or in the main chain
    let mut header = db.fetch_chain_header_in_all_chains(current_block_hash)?;
    let mut target_difficulties = consensus_manager.new_target_difficulty(pow_algo, header.height() + 1);
    if header.header().pow.pow_algo == pow_algo {
        target_difficulties.add_front(header.header().timestamp(), header.accumulated_data().target_difficulty);
    }
    while header.height() > 0 && !target_difficulties.is_full() {
        header = db.fetch_chain_header_in_all_chains(&header.header().prev_hash)?;

        if header.header().pow.pow_algo == pow_algo {
            target_difficulties.add_front(header.header().timestamp(), header.accumulated_data().target_difficulty);
        }
    }

    Ok(target_difficulties)
}

fn fetch_block<T: BlockchainBackend>(db: &T, height: u64) -> Result<HistoricalBlock, ChainStorageError> {
    let mark = Instant::now();
    let (tip_height, is_pruned) = check_for_valid_height(&*db, height)?;
    let chain_header = db.fetch_chain_header_by_height(height)?;
    let (header, accumulated_data) = chain_header.into_parts();
    let kernels = db.fetch_kernels_in_block(&accumulated_data.hash)?;
    let outputs = db.fetch_outputs_in_block(&accumulated_data.hash)?;
    let inputs = db.fetch_inputs_in_block(&accumulated_data.hash)?;
    let mut unpruned = vec![];
    let mut pruned = vec![];
    for output in outputs {
        match output {
            PrunedOutput::Pruned {
                output_hash,
                witness_hash,
            } => {
                pruned.push((output_hash, witness_hash));
            },
            PrunedOutput::NotPruned { output } => unpruned.push(output),
        }
    }

    let mut pruned_input_count = 0;

    if is_pruned {
        let mut deleted = db
            .fetch_block_accumulated_data_by_height(height)
            .or_not_found("BlockAccumulatedData", "height", height.to_string())?
            .deleted()
            .clone();
        if height > 0 {
            let prev = db
                .fetch_block_accumulated_data_by_height(height - 1)
                .or_not_found("BlockAccumulatedData", "height", (height - 1).to_string())?
                .deleted()
                .clone();
            deleted -= prev;
        }

        pruned_input_count = deleted.cardinality();
    }

    let block = header
        .into_builder()
        .add_inputs(inputs)
        .add_outputs(unpruned)
        .add_kernels(kernels)
        .build();
    trace!(
        target: LOG_TARGET,
        "Fetched block at height:{} in {:.0?}",
        height,
        mark.elapsed()
    );
    Ok(HistoricalBlock::new(
        block,
        tip_height - height + 1,
        accumulated_data,
        pruned,
        pruned_input_count,
    ))
}

fn fetch_blocks<T: BlockchainBackend>(
    db: &T,
    start: u64,
    end_inclusive: u64,
) -> Result<Vec<HistoricalBlock>, ChainStorageError> {
    (start..=end_inclusive).map(|i| fetch_block(db, i)).collect()
}

fn fetch_block_with_kernel<T: BlockchainBackend>(
    db: &T,
    excess_sig: Signature,
) -> Result<Option<HistoricalBlock>, ChainStorageError> {
    match db.fetch_kernel_by_excess_sig(&excess_sig) {
        Ok(kernel) => match kernel {
            Some((_kernel, hash)) => fetch_block_by_hash(db, hash),
            None => Ok(None),
        },
        Err(_) => Err(ChainStorageError::ValueNotFound {
            entity: "Kernel".to_string(),
            field: "Excess sig".to_string(),
            value: excess_sig.get_signature().to_hex(),
        }),
    }
}

fn fetch_block_with_utxo<T: BlockchainBackend>(
    db: &T,
    commitment: Commitment,
) -> Result<Option<HistoricalBlock>, ChainStorageError> {
    match db.fetch_output(&commitment.to_vec()) {
        Ok(output) => match output {
            Some((_output, leaf, _height)) => {
                let header = db.fetch_header_containing_utxo_mmr(leaf as u64)?;
                fetch_block_by_hash(db, header.hash().to_owned())
            },
            None => Ok(None),
        },
        Err(_) => Err(ChainStorageError::ValueNotFound {
            entity: "Output".to_string(),
            field: "Commitment".to_string(),
            value: commitment.to_hex(),
        }),
    }
}

fn fetch_block_by_hash<T: BlockchainBackend>(
    db: &T,
    hash: BlockHash,
) -> Result<Option<HistoricalBlock>, ChainStorageError> {
    if let Some(header) = fetch_header_by_block_hash(db, hash)? {
        return Ok(Some(fetch_block(db, header.height)?));
    }
    Ok(None)
}

fn check_for_valid_height<T: BlockchainBackend>(db: &T, height: u64) -> Result<(u64, bool), ChainStorageError> {
    let metadata = db.fetch_chain_metadata()?;
    let tip_height = metadata.height_of_longest_chain();
    if height > tip_height {
        return Err(ChainStorageError::InvalidQuery(format!(
            "Cannot get block at height {}. Chain tip is at {}",
            height, tip_height
        )));
    }
    let pruned_height = metadata.pruned_height();
    Ok((tip_height, height < pruned_height))
}

/// Removes blocks from the db from current tip to specified height.
/// Returns the blocks removed, ordered from tip to height.
fn rewind_to_height<T: BlockchainBackend>(
    db: &mut T,
    mut height: u64,
) -> Result<Vec<Arc<ChainBlock>>, ChainStorageError> {
    let last_header = db.fetch_last_header()?;

    let mut txn = DbTransaction::new();

    // Delete headers
    let last_header_height = last_header.height;
    let metadata = db.fetch_chain_metadata()?;
    let last_block_height = metadata.height_of_longest_chain();
    let steps_back = last_header_height
        .checked_sub(cmp::max(last_block_height, height))
        .ok_or_else(|| {
            ChainStorageError::InvalidQuery(format!(
                "Cannot rewind to height ({}) that is greater than the tip header height {}.",
                cmp::max(height, last_block_height),
                last_header_height
            ))
        })?;

    if steps_back > 0 {
        info!(
            target: LOG_TARGET,
            "Rewinding headers from height {} to {}",
            last_header_height,
            last_header_height - steps_back
        );
    }
    // We might have more headers than blocks, so we first see if we need to delete the extra headers.
    (0..steps_back).for_each(|h| {
        info!(
            target: LOG_TARGET,
            "Rewinding headers at height {}",
            last_header_height - h
        );
        txn.delete_header(last_header_height - h);
    });

    // Delete blocks

    let mut steps_back = last_block_height.saturating_sub(height);
    // No blocks to remove
    if steps_back == 0 {
        db.write(txn)?;
        return Ok(vec![]);
    }

    let mut removed_blocks = Vec::with_capacity(steps_back as usize);
    info!(
        target: LOG_TARGET,
        "Rewinding blocks from height {} to {}",
        last_block_height,
        last_block_height - steps_back
    );

    let prune_past_horizon = metadata.is_pruned_node() && steps_back > metadata.pruning_horizon();
    if prune_past_horizon {
        warn!(
            target: LOG_TARGET,
            "WARNING, reorg past pruning horizon, rewinding back to 0"
        );
        steps_back = metadata.pruning_horizon();
        height = 0;
    }
    let chain_header = db.fetch_chain_header_by_height(height)?;

    for h in 0..steps_back {
        info!(target: LOG_TARGET, "Deleting block {}", last_block_height - h,);
        let block = fetch_block(db, last_block_height - h)?;
        let block = Arc::new(block.try_into_chain_block()?);
        txn.delete_block(block.hash().clone());
        txn.delete_header(last_block_height - h);
        if !prune_past_horizon && !db.contains(&DbKey::OrphanBlock(block.hash().clone()))? {
            // Because we know we will remove blocks we can't recover, this will be a destructive rewind, so we can't
            // recover from this apart from resync from another peer. Failure here should not be common as
            // this chain has a valid proof of work that has been tested at this point in time.
            txn.insert_chained_orphan(block.clone());
        }
        removed_blocks.push(block);
    }

    if prune_past_horizon {
        // We are rewinding past pruning horizon, so we need to remove all blocks and the UTXO's from them. We do not
        // have to delete the headers as they are still valid.
        // We don't have these complete blocks, so we don't push them to the channel for further processing such as the
        // mempool add reorg'ed tx.
        for h in 0..(last_block_height - steps_back) {
            debug!(
                target: LOG_TARGET,
                "Deleting blocks and utxos {}",
                last_block_height - h - steps_back,
            );
            let block = fetch_block(db, last_block_height - h - steps_back)?;
            txn.delete_block(block.block().hash());
        }
    }

    // Update metadata
    debug!(
        target: LOG_TARGET,
        "Updating best block to height (#{}), total accumulated difficulty: {}",
        chain_header.height(),
        chain_header.accumulated_data().total_accumulated_difficulty
    );

    txn.set_best_block(
        chain_header.height(),
        chain_header.accumulated_data().hash.clone(),
        chain_header.accumulated_data().total_accumulated_difficulty,
    );
    db.write(txn)?;

    Ok(removed_blocks)
}

fn rewind_to_hash<T: BlockchainBackend>(
    db: &mut T,
    block_hash: BlockHash,
) -> Result<Vec<Arc<ChainBlock>>, ChainStorageError> {
    let block_hash_hex = block_hash.to_hex();
    let target_header =
        fetch_header_by_block_hash(&*db, block_hash)?.ok_or_else(|| ChainStorageError::ValueNotFound {
            entity: "BlockHeader".to_string(),
            field: "block_hash".to_string(),
            value: block_hash_hex,
        })?;
    rewind_to_height(db, target_header.height)
}

// Checks whether we should add the block as an orphan. If it is the case, the orphan block is added and the chain
// is reorganised if necessary.
fn handle_possible_reorg<T: BlockchainBackend>(
    db: &mut T,
    block_validator: &dyn PostOrphanBodyValidation<T>,
    header_validator: &dyn HeaderValidation<T>,
    difficulty_calculator: &DifficultyCalculator,
    chain_strength_comparer: &dyn ChainStrengthComparer,
    new_block: Arc<Block>,
) -> Result<BlockAddResult, ChainStorageError> {
    let db_height = db.fetch_chain_metadata()?.height_of_longest_chain();
    let new_block_hash = new_block.hash();

    let new_tips = insert_orphan_and_find_new_tips(db, new_block.clone(), header_validator, difficulty_calculator)?;
    debug!(
        target: LOG_TARGET,
        "Added candidate block #{} ({}) to the orphan database. Best height is {}. New tips found: {} ",
        new_block.header.height,
        new_block_hash.to_hex(),
        db_height,
        new_tips.len()
    );

    if new_tips.is_empty() {
        debug!(
            target: LOG_TARGET,
            "No reorg required, could not construct complete chain using block #{} ({}).",
            new_block.header.height,
            new_block_hash.to_hex()
        );
        return Ok(BlockAddResult::OrphanBlock);
    }

    // Check the accumulated difficulty of the best fork chain compared to the main chain.
    let fork_header = find_strongest_orphan_tip(new_tips, chain_strength_comparer)?.ok_or_else(|| {
        // This should never happen because a block is always added to the orphan pool before
        // checking, but just in case
        warn!(
            target: LOG_TARGET,
            "Unable to find strongest orphan tip when adding block `{}`. This should never happen.",
            new_block_hash.to_hex()
        );
        ChainStorageError::InvalidOperation("No chain tips found in orphan pool".to_string())
    })?;

    let tip_header = db.fetch_tip_header()?;
    if fork_header.hash() == &new_block_hash {
        debug!(
            target: LOG_TARGET,
            "Comparing candidate block #{} (accum_diff:{}, hash:{}) to main chain #{} (accum_diff: {}, hash: ({})).",
            new_block.header.height,
            fork_header.accumulated_data().total_accumulated_difficulty,
            fork_header.accumulated_data().hash.to_hex(),
            tip_header.header().height,
            tip_header.accumulated_data().total_accumulated_difficulty,
            tip_header.accumulated_data().hash.to_hex()
        );
    } else {
        debug!(
            target: LOG_TARGET,
            "Comparing fork (accum_diff:{}, hash:{}) with block #{} ({}) to main chain #{} (accum_diff: {}, hash: \
             ({})).",
            fork_header.accumulated_data().total_accumulated_difficulty,
            fork_header.accumulated_data().hash.to_hex(),
            new_block.header.height,
            new_block_hash.to_hex(),
            tip_header.header().height,
            tip_header.accumulated_data().total_accumulated_difficulty,
            tip_header.accumulated_data().hash.to_hex()
        );
    }

    match chain_strength_comparer.compare(&fork_header, &tip_header) {
        Ordering::Greater => {
            debug!(
                target: LOG_TARGET,
                "Fork chain (accum_diff:{}, hash:{}) is stronger than the current tip (#{} ({})).",
                fork_header.accumulated_data().total_accumulated_difficulty,
                fork_header.accumulated_data().hash.to_hex(),
                tip_header.height(),
                tip_header.hash().to_hex()
            );
        },
        Ordering::Less | Ordering::Equal => {
            debug!(
                target: LOG_TARGET,
                "Fork chain (accum_diff:{}, hash:{}) with block {} ({}) has a weaker difficulty.",
                fork_header.accumulated_data().total_accumulated_difficulty,
                fork_header.accumulated_data().hash.to_hex(),
                new_block.header.height,
                new_block_hash.to_hex(),
            );
            debug!(
                target: LOG_TARGET,
                "Orphan block received: #{} ", new_block.header.height
            );
            return Ok(BlockAddResult::OrphanBlock);
        },
    }

    // TODO: We already have the first link in this chain, can be optimized to exclude it
    let reorg_chain = get_orphan_link_main_chain(db, fork_header.hash())?;

    let fork_height = reorg_chain
        .front()
        .expect("The new orphan block should be in the queue")
        .block()
        .header
        .height -
        1;

    let num_added_blocks = reorg_chain.len();
    let removed_blocks = reorganize_chain(db, block_validator, fork_height, &reorg_chain)?;
    let num_removed_blocks = removed_blocks.len();

    // reorg is required when any blocks are removed or more than one are added
    // see https://github.com/tari-project/tari/issues/2101
    if num_removed_blocks > 0 || num_added_blocks > 1 {
        log!(
            target: LOG_TARGET,
            if num_removed_blocks > 1 {
                Level::Warn
            } else {
                Level::Info
            }, // We want a warning if the number of removed blocks is at least 2.
            "Chain reorg required from {} to {} (accum_diff:{}, hash:{}) to (accum_diff:{}, hash:{}). Number of \
             blocks to remove: {}, to add: {}.",
            tip_header.header(),
            fork_header.header(),
            tip_header.accumulated_data().total_accumulated_difficulty,
            tip_header.accumulated_data().hash.to_hex(),
            fork_header.accumulated_data().total_accumulated_difficulty,
            fork_header.accumulated_data().hash.to_hex(),
            num_removed_blocks,
            num_added_blocks,
        );
        Ok(BlockAddResult::ChainReorg {
            removed: removed_blocks,
            added: reorg_chain.into(),
        })
    } else {
        trace!(
            target: LOG_TARGET,
            "No reorg required. Number of blocks to remove: {}, to add: {}.",
            num_removed_blocks,
            num_added_blocks,
        );
        // NOTE: panic is not possible because get_orphan_link_main_chain cannot return an empty Vec (reorg_chain)
        Ok(BlockAddResult::Ok(reorg_chain.front().unwrap().clone()))
    }
}

/// Reorganize the main chain with the provided fork chain, starting at the specified height.
/// Returns the blocks that were removed (if any), ordered from tip to fork (ie. height desc).
fn reorganize_chain<T: BlockchainBackend>(
    backend: &mut T,
    block_validator: &dyn PostOrphanBodyValidation<T>,
    fork_height: u64,
    chain: &VecDeque<Arc<ChainBlock>>,
) -> Result<Vec<Arc<ChainBlock>>, ChainStorageError> {
    let removed_blocks = rewind_to_height(backend, fork_height)?;
    debug!(
        target: LOG_TARGET,
        "Validate and add {} chain block(s) from height {}. Rewound blocks: [{}]",
        chain.len(),
        fork_height,
        removed_blocks
            .iter()
            .map(|b| b.height().to_string())
            .collect::<Vec<_>>()
            .join(", ")
    );

    for block in chain {
        let mut txn = DbTransaction::new();
        let block_hash_hex = block.accumulated_data().hash.to_hex();
        txn.delete_orphan(block.accumulated_data().hash.clone());
        if let Err(e) = block_validator.validate_body_for_valid_orphan(&block, backend) {
            warn!(
                target: LOG_TARGET,
                "Orphan block {} ({}) failed validation during chain reorg: {:?}",
                block.header().height,
                block_hash_hex,
                e
            );
            remove_orphan(backend, block.accumulated_data().hash.clone())?;

            info!(target: LOG_TARGET, "Restoring previous chain after failed reorg.");
            restore_reorged_chain(backend, fork_height, removed_blocks)?;
            return Err(e.into());
        }

        insert_block(&mut txn, block.clone())?;
        // Failed to store the block - this should typically never happen unless there is a bug in the validator
        // (e.g. does not catch a double spend). In any case, we still need to restore the chain to a
        // good state before returning.
        if let Err(e) = backend.write(txn) {
            warn!(
                target: LOG_TARGET,
                "Failed to commit reorg chain: {:?}. Restoring last chain.", e
            );

            restore_reorged_chain(backend, fork_height, removed_blocks)?;
            return Err(e);
        }
    }

    if let Some(block) = removed_blocks.first() {
        // insert the new orphan chain tip
        let mut txn = DbTransaction::new();
        let hash = block.hash().clone();
        debug!(target: LOG_TARGET, "Inserting new orphan chain tip: {}", hash.to_hex());
        txn.insert_orphan_chain_tip(hash);
        backend.write(txn)?;
    }

    Ok(removed_blocks)
}

fn restore_reorged_chain<T: BlockchainBackend>(
    db: &mut T,
    height: u64,
    previous_chain: Vec<Arc<ChainBlock>>,
) -> Result<(), ChainStorageError> {
    let invalid_chain = rewind_to_height(db, height)?;
    debug!(
        target: LOG_TARGET,
        "Removed {} blocks during chain restore: {:?}.",
        invalid_chain.len(),
        invalid_chain
            .iter()
            .map(|block| block.accumulated_data().hash.to_hex())
            .collect::<Vec<_>>(),
    );
    let mut txn = DbTransaction::new();

    for block in previous_chain.into_iter().rev() {
        txn.delete_orphan(block.accumulated_data().hash.clone());
        insert_block(&mut txn, block)?;
    }
    db.write(txn)?;
    Ok(())
}

/// Insert the provided block into the orphan pool and returns any new tips that were created.
fn insert_orphan_and_find_new_tips<T: BlockchainBackend>(
    db: &mut T,
    block: Arc<Block>,
    validator: &dyn HeaderValidation<T>,
    difficulty_calculator: &DifficultyCalculator,
) -> Result<Vec<ChainHeader>, ChainStorageError> {
    let hash = block.hash();

    // There cannot be any _new_ tips if we've seen this orphan block before
    if db.contains(&DbKey::OrphanBlock(hash.clone()))? {
        return Ok(vec![]);
    }

    let mut txn = DbTransaction::new();
    let parent = match db.fetch_orphan_chain_tip_by_hash(&block.header.prev_hash)? {
        Some(curr_parent) => {
            txn.remove_orphan_chain_tip(block.header.prev_hash.clone());
            info!(
                target: LOG_TARGET,
                "New orphan extends a chain in the current candidate tip set"
            );
            curr_parent
        },
        None => match db
            .fetch_chain_header_in_all_chains(&block.header.prev_hash)
            .optional()?
        {
            Some(curr_parent) => {
                info!(
                    target: LOG_TARGET,
                    "New orphan does not have a parent in the current tip set. Parent is {}",
                    curr_parent.hash().to_hex()
                );
                curr_parent
            },
            None => {
                info!(
                    target: LOG_TARGET,
                    "Orphan {} was not connected to any previous headers. Inserting as true orphan",
                    hash.to_hex()
                );

                if !db.contains(&DbKey::OrphanBlock(hash))? {
                    txn.insert_orphan(block);
                }
                db.write(txn)?;
                return Ok(vec![]);
            },
        },
    };

    let achieved_target_diff = validator.validate(db, &block.header, difficulty_calculator)?;

    let accumulated_data = BlockHeaderAccumulatedData::builder(parent.accumulated_data())
        .with_hash(hash)
        .with_achieved_target_difficulty(achieved_target_diff)
        .with_total_kernel_offset(block.header.total_kernel_offset.clone())
        .build()?;

    // NOTE: Panic is impossible, accumulated data constructed from block
    let chain_block = ChainBlock::try_construct(block, accumulated_data).unwrap();
    let chain_header = chain_block.to_chain_header();

    // Extend orphan chain tip.
    txn.insert_chained_orphan(Arc::new(chain_block));

    let tips = find_orphan_descendant_tips_of(&*db, &chain_header, validator, difficulty_calculator, &mut txn)?;
    debug!(target: LOG_TARGET, "Found {} new orphan tips", tips.len());
    for new_tip in &tips {
        txn.insert_orphan_chain_tip(new_tip.hash().clone());
    }

    db.write(txn)?;
    Ok(tips)
}

// Find the tip set of any orphans that have hash as an ancestor
fn find_orphan_descendant_tips_of<T: BlockchainBackend>(
    db: &T,
    prev_chain_header: &ChainHeader,
    validator: &dyn HeaderValidation<T>,
    difficulty_calculator: &DifficultyCalculator,
    txn: &mut DbTransaction,
) -> Result<Vec<ChainHeader>, ChainStorageError> {
    let children = db.fetch_orphan_children_of(prev_chain_header.hash().clone())?;
    if children.is_empty() {
        debug!(
            target: LOG_TARGET,
            "Found new orphan tip {} ({})",
            prev_chain_header.height(),
            prev_chain_header.hash().to_hex()
        );
        return Ok(vec![prev_chain_header.clone()]);
    }

    let mut res = vec![];
    for child in children {
        match validator.validate(db, &child.header, difficulty_calculator) {
            Ok(achieved_target) => {
                let child_hash = child.hash();
                let accum_data = BlockHeaderAccumulatedData::builder(prev_chain_header.accumulated_data())
                    .with_hash(child_hash.clone())
                    .with_achieved_target_difficulty(achieved_target)
                    .with_total_kernel_offset(child.header.total_kernel_offset.clone())
                    .build()?;

                let chain_header = ChainHeader::try_construct(child.header, accum_data).ok_or_else(|| {
                    ChainStorageError::InvalidOperation(format!(
                        "Attempt to create mismatched ChainHeader with hash {}",
                        child_hash.to_hex()
                    ))
                })?;

                // Set/overwrite accumulated data for this orphan block
                txn.set_accumulated_data_for_orphan(chain_header.clone());

                let children =
                    find_orphan_descendant_tips_of(db, &chain_header, validator, difficulty_calculator, txn)?;
                res.extend(children);
            },
            Err(e) => {
                // Warn for now, idk might lower to debug later.
                warn!(
                    target: LOG_TARGET,
                    "Discarding orphan {} because it has an invalid header: {:?}",
                    child.hash().to_hex(),
                    e
                );
                txn.delete_orphan(child.hash());
            },
        };
    }
    Ok(res)
}

// Discard the the orphan block from the orphan pool that corresponds to the provided block hash.
fn remove_orphan<T: BlockchainBackend>(db: &mut T, hash: HashOutput) -> Result<(), ChainStorageError> {
    let mut txn = DbTransaction::new();
    txn.delete_orphan(hash);
    db.write(txn)
}

<<<<<<< HEAD
/// Gets all blocks from the orphan to the point where it connects to the best chain.
/// Will always return at least one block.
=======
/// Gets all blocks ordered from the orphan tip to the point (exclusive) where it connects to the best chain.
>>>>>>> 5e07aaf8
// TODO: this would probably perform better if it reused the db transaction
#[allow(clippy::ptr_arg)]
fn get_orphan_link_main_chain<T: BlockchainBackend>(
    db: &T,
    orphan_tip: &HashOutput,
) -> Result<VecDeque<Arc<ChainBlock>>, ChainStorageError> {
    let mut chain: VecDeque<Arc<ChainBlock>> = VecDeque::new();
    let mut curr_hash = orphan_tip.clone();
    loop {
        let curr_block = db.fetch_orphan_chain_block(curr_hash.clone())?.ok_or_else(|| {
            ChainStorageError::InvalidOperation(format!(
                "get_orphan_link_main_chain: Failed to fetch orphan chain block by hash {}",
                curr_hash.to_hex()
            ))
        })?;
        curr_hash = curr_block.header().prev_hash.clone();
        chain.push_front(Arc::new(curr_block));

        // If this hash is part of the main chain, we're done - since curr_hash has already been set to the previous
        // hash, the chain Vec does not include the fork block in common with both chains
        if db.contains(&DbKey::BlockHash(curr_hash.clone()))? {
            break;
        }
    }
    Ok(chain)
}

/// Find and return the orphan chain tip with the highest accumulated difficulty.
fn find_strongest_orphan_tip(
    orphan_chain_tips: Vec<ChainHeader>,
    chain_strength_comparer: &dyn ChainStrengthComparer,
) -> Result<Option<ChainHeader>, ChainStorageError> {
    let mut best_block_header: Option<ChainHeader> = None;
    for tip in orphan_chain_tips {
        best_block_header = match best_block_header {
            Some(current_best) => match chain_strength_comparer.compare(&current_best, &tip) {
                Ordering::Less => Some(tip),
                Ordering::Greater | Ordering::Equal => Some(current_best),
            },
            None => Some(tip),
        };
    }

    Ok(best_block_header)
}

// Perform a comprehensive search to remove all the minimum height orphans to maintain the configured orphan pool
// storage limit. If the node is configured to run in pruned mode then orphan blocks with heights lower than the horizon
// block height will also be discarded.
fn cleanup_orphans<T: BlockchainBackend>(db: &mut T, orphan_storage_capacity: usize) -> Result<(), ChainStorageError> {
    let metadata = db.fetch_chain_metadata()?;
    let horizon_height = metadata.horizon_block(metadata.height_of_longest_chain());

    db.delete_oldest_orphans(horizon_height, orphan_storage_capacity)
}
fn prune_database_if_needed<T: BlockchainBackend>(
    db: &mut T,
    pruning_horizon: u64,
    pruning_interval: u64,
) -> Result<(), ChainStorageError> {
    let metadata = db.fetch_chain_metadata()?;
    if !metadata.is_pruned_node() {
        return Ok(());
    }

    let db_height = metadata.height_of_longest_chain();
    let abs_pruning_horizon = db_height.saturating_sub(pruning_horizon);

    debug!(
        target: LOG_TARGET,
        "Current pruned height is: {}, pruning horizon is: {}, while the pruning interval is: {}",
        metadata.pruned_height(),
        abs_pruning_horizon,
        pruning_interval,
    );
    if metadata.pruned_height() < abs_pruning_horizon.saturating_sub(pruning_interval) {
        let last_pruned = metadata.pruned_height();
        info!(
            target: LOG_TARGET,
            "Pruning blockchain database at height {} (was={})", abs_pruning_horizon, last_pruned,
        );
        let mut last_block = db.fetch_block_accumulated_data_by_height(last_pruned).or_not_found(
            "BlockAccumulatedData",
            "height",
            last_pruned.to_string(),
        )?;
        let mut txn = DbTransaction::new();
        for block_to_prune in (last_pruned + 1)..abs_pruning_horizon {
            let curr_block = db.fetch_block_accumulated_data_by_height(block_to_prune).or_not_found(
                "BlockAccumulatedData",
                "height",
                block_to_prune.to_string(),
            )?;
            // Note, this could actually be done in one step instead of each block, since deleted is
            // accumulated
            let inputs_to_prune = curr_block.deleted.bitmap().clone() - last_block.deleted.bitmap();
            last_block = curr_block;

            txn.prune_outputs_and_update_horizon(inputs_to_prune.to_vec(), block_to_prune);
        }

        db.write(txn)?;
    }

    Ok(())
}

fn log_error<T>(req: DbKey, err: ChainStorageError) -> Result<T, ChainStorageError> {
    error!(
        target: LOG_TARGET,
        "Database access error on request: {}: {}",
        req,
        err.to_string()
    );
    Err(err)
}

impl<T> Clone for BlockchainDatabase<T> {
    fn clone(&self) -> Self {
        BlockchainDatabase {
            db: self.db.clone(),
            validators: self.validators.clone(),
            config: self.config,
            consensus_manager: self.consensus_manager.clone(),
            difficulty_calculator: self.difficulty_calculator.clone(),
        }
    }
}

fn convert_to_option_bounds<T: RangeBounds<u64>>(bounds: T) -> (Option<u64>, Option<u64>) {
    let start = bounds.start_bound();
    let end = bounds.end_bound();
    use Bound::*;
    let start = match start {
        Included(n) => Some(*n),
        Excluded(n) => Some(n.saturating_add(1)),
        Unbounded => None,
    };
    let end = match end {
        Included(n) => Some(*n),
        Excluded(n) => Some(n.saturating_sub(1)),
        // `(n..)` means fetch from the last block until `n`
        Unbounded => None,
    };

    (start, end)
}

#[cfg(test)]
mod test {
    use super::*;
    use crate::{
        consensus::{
            chain_strength_comparer::strongest_chain,
            consensus_constants::PowAlgorithmConstants,
            ConsensusConstantsBuilder,
            ConsensusManager,
        },
        proof_of_work::AchievedTargetDifficulty,
        test_helpers::{
            blockchain::{create_new_blockchain, create_test_blockchain_db, TempDatabase},
            create_block,
            mine_to_difficulty,
        },
        validation::{header_validator::HeaderValidator, mocks::MockValidator},
    };
    use std::collections::HashMap;
    use tari_common::configuration::Network;

    #[test]
    fn lmdb_fetch_monero_seeds() {
        let db = create_test_blockchain_db();
        let seed = b"test1";
        {
            let db_read = db.db_read_access().unwrap();
            assert_eq!(db_read.fetch_monero_seed_first_seen_height(&seed[..]).unwrap(), 0);
        }
        {
            let mut txn = DbTransaction::new();
            txn.insert_monero_seed_height(seed.to_vec(), 5);
            let mut db_write = db.test_db_write_access().unwrap();
            assert!(db_write.write(txn).is_ok());
        }
        {
            let db_read = db.db_read_access().unwrap();
            assert_eq!(db_read.fetch_monero_seed_first_seen_height(&seed[..]).unwrap(), 5);
        }

        {
            let mut txn = DbTransaction::new();
            txn.insert_monero_seed_height(seed.to_vec(), 2);
            let mut db_write = db.db_write_access().unwrap();
            assert!(db_write.write(txn).is_ok());
        }
        {
            let db_read = db.db_read_access().unwrap();
            assert_eq!(db_read.fetch_monero_seed_first_seen_height(&seed[..]).unwrap(), 2);
        }
    }

    mod get_orphan_link_main_chain {
        use super::*;

        #[test]
        fn it_gets_a_simple_link_to_genesis() {
            let db = create_new_blockchain();
            let genesis = db.fetch_block(0).unwrap().try_into_chain_block().map(Arc::new).unwrap();
            let (_, chain) =
                create_orphan_chain(&db, &[("A->GB", 1, 120), ("B->A", 1, 120), ("C->B", 1, 120)], genesis);
            let access = db.db_read_access().unwrap();
            let orphan_chain = get_orphan_link_main_chain(&*access, chain.get("C").unwrap().hash()).unwrap();
            assert_eq!(orphan_chain[2].hash(), chain.get("C").unwrap().hash());
            assert_eq!(orphan_chain[1].hash(), chain.get("B").unwrap().hash());
            assert_eq!(orphan_chain[0].hash(), chain.get("A").unwrap().hash());
            assert_eq!(orphan_chain.len(), 3);
        }

        #[test]
        fn it_selects_a_large_reorg_chain() {
            let db = create_new_blockchain();
            // Main chain
            let (_, mainchain) = create_main_chain(&db, &[
                ("A->GB", 1, 120),
                ("B->A", 1, 120),
                ("C->B", 1, 120),
                ("D->C", 1, 120),
            ]);
            // Create reorg chain
            let fork_root = mainchain.get("B").unwrap().clone();
            let (_, reorg_chain) = create_orphan_chain(
                &db,
                &[
                    ("C2->GB", 2, 120),
                    ("D2->C2", 1, 120),
                    ("E2->D2", 1, 120),
                    ("F2->E2", 1, 120),
                ],
                fork_root,
            );
            let access = db.db_read_access().unwrap();
            let orphan_chain = get_orphan_link_main_chain(&*access, reorg_chain.get("F2").unwrap().hash()).unwrap();

            assert_eq!(orphan_chain[3].hash(), reorg_chain.get("F2").unwrap().hash());
            assert_eq!(orphan_chain[2].hash(), reorg_chain.get("E2").unwrap().hash());
            assert_eq!(orphan_chain[1].hash(), reorg_chain.get("D2").unwrap().hash());
            assert_eq!(orphan_chain[0].hash(), reorg_chain.get("C2").unwrap().hash());
            assert_eq!(orphan_chain.len(), 4);
        }

        #[test]
        fn it_errors_if_orphan_not_exist() {
            let db = create_new_blockchain();
            let access = db.db_read_access().unwrap();
            let err = get_orphan_link_main_chain(&*access, &vec![1]).unwrap_err();
            assert!(matches!(err, ChainStorageError::InvalidOperation(_)));
        }
    }

    mod insert_orphan_and_find_new_tips {
        use super::*;

        #[test]
        fn it_inserts_new_block_in_orphan_db_as_tip() {
            let db = create_new_blockchain();
            let validator = MockValidator::new(true);
            let genesis_block = db.fetch_block(0).unwrap().try_into_chain_block().map(Arc::new).unwrap();
            let (_, chain) = create_chained_blocks(&[("A->GB", 1, 120)], genesis_block);
            let block = chain.get("A").unwrap().clone();
            let mut access = db.db_write_access().unwrap();
            let chain = insert_orphan_and_find_new_tips(
                &mut *access,
                block.to_arc_block(),
                &validator,
                &db.difficulty_calculator,
            )
            .unwrap();
            assert_eq!(chain.len(), 1);
            assert_eq!(chain[0].hash(), block.hash());

            let maybe_block = access.fetch_orphan_chain_tip_by_hash(block.hash()).unwrap();
            assert_eq!(maybe_block.unwrap().header(), block.header());
        }

        #[test]
        fn it_inserts_true_orphan_chain() {
            let db = create_new_blockchain();
            let validator = MockValidator::new(true);
            let (_, main_chain) = create_main_chain(&db, &[("A->GB", 1, 120), ("B->GB", 1, 120)]);

            let block_b = main_chain.get("B").unwrap().clone();
            let (_, orphan_chain) =
                create_chained_blocks(&[("C2->GB", 1, 120), ("D2->C2", 1, 120), ("E2->D2", 1, 120)], block_b);
            let mut access = db.db_write_access().unwrap();

            let block_d2 = orphan_chain.get("D2").unwrap().clone();
            let chain = insert_orphan_and_find_new_tips(
                &mut *access,
                block_d2.to_arc_block(),
                &validator,
                &db.difficulty_calculator,
            )
            .unwrap();
            assert!(chain.is_empty());

            let block_e2 = orphan_chain.get("E2").unwrap().clone();
            let chain = insert_orphan_and_find_new_tips(
                &mut *access,
                block_e2.to_arc_block(),
                &validator,
                &db.difficulty_calculator,
            )
            .unwrap();
            assert!(chain.is_empty());

            let maybe_block = access.fetch_orphan_children_of(block_d2.hash().clone()).unwrap();
            assert_eq!(maybe_block[0], *block_e2.to_arc_block());
        }

        #[test]
        fn it_correctly_handles_duplicate_blocks() {
            let db = create_new_blockchain();
            let validator = MockValidator::new(true);
            let (_, main_chain) = create_main_chain(&db, &[("A->GB", 1, 120)]);

            let fork_root = main_chain.get("A").unwrap().clone();
            let (_, orphan_chain) = create_chained_blocks(&[("B2->GB", 2, 120)], fork_root);
            let mut access = db.db_write_access().unwrap();

            let block = orphan_chain.get("B2").unwrap().clone();
            let chain = insert_orphan_and_find_new_tips(
                &mut *access,
                block.to_arc_block(),
                &validator,
                &db.difficulty_calculator,
            )
            .unwrap();
            assert_eq!(chain.len(), 1);
            assert_eq!(chain[0].header(), block.header());
            assert_eq!(chain[0].accumulated_data().total_accumulated_difficulty, 4);
            let fork_tip = access.fetch_orphan_chain_tip_by_hash(chain[0].hash()).unwrap().unwrap();
            assert_eq!(fork_tip, block.to_chain_header());

            // Insert again (block was received more than once), no new tips
            let chain = insert_orphan_and_find_new_tips(
                &mut *access,
                block.to_arc_block(),
                &validator,
                &db.difficulty_calculator,
            )
            .unwrap();
            assert_eq!(chain.len(), 0);
        }
    }

    #[test]
    fn test_handle_possible_reorg_case1() {
        // Normal chain
        let (result, _blocks) = test_case_handle_possible_reorg(&[("A->GB", 1, 120), ("B->A", 1, 120)]).unwrap();
        result[0].assert_added();
        result[1].assert_added();
    }

    #[test]
    fn test_handle_possible_reorg_case2() {
        let (result, blocks) =
            test_case_handle_possible_reorg(&[("A->GB", 1, 120), ("B->A", 1, 120), ("A2->GB", 3, 120)]).unwrap();
        result[0].assert_added();
        result[1].assert_added();
        result[2].assert_reorg(1, 2);
        assert_added_hashes_eq(&result[2], vec!["A2"], &blocks);
    }

    #[test]
    fn test_handle_possible_reorg_case3() {
        // Switch to new chain and then reorg back
        let (result, blocks) =
            test_case_handle_possible_reorg(&[("A->GB", 1, 120), ("A2->GB", 2, 120), ("B->A", 2, 120)]).unwrap();
        result[0].assert_added();
        result[1].assert_reorg(1, 1);
        result[2].assert_reorg(2, 1);
        assert_added_hashes_eq(&result[2], vec!["A", "B"], &blocks);
    }

    #[test]
    fn test_handle_possible_reorg_case4() {
        let (result, blocks) = test_case_handle_possible_reorg(&[
            ("A->GB", 1, 120),
            ("A2->GB", 2, 120),
            ("B->A", 2, 120),
            ("A3->GB", 4, 120),
            ("C->B", 2, 120),
        ])
        .unwrap();
        result[0].assert_added();
        result[1].assert_reorg(1, 1);
        result[2].assert_reorg(2, 1);
        result[3].assert_reorg(1, 2);
        result[4].assert_reorg(3, 1);

        assert_added_hashes_eq(&result[4], vec!["A", "B", "C"], &blocks);
    }

    #[test]
    fn test_handle_possible_reorg_case5() {
        let (result, blocks) = test_case_handle_possible_reorg(&[
            ("A->GB", 1, 120),
            ("B->A", 1, 120),
            ("A2->GB", 3, 120),
            ("C->B", 1, 120),
            ("D->C", 2, 120),
            ("B2->A", 5, 120),
            ("D2->C", 6, 120),
            ("D3->C", 7, 120),
            ("D4->C", 8, 120),
        ])
        .unwrap();
        result[0].assert_added();
        result[1].assert_added();
        result[2].assert_reorg(1, 2);
        result[3].assert_orphaned();
        result[4].assert_reorg(4, 1);
        result[5].assert_reorg(1, 3);
        result[6].assert_reorg(3, 1);
        result[7].assert_reorg(1, 1);
        result[8].assert_reorg(1, 1);

        assert_added_hashes_eq(&result[5], vec!["B2"], &blocks);
        assert_difficulty_eq(&result[5], vec![7]);

        assert_added_hashes_eq(&result[6], vec!["B", "C", "D2"], &blocks);
        assert_difficulty_eq(&result[6], vec![3, 4, 10]);

        assert_added_hashes_eq(&result[7], vec!["D3"], &blocks);
        assert_difficulty_eq(&result[7], vec![11]);

        assert_added_hashes_eq(&result[8], vec!["D4"], &blocks);
        assert_difficulty_eq(&result[8], vec![12]);
    }

    #[test]
    fn test_handle_possible_reorg_case6_orphan_chain_link() {
        let db = create_new_blockchain();
        let (_, mainchain) = create_main_chain(&db, &[
            ("A->GB", 1, 120),
            ("B->A", 1, 120),
            ("C->B", 1, 120),
            ("D->C", 1, 120),
        ]);

        let mut access = db.db_write_access().unwrap();
        let mock_validator = MockValidator::new(true);
        let chain_strength_comparer = strongest_chain().by_sha3_difficulty().build();

        let fork_block = mainchain.get("B").unwrap().clone();
        let (_, reorg_chain) = create_chained_blocks(
            &[("C2->GB", 1, 120), ("D2->C2", 1, 120), ("E2->D2", 1, 120)],
            fork_block,
        );

        // Add true orphans
        let result = handle_possible_reorg(
            &mut *access,
            &mock_validator,
            &mock_validator,
            &db.difficulty_calculator,
            &*chain_strength_comparer,
            reorg_chain.get("E2").unwrap().to_arc_block(),
        )
        .unwrap();
        result.assert_orphaned();

        // Test adding a duplicate orphan
        let result = handle_possible_reorg(
            &mut *access,
            &mock_validator,
            &mock_validator,
            &db.difficulty_calculator,
            &*chain_strength_comparer,
            reorg_chain.get("E2").unwrap().to_arc_block(),
        )
        .unwrap();
        result.assert_orphaned();

        let result = handle_possible_reorg(
            &mut *access,
            &mock_validator,
            &mock_validator,
            &db.difficulty_calculator,
            &*chain_strength_comparer,
            reorg_chain.get("D2").unwrap().to_arc_block(),
        )
        .unwrap();
        result.assert_orphaned();

        let tip = access.fetch_last_header().unwrap();
        assert_eq!(&tip, mainchain.get("D").unwrap().header());

        let result = handle_possible_reorg(
            &mut *access,
            &mock_validator,
            &mock_validator,
            &db.difficulty_calculator,
            &*chain_strength_comparer,
            reorg_chain.get("C2").unwrap().to_arc_block(),
        )
        .unwrap();
        result.assert_reorg(3, 2);

        let tip = access.fetch_last_header().unwrap();
        assert_eq!(&tip, reorg_chain.get("E2").unwrap().header());
        check_whole_chain(&mut *access);
    }

    #[test]
    fn test_handle_possible_reorg_case7_fail_reorg() {
        let db = create_new_blockchain();
        let (_, mainchain) = create_main_chain(&db, &[
            ("A->GB", 1, 120),
            ("B->A", 1, 120),
            ("C->B", 1, 120),
            ("D->C", 1, 120),
        ]);

        let mut access = db.db_write_access().unwrap();
        let mock_validator = MockValidator::new(true);
        let chain_strength_comparer = strongest_chain().by_sha3_difficulty().build();

        let fork_block = mainchain.get("C").unwrap().clone();
        let (_, reorg_chain) = create_chained_blocks(&[("D2->GB", 1, 120), ("E2->D2", 2, 120)], fork_block);

        // Add true orphans
        let result = handle_possible_reorg(
            &mut *access,
            &mock_validator,
            &mock_validator,
            &db.difficulty_calculator,
            &*chain_strength_comparer,
            reorg_chain.get("E2").unwrap().to_arc_block(),
        )
        .unwrap();
        result.assert_orphaned();

        let _ = handle_possible_reorg(
            &mut *access,
            &MockValidator::new(false),
            &mock_validator,
            &db.difficulty_calculator,
            &*chain_strength_comparer,
            reorg_chain.get("D2").unwrap().to_arc_block(),
        )
        .unwrap_err();

        // Restored chain
        let tip = access.fetch_last_header().unwrap();
        assert_eq!(&tip, mainchain.get("D").unwrap().header());

        check_whole_chain(&mut *access);
    }

    #[test]
    fn test_handle_possible_reorg_target_difficulty_is_correct_case_1() {
        let (result, _blocks) = test_case_handle_possible_reorg(&[
            ("A->GB", 1, 12),
            ("B->A", 10, 40),
            ("C2->B", 20, 69),
            ("D2->C2", 40, 40),
        ])
        .unwrap();
        let mut expected_target_difficulties = vec![];
        expected_target_difficulties.extend(result[0].added_blocks());
        expected_target_difficulties.extend(result[1].added_blocks());
        expected_target_difficulties.extend(result[2].added_blocks());
        expected_target_difficulties.extend(result[3].added_blocks());

        let expected_target_difficulties: Vec<u64> = expected_target_difficulties
            .iter()
            .map(|b| b.accumulated_data().target_difficulty.as_u64())
            .collect();
        assert_eq!(expected_target_difficulties, vec![1, 10, 19, 24]);

        let (result, blocks) = test_case_handle_possible_reorg(&[
            ("A->GB", 1, 12),
            ("B->A", 10, 40),
            ("C->B", 30, 155),
            ("C2->B", 20, 69),
            ("D2->C2", 40, 40),
        ])
        .unwrap();

        result[0].assert_added();
        result[1].assert_added();
        result[2].assert_added();
        result[3].assert_orphaned();
        result[4].assert_reorg(2, 1);

        assert_added_hashes_eq(&result[4], vec!["C2", "D2"], &blocks);
        assert_target_difficulties_eq(&result[4], vec![19, 24]);
    }

    #[test]
    fn test_handle_possible_reorg_target_difficulty_is_correct_case_2() {
        // Test a straight chain to get the correct target difficulty. The block times must be reduced so that the
        // difficulty changes
        let (result, _blocks) = test_case_handle_possible_reorg(&[
            ("A->GB", 1, 12),
            ("B2->A", 10, 40),
            ("C2->B2", 20, 70),
            ("D2->C2", 25, 70),
            ("E2->D2", 30, 70),
        ])
        .unwrap();
        let mut expected_target_difficulties = vec![];
        expected_target_difficulties.extend(result[0].added_blocks());
        expected_target_difficulties.extend(result[1].added_blocks());
        expected_target_difficulties.extend(result[2].added_blocks());
        expected_target_difficulties.extend(result[3].added_blocks());
        expected_target_difficulties.extend(result[4].added_blocks());
        let expected_target_difficulties: Vec<u64> = expected_target_difficulties
            .iter()
            .map(|b| b.accumulated_data().target_difficulty.as_u64())
            .collect();
        assert_eq!(expected_target_difficulties, vec![1, 10, 19, 23, 26]);

        // Now do a reorg to make sure the target difficulties are the same
        let (result, blocks) = test_case_handle_possible_reorg(&[
            ("A->GB", 1, 12),
            ("B->A", 35, 200),
            ("C->B", 35, 200),
            ("B2->A", 10, 40),
            ("C2->B2", 20, 70),
            ("D2->C2", 25, 70),
            ("E2->D2", 30, 70),
        ])
        .unwrap();
        result[0].assert_added();
        result[1].assert_added();
        result[2].assert_added();
        result[3].assert_orphaned();
        result[4].assert_orphaned();
        result[5].assert_orphaned();
        result[6].assert_reorg(4, 2);

        assert_added_hashes_eq(&result[6], vec!["B2", "C2", "D2", "E2"], &blocks);
        assert_target_difficulties_eq(&result[6], vec![10, 19, 23, 26]);
    }

    #[test]
    fn test_handle_possible_reorg_accum_difficulty_is_correct_case_1() {
        let (result, _blocks) = test_case_handle_possible_reorg(&[
            ("A0->GB", 1, 120), // Chain 0 at 2
            ("B0->A0", 1, 120), // Chain 0 at 3
            ("C0->B0", 1, 120), // Chain 0 at 4
            ("A1->C0", 2, 120), // Chain 1 at 6
            ("B1->A1", 2, 120), // Chain 1 at 8
            ("C1->B1", 2, 120), // Chain 1 at 10
            ("A2->C0", 2, 120), // Chain 2 at 6
            ("B2->A2", 2, 120), // Chain 2 at 8
            ("C2->B2", 2, 120), // Chain 2 at 10
            ("D2->C2", 1, 120), // Chain 2 at 11
            ("D1->C1", 1, 120), // Chain 1 at 11
            ("E1->D1", 1, 120), // Chain 1 at 12
            ("E2->D2", 1, 120), // Chain 2 at 12
        ])
        .unwrap();

        result[0].assert_added();
        result[1].assert_added();
        result[2].assert_added();

        assert_difficulty_eq(&result[0], vec![2]);
        assert_difficulty_eq(&result[1], vec![3]);
        assert_difficulty_eq(&result[2], vec![4]);

        result[3].assert_added();
        result[4].assert_added();
        result[5].assert_added();

        assert_difficulty_eq(&result[3], vec![6]);
        assert_difficulty_eq(&result[4], vec![8]);
        assert_difficulty_eq(&result[5], vec![10]);

        result[6].assert_orphaned();
        result[7].assert_orphaned();
        result[8].assert_orphaned();

        // ("D2->C2", 1, 120),   // Chain 2 at 11
        result[9].assert_reorg(4, 3);
        assert_difficulty_eq(&result[9], vec![6, 8, 10, 11]);

        // ("D1->C1", 1, 120),   // Chain 1 at 11
        result[10].assert_orphaned();

        // ("E1->D1", 1, 120),   // Chain 1 at 12
        result[11].assert_reorg(5, 4);
        assert_difficulty_eq(&result[11], vec![6, 8, 10, 11, 12]);

        // ("E2->D2", 1, 120),   // Chain 2 at 12
        result[12].assert_orphaned();
    }

    fn check_whole_chain(db: &mut TempDatabase) {
        let mut h = db.fetch_chain_metadata().unwrap().height_of_longest_chain();
        while h > 0 {
            // fetch_chain_header_by_height will error if there are internal inconsistencies
            db.fetch_chain_header_by_height(h).unwrap();
            h -= 1;
        }
    }

    fn assert_added_hashes_eq(
        result: &BlockAddResult,
        block_names: Vec<&str>,
        blocks: &HashMap<String, Arc<ChainBlock>>,
    ) {
        let added = result.added_blocks();
        assert_eq!(
            added.iter().map(|b| b.hash()).collect::<Vec<_>>(),
            block_names
                .iter()
                .map(|b| blocks.get(*b).unwrap().hash())
                .collect::<Vec<_>>()
        );
    }

    fn assert_difficulty_eq(result: &BlockAddResult, values: Vec<u128>) {
        let accum_difficulty: Vec<u128> = result
            .added_blocks()
            .iter()
            .map(|cb| cb.accumulated_data().total_accumulated_difficulty)
            .collect();
        assert_eq!(accum_difficulty, values);
    }

    fn assert_target_difficulties_eq(result: &BlockAddResult, values: Vec<u64>) {
        let accum_difficulty: Vec<u64> = result
            .added_blocks()
            .iter()
            .map(|cb| cb.accumulated_data().target_difficulty.as_u64())
            .collect();
        assert_eq!(accum_difficulty, values);
    }

    #[allow(clippy::type_complexity)]
    fn test_case_handle_possible_reorg(
        blocks: &[(&str, u64, u64)],
    ) -> Result<(Vec<BlockAddResult>, HashMap<String, Arc<ChainBlock>>), ChainStorageError> {
        let db = create_new_blockchain();
        let genesis_block = db.fetch_block(0).unwrap().try_into_chain_block().map(Arc::new).unwrap();
        let (block_names, chain) = create_chained_blocks(blocks, genesis_block);
        let mock_validator = Box::new(MockValidator::new(true));
        // A real validator is needed here to test target difficulties

        let consensus = ConsensusManager::builder(Network::LocalNet)
            .with_consensus_constants(
                ConsensusConstantsBuilder::new(Network::LocalNet)
                    .clear_proof_of_work()
                    .add_proof_of_work(PowAlgorithm::Sha3, PowAlgorithmConstants {
                        max_target_time: 1200,
                        min_difficulty: 1.into(),
                        max_difficulty: 100.into(),
                        target_time: 120,
                    })
                    .build(),
            )
            .build();

        let difficulty_calculator = DifficultyCalculator::new(consensus.clone(), Default::default());
        let header_validator = Box::new(HeaderValidator::new(consensus));
        let chain_strength_comparer = strongest_chain().by_sha3_difficulty().build();
        let mut results = vec![];
        for name in block_names {
            let block = chain.get(&name.to_string()).unwrap();
            debug!(
                "Testing handle_possible_reorg for block {} ({}, parent = {})",
                block.height(),
                block.hash().to_hex(),
                block.header().prev_hash.to_hex()
            );
            results.push(handle_possible_reorg(
                &mut *db.db_write_access()?,
                &*mock_validator,
                &*header_validator,
                &difficulty_calculator,
                &*chain_strength_comparer,
                block.to_arc_block(),
            )?);
        }
        Ok((results, chain))
    }

    fn create_main_chain(
        db: &BlockchainDatabase<TempDatabase>,
        blocks: &[(&str, u64, u64)],
    ) -> (Vec<String>, HashMap<String, Arc<ChainBlock>>) {
        let genesis_block = db.fetch_block(0).unwrap().try_into_chain_block().map(Arc::new).unwrap();
        let (names, chain) = create_chained_blocks(blocks, genesis_block);
        names.iter().for_each(|name| {
            let block = chain.get(name).unwrap();
            db.add_block(block.to_arc_block()).unwrap();
        });

        (names, chain)
    }

    fn create_orphan_chain(
        db: &BlockchainDatabase<TempDatabase>,
        blocks: &[(&str, u64, u64)],
        root_block: Arc<ChainBlock>,
    ) -> (Vec<String>, HashMap<String, Arc<ChainBlock>>) {
        let (names, chain) = create_chained_blocks(blocks, root_block);
        let mut access = db.db_write_access().unwrap();
        let mut txn = DbTransaction::new();
        for name in &names {
            let block = chain.get(name).unwrap().clone();
            txn.insert_chained_orphan(block);
        }
        access.write(txn).unwrap();

        (names, chain)
    }

    fn create_chained_blocks(
        blocks: &[(&str, u64, u64)],
        genesis_block: Arc<ChainBlock>,
    ) -> (Vec<String>, HashMap<String, Arc<ChainBlock>>) {
        let mut block_hashes = HashMap::new();
        block_hashes.insert("GB".to_string(), genesis_block);

        let mut block_names = Vec::with_capacity(blocks.len());
        for (name, difficulty, time) in blocks {
            let split = name.split("->").collect::<Vec<_>>();
            let to = split[0].to_string();
            let from = split[1].to_string();

            let prev_block = block_hashes
                .get(&from)
                .unwrap_or_else(|| panic!("Could not find block {}", from));
            let mut block = create_block(1, prev_block.height() + 1, vec![]);
            block.header.prev_hash = prev_block.hash().clone();

            // Keep times constant in case we need a particular target difficulty
            block.header.timestamp = prev_block.header().timestamp.increase(*time);
            block.header.output_mmr_size = prev_block.header().output_mmr_size + block.body.outputs().len() as u64;
            block.header.kernel_mmr_size = prev_block.header().kernel_mmr_size + block.body.kernels().len() as u64;
            let block = mine_to_difficulty(block, (*difficulty).into()).unwrap();
            let accum = BlockHeaderAccumulatedData::builder(prev_block.accumulated_data())
                .with_hash(block.hash())
                .with_achieved_target_difficulty(
                    AchievedTargetDifficulty::try_construct(
                        PowAlgorithm::Sha3,
                        (*difficulty - 1).into(),
                        (*difficulty).into(),
                    )
                    .unwrap(),
                )
                .with_total_kernel_offset(block.header.total_kernel_offset.clone())
                .build()
                .unwrap();
            block_names.push(to.clone());
            block_hashes.insert(to, Arc::new(ChainBlock::try_construct(Arc::new(block), accum).unwrap()));
        }
        (block_names, block_hashes)
    }
}<|MERGE_RESOLUTION|>--- conflicted
+++ resolved
@@ -1787,12 +1787,7 @@
     db.write(txn)
 }
 
-<<<<<<< HEAD
-/// Gets all blocks from the orphan to the point where it connects to the best chain.
-/// Will always return at least one block.
-=======
 /// Gets all blocks ordered from the orphan tip to the point (exclusive) where it connects to the best chain.
->>>>>>> 5e07aaf8
 // TODO: this would probably perform better if it reused the db transaction
 #[allow(clippy::ptr_arg)]
 fn get_orphan_link_main_chain<T: BlockchainBackend>(

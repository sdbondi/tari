--- conflicted
+++ resolved
@@ -26,13 +26,8 @@
     collections::VecDeque,
     convert::TryFrom,
     mem,
-<<<<<<< HEAD
     ops::{Bound, Range, RangeBounds},
-    sync::{Arc, RwLock, RwLockReadGuard, RwLockWriteGuard},
-=======
-    ops::{Bound, RangeBounds},
     sync::{atomic, atomic::AtomicBool, Arc, RwLock, RwLockReadGuard, RwLockWriteGuard},
->>>>>>> a650163e
     time::Instant,
 };
 

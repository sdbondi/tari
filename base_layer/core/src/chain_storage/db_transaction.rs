// Copyright 2019. The Tari Project
//
// Redistribution and use in source and binary forms, with or without modification, are permitted provided that the
// following conditions are met:
//
// 1. Redistributions of source code must retain the above copyright notice, this list of conditions and the following
// disclaimer.
//
// 2. Redistributions in binary form must reproduce the above copyright notice, this list of conditions and the
// following disclaimer in the documentation and/or other materials provided with the distribution.
//
// 3. Neither the name of the copyright holder nor the names of its contributors may be used to endorse or promote
// products derived from this software without specific prior written permission.
//
// THIS SOFTWARE IS PROVIDED BY THE COPYRIGHT HOLDERS AND CONTRIBUTORS "AS IS" AND ANY EXPRESS OR IMPLIED WARRANTIES,
// INCLUDING, BUT NOT LIMITED TO, THE IMPLIED WARRANTIES OF MERCHANTABILITY AND FITNESS FOR A PARTICULAR PURPOSE ARE
// DISCLAIMED. IN NO EVENT SHALL THE COPYRIGHT HOLDER OR CONTRIBUTORS BE LIABLE FOR ANY DIRECT, INDIRECT, INCIDENTAL,
// SPECIAL, EXEMPLARY, OR CONSEQUENTIAL DAMAGES (INCLUDING, BUT NOT LIMITED TO, PROCUREMENT OF SUBSTITUTE GOODS OR
// SERVICES; LOSS OF USE, DATA, OR PROFITS; OR BUSINESS INTERRUPTION) HOWEVER CAUSED AND ON ANY THEORY OF LIABILITY,
// WHETHER IN CONTRACT, STRICT LIABILITY, OR TORT (INCLUDING NEGLIGENCE OR OTHERWISE) ARISING IN ANY WAY OUT OF THE
// USE OF THIS SOFTWARE, EVEN IF ADVISED OF THE POSSIBILITY OF SUCH DAMAGE.
use crate::{
<<<<<<< HEAD
    blocks::{Block, BlockHeader, ChainBlock, ChainHeader},
    chain_storage::{error::ChainStorageError, MmrTree},
=======
    blocks::{Block, BlockHeader},
    chain_storage::{error::ChainStorageError, BlockHeaderAccumulatedData, ChainBlock, ChainHeader, MmrTree},
>>>>>>> 80f7c78b
    transactions::transaction::{TransactionKernel, TransactionOutput},
};
use croaring::Bitmap;
use std::{
    fmt,
    fmt::{Display, Error, Formatter},
    sync::Arc,
};
use tari_common_types::types::{BlockHash, Commitment, HashOutput};
use tari_crypto::tari_utilities::{
    hex::{to_hex, Hex},
    Hashable,
};
use tari_mmr::pruned_hashset::PrunedHashSet;

#[derive(Debug)]
pub struct DbTransaction {
    operations: Vec<WriteOperation>,
}

impl Display for DbTransaction {
    fn fmt(&self, fmt: &mut Formatter<'_>) -> Result<(), std::fmt::Error> {
        fmt.write_str("Db transaction: \n")?;
        for write_op in &self.operations {
            fmt.write_str(&format!("{}\n", write_op))?;
        }
        Ok(())
    }
}

impl Default for DbTransaction {
    fn default() -> Self {
        DbTransaction {
            operations: Vec::with_capacity(128),
        }
    }
}

impl DbTransaction {
    /// Creates a new Database transaction. To commit the transactions call [BlockchainDatabase::execute] with the
    /// transaction as a parameter.
    pub fn new() -> Self {
        DbTransaction::default()
    }

    pub fn delete_orphan(&mut self, hash: HashOutput) -> &mut Self {
        self.operations.push(WriteOperation::DeleteOrphan(hash));
        self
    }

    /// Delete a block header at the given height
    pub fn delete_header(&mut self, height: u64) -> &mut Self {
        self.operations.push(WriteOperation::DeleteHeader(height));
        self
    }

    /// Delete a block
    pub fn delete_block(&mut self, block_hash: HashOutput) -> &mut Self {
        self.operations.push(WriteOperation::DeleteBlock(block_hash));
        self
    }

    /// Inserts a transaction kernel into the current transaction.
    pub fn insert_kernel(
        &mut self,
        kernel: TransactionKernel,
        header_hash: HashOutput,
        mmr_position: u32,
    ) -> &mut Self {
        self.operations.push(WriteOperation::InsertKernel {
            header_hash,
            kernel: Box::new(kernel),
            mmr_position,
        });
        self
    }

    /// Inserts a block header into the current transaction.
    pub fn insert_chain_header(&mut self, chain_header: ChainHeader) -> &mut Self {
        self.operations.push(WriteOperation::InsertChainHeader {
            header: Box::new(chain_header),
        });
        self
    }

    /// Adds a UTXO into the current transaction and update the TXO MMR.
    pub fn insert_utxo(
        &mut self,
        utxo: TransactionOutput,
        header_hash: HashOutput,
        header_height: u64,
        mmr_leaf_index: u32,
    ) -> &mut Self {
        self.operations.push(WriteOperation::InsertOutput {
            header_hash,
            header_height,
            output: Box::new(utxo),
            mmr_position: mmr_leaf_index,
        });
        self
    }

    pub fn insert_pruned_utxo(
        &mut self,
        output_hash: HashOutput,
        witness_hash: HashOutput,
        header_hash: HashOutput,
        header_height: u64,
        mmr_leaf_index: u32,
    ) -> &mut Self {
        self.operations.push(WriteOperation::InsertPrunedOutput {
            header_hash,
            header_height,
            output_hash,
            witness_hash,
            mmr_position: mmr_leaf_index,
        });
        self
    }

    pub fn update_pruned_hash_set(
        &mut self,
        mmr_tree: MmrTree,
        header_hash: HashOutput,
        pruned_hash_set: PrunedHashSet,
    ) -> &mut Self {
        self.operations.push(WriteOperation::UpdatePrunedHashSet {
            mmr_tree,
            header_hash,
            pruned_hash_set: Box::new(pruned_hash_set),
        });
        self
    }

    pub fn prune_outputs_and_update_horizon(&mut self, output_mmr_positions: Vec<u32>, horizon: u64) -> &mut Self {
        self.operations.push(WriteOperation::PruneOutputsAndUpdateHorizon {
            output_positions: output_mmr_positions,
            horizon,
        });
        self
    }

    pub fn update_deleted_with_diff(&mut self, header_hash: HashOutput, deleted: Bitmap) -> &mut Self {
        self.operations
            .push(WriteOperation::UpdateDeletedBlockAccumulatedDataWithDiff { header_hash, deleted });
        self
    }

    /// Updates the deleted tip bitmap with the indexes of the given bitmap.
    pub fn update_deleted_bitmap(&mut self, deleted: Bitmap) -> &mut Self {
        self.operations.push(WriteOperation::UpdateDeletedBitmap { deleted });
        self
    }

    /// Add the BlockHeader and contents of a `Block` (i.e. inputs, outputs and kernels) to the database.
    /// If the `BlockHeader` already exists, then just the contents are updated along with the relevant accumulated
    /// data.
    pub fn insert_block_body(&mut self, block: Arc<ChainBlock>) -> &mut Self {
        self.operations.push(WriteOperation::InsertBlockBody { block });
        self
    }

    /// Stores an orphan block. No checks are made as to whether this is actually an orphan. That responsibility lies
    /// with the calling function.
    /// The transaction will rollback and write will return an error if the orphan already exists.
    pub fn insert_orphan(&mut self, orphan: Arc<Block>) -> &mut Self {
        self.operations.push(WriteOperation::InsertOrphanBlock(orphan));
        self
    }

    /// Insert a "chained" orphan block.
    /// The transaction will rollback and write will return an error if the orphan already exists.
    pub fn insert_chained_orphan(&mut self, orphan: Arc<ChainBlock>) -> &mut Self {
        self.operations.push(WriteOperation::InsertChainOrphanBlock(orphan));
        self
    }

    /// Remove an orphan from the orphan tip set
    pub fn remove_orphan_chain_tip(&mut self, hash: HashOutput) -> &mut Self {
        self.operations.push(WriteOperation::DeleteOrphanChainTip(hash));
        self
    }

    /// Add an orphan to the orphan tip set
    pub fn insert_orphan_chain_tip(&mut self, hash: HashOutput) -> &mut Self {
        self.operations.push(WriteOperation::InsertOrphanChainTip(hash));
        self
    }

    /// Sets accumulated data for the orphan block, "upgrading" the orphan block to a chained orphan.
    /// Any existing accumulated data is overwritten.
    /// The transaction will rollback and write will return an error if the orphan block does not exist.
    pub fn set_accumulated_data_for_orphan(&mut self, accumulated_data: BlockHeaderAccumulatedData) -> &mut Self {
        self.operations
            .push(WriteOperation::SetAccumulatedDataForOrphan(accumulated_data));
        self
    }

    pub fn set_best_block(
        &mut self,
        height: u64,
        hash: HashOutput,
        accumulated_difficulty: u128,
        expected_prev_best_block: HashOutput,
    ) -> &mut Self {
        self.operations.push(WriteOperation::SetBestBlock {
            height,
            hash,
            accumulated_difficulty,
            expected_prev_best_block,
        });
        self
    }

    pub fn set_pruning_horizon(&mut self, pruning_horizon: u64) -> &mut Self {
        self.operations
            .push(WriteOperation::SetPruningHorizonConfig(pruning_horizon));
        self
    }

    pub fn set_pruned_height(&mut self, height: u64, kernel_sum: Commitment, utxo_sum: Commitment) -> &mut Self {
        self.operations.push(WriteOperation::SetPrunedHeight {
            height,
            kernel_sum,
            utxo_sum,
        });
        self
    }

    pub(crate) fn operations(&self) -> &[WriteOperation] {
        &self.operations
    }

    /// This will store the seed key with the height. This is called when a block is accepted into the main chain.
    /// This will only update the hieght of the seed, if its lower then currently stored.
    pub fn insert_monero_seed_height(&mut self, monero_seed: Vec<u8>, height: u64) {
        self.operations
            .push(WriteOperation::InsertMoneroSeedHeight(monero_seed, height));
    }
}

#[derive(Debug)]
#[allow(clippy::large_enum_variant)]
pub enum WriteOperation {
    InsertOrphanBlock(Arc<Block>),
    InsertChainOrphanBlock(Arc<ChainBlock>),
    InsertChainHeader {
        header: Box<ChainHeader>,
    },
    InsertBlockBody {
        block: Arc<ChainBlock>,
    },
    InsertKernel {
        header_hash: HashOutput,
        kernel: Box<TransactionKernel>,
        mmr_position: u32,
    },
    InsertOutput {
        header_hash: HashOutput,
        header_height: u64,
        output: Box<TransactionOutput>,
        mmr_position: u32,
    },
    InsertPrunedOutput {
        header_hash: HashOutput,
        header_height: u64,
        output_hash: HashOutput,
        witness_hash: HashOutput,
        mmr_position: u32,
    },
    DeleteHeader(u64),
    DeleteOrphan(HashOutput),
    DeleteBlock(HashOutput),
    DeleteOrphanChainTip(HashOutput),
    InsertOrphanChainTip(HashOutput),
    InsertMoneroSeedHeight(Vec<u8>, u64),
    UpdatePrunedHashSet {
        mmr_tree: MmrTree,
        header_hash: HashOutput,
        pruned_hash_set: Box<PrunedHashSet>,
    },
    UpdateDeletedBlockAccumulatedDataWithDiff {
        header_hash: HashOutput,
        deleted: Bitmap,
    },
    UpdateDeletedBitmap {
        deleted: Bitmap,
    },
    PruneOutputsAndUpdateHorizon {
        output_positions: Vec<u32>,
        horizon: u64,
    },
    UpdateKernelSum {
        header_hash: HashOutput,
        kernel_sum: Commitment,
    },
    SetAccumulatedDataForOrphan(BlockHeaderAccumulatedData),
    SetBestBlock {
        height: u64,
        hash: HashOutput,
        accumulated_difficulty: u128,
        expected_prev_best_block: HashOutput,
    },
    SetPruningHorizonConfig(u64),
    SetPrunedHeight {
        height: u64,
        kernel_sum: Commitment,
        utxo_sum: Commitment,
    },
}

impl fmt::Display for WriteOperation {
    fn fmt(&self, f: &mut fmt::Formatter<'_>) -> fmt::Result {
        use WriteOperation::*;
        match self {
            InsertOrphanBlock(block) => write!(
                f,
                "InsertOrphanBlock({}, {})",
                block.hash().to_hex(),
                block.body.to_counts_string()
            ),
            InsertChainHeader { header } => {
                write!(f, "InsertChainHeader(#{} {})", header.height(), header.hash().to_hex())
            },
            InsertBlockBody { block } => write!(
                f,
                "InsertBlockBody({}, {})",
                block.accumulated_data().hash.to_hex(),
                block.block().body.to_counts_string(),
            ),
            InsertKernel {
                header_hash,
                kernel,
                mmr_position,
            } => write!(
                f,
                "Insert kernel {} in block:{} position: {}",
                kernel.hash().to_hex(),
                header_hash.to_hex(),
                mmr_position
            ),
            InsertOutput {
                header_hash,
                header_height,
                output,
                mmr_position,
            } => write!(
                f,
                "Insert output {} in block:{},#{} position: {}",
                output.hash().to_hex(),
                header_hash.to_hex(),
                header_height,
                mmr_position
            ),
            DeleteOrphanChainTip(hash) => write!(f, "DeleteOrphanChainTip({})", hash.to_hex()),
            InsertOrphanChainTip(hash) => write!(f, "InsertOrphanChainTip({})", hash.to_hex()),
            DeleteBlock(hash) => write!(f, "DeleteBlock({})", hash.to_hex()),
            InsertMoneroSeedHeight(data, height) => {
                write!(f, "Insert Monero seed string {} for height: {}", data.to_hex(), height)
            },
            InsertChainOrphanBlock(block) => write!(f, "InsertChainOrphanBlock({})", block.hash().to_hex()),
            UpdatePrunedHashSet {
                mmr_tree, header_hash, ..
            } => write!(
                f,
                "Update pruned hash set: {} header: {}",
                mmr_tree,
                header_hash.to_hex()
            ),
            InsertPrunedOutput {
                header_hash: _,
                header_height: _,
                output_hash: _,
                witness_hash: _,
                mmr_position: _,
            } => write!(f, "Insert pruned output"),
            UpdateDeletedBlockAccumulatedDataWithDiff {
                header_hash: _,
                deleted: _,
            } => write!(f, "Add deleted data for block"),
            UpdateDeletedBitmap { deleted } => {
                write!(f, "Merge deleted bitmap at tip ({} new indexes)", deleted.cardinality())
            },
            PruneOutputsAndUpdateHorizon {
                output_positions,
                horizon,
            } => write!(
                f,
                "Prune {} outputs and set horizon to {}",
                output_positions.len(),
                horizon
            ),
            UpdateKernelSum { header_hash, .. } => write!(f, "Update kernel sum for block: {}", header_hash.to_hex()),
            SetAccumulatedDataForOrphan(accumulated_data) => {
                write!(f, "Set accumulated data for orphan {}", accumulated_data)
            },
            SetBestBlock {
                height,
                hash,
                accumulated_difficulty,
                expected_prev_best_block: _,
            } => write!(
                f,
                "Update best block to height:{} ({}) with difficulty: {}",
                height,
                hash.to_hex(),
                accumulated_difficulty
            ),
            SetPruningHorizonConfig(pruning_horizon) => write!(f, "Set config: pruning horizon to {}", pruning_horizon),
            SetPrunedHeight { height, .. } => write!(f, "Set pruned height to {}", height),
            DeleteHeader(height) => write!(f, "Delete header at height: {}", height),
            DeleteOrphan(hash) => write!(f, "Delete orphan with hash: {}", hash.to_hex()),
        }
    }
}

#[derive(Debug, Clone, PartialEq)]
pub enum DbKey {
    BlockHeader(u64),
    BlockHash(BlockHash),
    OrphanBlock(HashOutput),
}

impl DbKey {
    pub fn to_value_not_found_error(&self) -> ChainStorageError {
        let (entity, field, value) = match self {
            DbKey::BlockHeader(v) => ("BlockHeader", "Height", v.to_string()),
            DbKey::BlockHash(v) => ("Block", "Hash", v.to_hex()),
            DbKey::OrphanBlock(v) => ("Orphan", "Hash", v.to_hex()),
        };
        ChainStorageError::ValueNotFound { entity, field, value }
    }
}

#[derive(Debug)]
pub enum DbValue {
    BlockHeader(Box<BlockHeader>),
    BlockHash(Box<BlockHeader>),
    OrphanBlock(Box<Block>),
}

impl Display for DbValue {
    fn fmt(&self, f: &mut Formatter) -> Result<(), Error> {
        match self {
            DbValue::BlockHeader(_) => f.write_str("Block header"),
            DbValue::BlockHash(_) => f.write_str("Block hash"),
            DbValue::OrphanBlock(_) => f.write_str("Orphan block"),
        }
    }
}

impl Display for DbKey {
    fn fmt(&self, f: &mut Formatter) -> Result<(), Error> {
        match self {
            DbKey::BlockHeader(v) => f.write_str(&format!("Block header (#{})", v)),
            DbKey::BlockHash(v) => f.write_str(&format!("Block hash (#{})", to_hex(v))),
            DbKey::OrphanBlock(v) => f.write_str(&format!("Orphan block hash ({})", to_hex(v))),
        }
    }
}<|MERGE_RESOLUTION|>--- conflicted
+++ resolved
@@ -20,13 +20,8 @@
 // WHETHER IN CONTRACT, STRICT LIABILITY, OR TORT (INCLUDING NEGLIGENCE OR OTHERWISE) ARISING IN ANY WAY OUT OF THE
 // USE OF THIS SOFTWARE, EVEN IF ADVISED OF THE POSSIBILITY OF SUCH DAMAGE.
 use crate::{
-<<<<<<< HEAD
-    blocks::{Block, BlockHeader, ChainBlock, ChainHeader},
+    blocks::{Block, BlockHeader, BlockHeaderAccumulatedData, ChainBlock, ChainHeader},
     chain_storage::{error::ChainStorageError, MmrTree},
-=======
-    blocks::{Block, BlockHeader},
-    chain_storage::{error::ChainStorageError, BlockHeaderAccumulatedData, ChainBlock, ChainHeader, MmrTree},
->>>>>>> 80f7c78b
     transactions::transaction::{TransactionKernel, TransactionOutput},
 };
 use croaring::Bitmap;

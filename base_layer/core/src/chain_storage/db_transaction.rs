// Copyright 2019. The Tari Project
//
// Redistribution and use in source and binary forms, with or without modification, are permitted provided that the
// following conditions are met:
//
// 1. Redistributions of source code must retain the above copyright notice, this list of conditions and the following
// disclaimer.
//
// 2. Redistributions in binary form must reproduce the above copyright notice, this list of conditions and the
// following disclaimer in the documentation and/or other materials provided with the distribution.
//
// 3. Neither the name of the copyright holder nor the names of its contributors may be used to endorse or promote
// products derived from this software without specific prior written permission.
//
// THIS SOFTWARE IS PROVIDED BY THE COPYRIGHT HOLDERS AND CONTRIBUTORS "AS IS" AND ANY EXPRESS OR IMPLIED WARRANTIES,
// INCLUDING, BUT NOT LIMITED TO, THE IMPLIED WARRANTIES OF MERCHANTABILITY AND FITNESS FOR A PARTICULAR PURPOSE ARE
// DISCLAIMED. IN NO EVENT SHALL THE COPYRIGHT HOLDER OR CONTRIBUTORS BE LIABLE FOR ANY DIRECT, INDIRECT, INCIDENTAL,
// SPECIAL, EXEMPLARY, OR CONSEQUENTIAL DAMAGES (INCLUDING, BUT NOT LIMITED TO, PROCUREMENT OF SUBSTITUTE GOODS OR
// SERVICES; LOSS OF USE, DATA, OR PROFITS; OR BUSINESS INTERRUPTION) HOWEVER CAUSED AND ON ANY THEORY OF LIABILITY,
// WHETHER IN CONTRACT, STRICT LIABILITY, OR TORT (INCLUDING NEGLIGENCE OR OTHERWISE) ARISING IN ANY WAY OUT OF THE
// USE OF THIS SOFTWARE, EVEN IF ADVISED OF THE POSSIBILITY OF SUCH DAMAGE.
use crate::{
    blocks::{Block, BlockHeader},
    chain_storage::{
        error::ChainStorageError,
        BlockHeaderAccumulatedData,
        ChainBlock,
        ChainHeader,
        InProgressHorizonSyncState,
    },
    transactions::{
        transaction::{TransactionInput, TransactionKernel, TransactionOutput},
        types::HashOutput,
    },
};
use serde::{Deserialize, Serialize};
use std::{
    convert::TryFrom,
    fmt,
    fmt::{Display, Error, Formatter},
    sync::Arc,
};
use tari_common_types::types::BlockHash;
use tari_crypto::tari_utilities::{
    hex::{to_hex, Hex},
    Hashable,
};

#[derive(Debug)]
pub struct DbTransaction {
    operations: Vec<WriteOperation>,
}

impl Display for DbTransaction {
    fn fmt(&self, fmt: &mut Formatter<'_>) -> Result<(), std::fmt::Error> {
        fmt.write_str("Db transaction: \n")?;
        for write_op in &self.operations {
            fmt.write_str(&format!("{}\n", write_op))?;
        }
        Ok(())
    }
}

impl Default for DbTransaction {
    fn default() -> Self {
        DbTransaction {
            operations: Vec::with_capacity(128),
        }
    }
}

impl DbTransaction {
    /// Creates a new Database transaction. To commit the transactions call [BlockchainDatabase::execute] with the
    /// transaction as a parameter.
    pub fn new() -> Self {
        DbTransaction::default()
    }

    /// Set a metadata entry
    pub fn set_metadata(&mut self, key: MetadataKey, value: MetadataValue) -> &mut Self {
        self.operations.push(WriteOperation::SetMetadata(key, value));
        self
    }

    /// A general insert request. There are convenience functions for specific delete queries.
    pub fn delete(&mut self, delete: DbKey) -> &mut Self {
        self.operations.push(WriteOperation::Delete(delete));
        self
    }

    pub fn delete_orphan(&mut self, hash: HashOutput) -> &mut Self {
        self.delete(DbKey::OrphanBlock(hash))
    }

    /// Delete a block header at the given height
    pub fn delete_header(&mut self, height: u64) -> &mut Self {
        self.operations.push(WriteOperation::Delete(DbKey::BlockHeader(height)));
        self
    }

    /// Delete a block
    pub fn delete_block(&mut self, block_hash: HashOutput) -> &mut Self {
        self.operations.push(WriteOperation::DeleteBlock(block_hash));
        self
    }

    /// Inserts a transaction kernel into the current transaction.
    pub fn insert_kernel(
        &mut self,
        kernel: TransactionKernel,
        header_hash: HashOutput,
        mmr_position: u32,
    ) -> &mut Self
    {
        self.operations.push(WriteOperation::InsertKernel {
            header_hash,
            kernel: Box::new(kernel),
            mmr_position,
        });
        self
    }

    /// Inserts a block header into the current transaction.
    pub fn insert_header(&mut self, header: BlockHeader, accum_data: BlockHeaderAccumulatedData) -> &mut Self {
        self.operations.push(WriteOperation::InsertHeader {
            header: Box::new(ChainHeader {
                header,
                accumulated_data: accum_data,
            }),
        });
        self
    }

    /// Adds a UTXO into the current transaction and update the TXO MMR.
    pub fn insert_utxo(&mut self, utxo: TransactionOutput, header_hash: HashOutput, mmr_leaf_index: u32) -> &mut Self {
        self.operations.push(WriteOperation::InsertOutput {
            header_hash,
            output: Box::new(utxo),
            mmr_position: mmr_leaf_index,
        });
        self
    }

    pub fn insert_input(&mut self, input: TransactionInput, header_hash: HashOutput, mmr_leaf_index: u32) -> &mut Self {
        self.operations.push(WriteOperation::InsertInput {
            header_hash,
            input: Box::new(input),
            mmr_position: mmr_leaf_index,
        });
        self
    }

    /// Add the BlockHeader and contents of a `Block` (i.e. inputs, outputs and kernels) to the database.
    /// If the `BlockHeader` already exists, then just the contents are updated along with the relevant accumulated
    /// data.
    pub fn insert_block(&mut self, block: Arc<ChainBlock>) -> &mut Self {
        self.operations.push(WriteOperation::InsertBlock { block });
        self
    }

    /// Stores an orphan block. No checks are made as to whether this is actually an orphan. That responsibility lies
    /// with the calling function.
    pub fn insert_orphan(&mut self, orphan: Arc<Block>) -> &mut Self {
        self.operations.push(WriteOperation::InsertOrphanBlock(orphan));
        self
    }

    pub fn insert_chained_orphan(&mut self, orphan: Arc<ChainBlock>) -> &mut Self {
        self.operations.push(WriteOperation::InsertChainOrphanBlock(orphan));
        self
    }

    /// Remove an orphan from the orphan tip set
    pub fn remove_orphan_chain_tip(&mut self, hash: HashOutput) -> &mut Self {
        self.operations.push(WriteOperation::DeleteOrphanChainTip(hash));
        self
    }

    /// Add an orphan to the orphan tip set
    pub fn insert_orphan_chain_tip(&mut self, hash: HashOutput) -> &mut Self {
        self.operations.push(WriteOperation::InsertOrphanChainTip(hash));
        self
    }

    pub(crate) fn operations(&self) -> &[WriteOperation] {
        &self.operations
    }

    pub(crate) fn into_operations(self) -> Vec<WriteOperation> {
        self.operations
    }

    /// This will store the seed key with the height. This is called when a block is accepted into the main chain.
    /// This will only update the hieght of the seed, if its lower then currently stored.
    pub fn insert_monero_seed_height(&mut self, monero_seed: &str, height: u64) {
        let monero_seed_boxed = Box::new(monero_seed.to_string());
        self.operations
            .push(WriteOperation::InsertMoneroSeedHeight(monero_seed_boxed, height));
    }
}

#[derive(Debug)]
#[allow(clippy::large_enum_variant)]
pub enum WriteOperation {
    SetMetadata(MetadataKey, MetadataValue),
    InsertOrphanBlock(Arc<Block>),
    InsertChainOrphanBlock(Arc<ChainBlock>),
    InsertHeader {
        header: Box<ChainHeader>,
    },
    InsertBlock {
        block: Arc<ChainBlock>,
    },
    InsertInput {
        header_hash: HashOutput,
        input: Box<TransactionInput>,
        mmr_position: u32,
    },
    InsertKernel {
        header_hash: HashOutput,
        kernel: Box<TransactionKernel>,
        mmr_position: u32,
    },
    InsertOutput {
        header_hash: HashOutput,
        output: Box<TransactionOutput>,
        mmr_position: u32,
    },
    Delete(DbKey),
    DeleteBlock(HashOutput),
    DeleteOrphanChainTip(HashOutput),
    InsertOrphanChainTip(HashOutput),
    InsertMoneroSeedHeight(Box<String>, u64),
}

impl fmt::Display for WriteOperation {
    fn fmt(&self, f: &mut fmt::Formatter<'_>) -> fmt::Result {
        use WriteOperation::*;
        match self {
            SetMetadata(k, v) => write!(f, "SetMetadata({}, {})", k, v),
            InsertOrphanBlock(block) => write!(
                f,
                "InsertBlock({}, {})",
                block.hash().to_hex(),
                block.body.to_counts_string()
            ),
            InsertHeader { header } => write!(
                f,
                "InsertHeader(#{} {})",
                header.header.height,
                header.accumulated_data.hash.to_hex()
            ),
            InsertBlock { block } => write!(
                f,
                "InsertBlock({}, {})",
                block.accumulated_data.hash.to_hex(),
                block.block.body.to_counts_string(),
            ),
            InsertKernel {
                header_hash,
                kernel,
                mmr_position,
            } => write!(
                f,
                "Insert kernel {} in block:{} position: {}",
                kernel.hash().to_hex(),
                header_hash.to_hex(),
                mmr_position
            ),
            InsertOutput {
                header_hash,
                output,
                mmr_position,
            } => write!(
                f,
                "Insert output {} in block:{} position: {}",
                output.hash().to_hex(),
                header_hash.to_hex(),
                mmr_position
            ),
            InsertInput {
                header_hash,
                input,
                mmr_position,
            } => write!(
                f,
                "Insert input {} in block: {} position: {}",
                input.hash().to_hex(),
                header_hash.to_hex(),
                mmr_position
            ),
            Delete(key) => write!(f, "Delete({})", key),
            DeleteOrphanChainTip(hash) => write!(f, "DeleteOrphanChainTip({})", hash.to_hex()),
            InsertOrphanChainTip(hash) => write!(f, "InsertOrphanChainTip({})", hash.to_hex()),
            DeleteBlock(hash) => write!(f, "DeleteBlock({})", hash.to_hex()),
<<<<<<< HEAD
            InsertChainOrphanBlock(block) => {
                write!(f, "InsertChainOrphanBlock({})", block.accumulated_data.hash.to_hex())
=======
            InsertMoneroSeedHeight(data, height) => {
                write!(f, "Insert Monero seed string {} for height: {}", data, height)
>>>>>>> 0e0670ff
            },
        }
    }
}

#[derive(Debug, Clone, PartialEq, Copy)]
pub enum MetadataKey {
    ChainHeight,
    BestBlock,
    AccumulatedWork,
    PruningHorizon,
    EffectivePrunedHeight,
    HorizonSyncState,
}

impl fmt::Display for MetadataKey {
    fn fmt(&self, f: &mut fmt::Formatter<'_>) -> fmt::Result {
        match self {
            MetadataKey::ChainHeight => f.write_str("Current chain height"),
            MetadataKey::AccumulatedWork => f.write_str("Total accumulated work"),
            MetadataKey::PruningHorizon => f.write_str("Pruning horizon"),
            MetadataKey::EffectivePrunedHeight => f.write_str("Effective pruned height"),
            MetadataKey::BestBlock => f.write_str("Chain tip block hash"),
            MetadataKey::HorizonSyncState => f.write_str("Database info"),
        }
    }
}

#[derive(Debug, Clone, Deserialize, Serialize)]
pub enum MetadataValue {
    ChainHeight(u64),
    BestBlock(BlockHash),
    AccumulatedWork(u128),
    PruningHorizon(u64),
    EffectivePrunedHeight(u64),
    HorizonSyncState(InProgressHorizonSyncState),
}

impl fmt::Display for MetadataValue {
    fn fmt(&self, f: &mut fmt::Formatter<'_>) -> fmt::Result {
        match self {
            MetadataValue::ChainHeight(h) => write!(f, "Chain height is {}", h),
            MetadataValue::AccumulatedWork(d) => write!(f, "Total accumulated work is {}", d),
            MetadataValue::PruningHorizon(h) => write!(f, "Pruning horizon is {}", h),
            MetadataValue::EffectivePrunedHeight(h) => write!(f, "Effective pruned height is {}", h),
            MetadataValue::BestBlock(hash) => write!(f, "Chain tip block hash is {}", hash.to_hex()),
            MetadataValue::HorizonSyncState(state) => write!(f, "Horizon state sync in progress: {}", state),
        }
    }
}

#[derive(Debug, Clone, PartialEq)]
pub enum DbKey {
    Metadata(MetadataKey),
    BlockHeader(u64),
    BlockHash(BlockHash),
    OrphanBlock(HashOutput),
}

impl DbKey {
    pub fn to_value_not_found_error(&self) -> ChainStorageError {
        let (entity, field, value) = match self {
            DbKey::Metadata(key) => ("MetaData".to_string(), key.to_string(), "".to_string()),
            DbKey::BlockHeader(v) => ("BlockHeader".to_string(), "Height".to_string(), v.to_string()),
            DbKey::BlockHash(v) => ("Block".to_string(), "Hash".to_string(), v.to_hex()),
            DbKey::OrphanBlock(v) => ("Orphan".to_string(), "Hash".to_string(), v.to_hex()),
        };
        ChainStorageError::ValueNotFound { entity, field, value }
    }
}

#[derive(Debug)]
pub enum DbValue {
    Metadata(MetadataValue),
    BlockHeader(Box<BlockHeader>),
    BlockHash(Box<BlockHeader>),
    OrphanBlock(Box<Block>),
}

impl Display for DbValue {
    fn fmt(&self, f: &mut Formatter) -> Result<(), Error> {
        match self {
            DbValue::Metadata(v) => v.fmt(f),
            DbValue::BlockHeader(_) => f.write_str("Block header"),
            DbValue::BlockHash(_) => f.write_str("Block hash"),
            DbValue::OrphanBlock(_) => f.write_str("Orphan block"),
        }
    }
}

impl Display for DbKey {
    fn fmt(&self, f: &mut Formatter) -> Result<(), Error> {
        match self {
            DbKey::Metadata(key) => key.fmt(f),
            DbKey::BlockHeader(v) => f.write_str(&format!("Block header (#{})", v)),
            DbKey::BlockHash(v) => f.write_str(&format!("Block hash (#{})", to_hex(v))),
            DbKey::OrphanBlock(v) => f.write_str(&format!("Orphan block hash ({})", to_hex(v))),
        }
    }
}

#[derive(Debug, Clone, PartialEq, Serialize, Deserialize, Copy)]
pub enum MmrTree {
    Utxo,
    Kernel,
    RangeProof,
}

impl Display for MmrTree {
    fn fmt(&self, f: &mut Formatter) -> Result<(), Error> {
        match self {
            MmrTree::RangeProof => f.write_str("Range Proof"),
            MmrTree::Utxo => f.write_str("UTXO"),
            MmrTree::Kernel => f.write_str("Kernel"),
        }
    }
}

impl TryFrom<i32> for MmrTree {
    type Error = String;

    fn try_from(v: i32) -> Result<Self, Self::Error> {
        match v {
            0 => Ok(MmrTree::Utxo),
            1 => Ok(MmrTree::Kernel),
            2 => Ok(MmrTree::RangeProof),
            _ => Err("Invalid MmrTree".into()),
        }
    }
}<|MERGE_RESOLUTION|>--- conflicted
+++ resolved
@@ -293,13 +293,11 @@
             DeleteOrphanChainTip(hash) => write!(f, "DeleteOrphanChainTip({})", hash.to_hex()),
             InsertOrphanChainTip(hash) => write!(f, "InsertOrphanChainTip({})", hash.to_hex()),
             DeleteBlock(hash) => write!(f, "DeleteBlock({})", hash.to_hex()),
-<<<<<<< HEAD
+            InsertMoneroSeedHeight(data, height) => {
+                write!(f, "Insert Monero seed string {} for height: {}", data, height)
+            },
             InsertChainOrphanBlock(block) => {
                 write!(f, "InsertChainOrphanBlock({})", block.accumulated_data.hash.to_hex())
-=======
-            InsertMoneroSeedHeight(data, height) => {
-                write!(f, "Insert Monero seed string {} for height: {}", data, height)
->>>>>>> 0e0670ff
             },
         }
     }

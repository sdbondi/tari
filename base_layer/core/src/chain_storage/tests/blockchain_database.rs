--- conflicted
+++ resolved
@@ -39,12 +39,8 @@
     },
     transactions::{
         tari_amount::T,
-<<<<<<< HEAD
         test_helpers::{schema_to_transaction, TransactionSchema},
         transaction::{OutputFeatures, Transaction, UnblindedOutput},
-=======
-        transaction_entities::{transaction::Transaction, unblinded_output::UnblindedOutput},
->>>>>>> b5a88e36
     },
     txn_schema,
 };
@@ -360,20 +356,7 @@
 }
 
 mod add_block {
-<<<<<<< HEAD
-    use super::*;
-=======
-    use crate::{
-        chain_storage::ChainStorageError,
-        crypto::tari_utilities::hex::Hex,
-        transactions::{
-            tari_amount::T,
-            test_helpers::{schema_to_transaction, TransactionSchema},
-            transaction_entities::output_features::OutputFeatures,
-        },
-        txn_schema,
-    };
->>>>>>> b5a88e36
+    use super::*;
 
     use super::*;
 

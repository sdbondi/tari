//  Copyright 2020, The Tari Project
//
//  Redistribution and use in source and binary forms, with or without modification, are permitted provided that the
//  following conditions are met:
//
//  1. Redistributions of source code must retain the above copyright notice, this list of conditions and the following
//  disclaimer.
//
//  2. Redistributions in binary form must reproduce the above copyright notice, this list of conditions and the
//  following disclaimer in the documentation and/or other materials provided with the distribution.
//
//  3. Neither the name of the copyright holder nor the names of its contributors may be used to endorse or promote
//  products derived from this software without specific prior written permission.
//
//  THIS SOFTWARE IS PROVIDED BY THE COPYRIGHT HOLDERS AND CONTRIBUTORS "AS IS" AND ANY EXPRESS OR IMPLIED WARRANTIES,
//  INCLUDING, BUT NOT LIMITED TO, THE IMPLIED WARRANTIES OF MERCHANTABILITY AND FITNESS FOR A PARTICULAR PURPOSE ARE
//  DISCLAIMED. IN NO EVENT SHALL THE COPYRIGHT HOLDER OR CONTRIBUTORS BE LIABLE FOR ANY DIRECT, INDIRECT, INCIDENTAL,
//  SPECIAL, EXEMPLARY, OR CONSEQUENTIAL DAMAGES (INCLUDING, BUT NOT LIMITED TO, PROCUREMENT OF SUBSTITUTE GOODS OR
//  SERVICES; LOSS OF USE, DATA, OR PROFITS; OR BUSINESS INTERRUPTION) HOWEVER CAUSED AND ON ANY THEORY OF LIABILITY,
//  WHETHER IN CONTRACT, STRICT LIABILITY, OR TORT (INCLUDING NEGLIGENCE OR OTHERWISE) ARISING IN ANY WAY OUT OF THE
//  USE OF THIS SOFTWARE, EVEN IF ADVISED OF THE POSSIBILITY OF SUCH DAMAGE.
use crate::{
    base_node::{rpc::BaseNodeWalletService, state_machine_service::states::StateInfo, StateMachineHandle},
    chain_storage::{async_db::AsyncBlockchainDb, BlockchainBackend, PrunedOutput, UtxoMinedInfo},
    mempool::{service::MempoolHandle, TxStorageResponse},
    proto,
    proto::{
        base_node::{
            FetchMatchingUtxos,
            FetchUtxosResponse,
            QueryDeletedRequest,
            QueryDeletedResponse,
            Signatures as SignaturesProto,
            TipInfoResponse,
            TxLocation,
            TxQueryBatchResponse,
            TxQueryBatchResponses,
            TxQueryResponse,
            TxSubmissionRejectionReason,
            TxSubmissionResponse,
            UtxoQueryRequest,
            UtxoQueryResponse,
            UtxoQueryResponses,
        },
        types::{Signature as SignatureProto, Transaction as TransactionProto},
    },
    transactions::transaction::Transaction,
};
<<<<<<< HEAD
use std::convert::{TryFrom, TryInto};
=======
use std::convert::TryFrom;
use tari_common_types::types::Signature;
>>>>>>> 3e2d3352
use tari_comms::protocol::rpc::{Request, Response, RpcStatus};

const LOG_TARGET: &str = "c::base_node::rpc";

pub struct BaseNodeWalletRpcService<B> {
    db: AsyncBlockchainDb<B>,
    mempool: MempoolHandle,
    state_machine: StateMachineHandle,
}

impl<B: BlockchainBackend + 'static> BaseNodeWalletRpcService<B> {
    pub fn new(db: AsyncBlockchainDb<B>, mempool: MempoolHandle, state_machine: StateMachineHandle) -> Self {
        Self {
            db,
            mempool,
            state_machine,
        }
    }

    #[inline]
    fn db(&self) -> AsyncBlockchainDb<B> {
        self.db.clone()
    }

    #[inline]
    pub fn mempool(&self) -> MempoolHandle {
        self.mempool.clone()
    }

    #[inline]
    pub fn state_machine(&self) -> StateMachineHandle {
        self.state_machine.clone()
    }

    async fn fetch_kernel(&self, signature: Signature) -> Result<TxQueryResponse, RpcStatus> {
        let db = self.db();
        let chain_metadata = db
            .get_chain_metadata()
            .await
            .map_err(RpcStatus::log_internal_error(LOG_TARGET))?;
        match db
            .fetch_kernel_by_excess_sig(signature.clone())
            .await
            .map_err(RpcStatus::log_internal_error(LOG_TARGET))?
        {
            None => (),
            Some((_, block_hash)) => {
                match db
                    .fetch_header_by_block_hash(block_hash.clone())
                    .await
                    .map_err(RpcStatus::log_internal_error(LOG_TARGET))?
                {
                    None => (),
                    Some(header) => {
                        let confirmations = chain_metadata.height_of_longest_chain().saturating_sub(header.height);
                        let response = TxQueryResponse {
                            location: TxLocation::Mined as i32,
                            block_hash: Some(block_hash),
                            confirmations,
                            is_synced: true,
                            height_of_longest_chain: chain_metadata.height_of_longest_chain(),
                        };
                        return Ok(response);
                    },
                }
            },
        };

        // If not in a block then check the mempool
        let mut mempool = self.mempool();
        let mempool_response = match mempool
            .get_tx_state_by_excess_sig(signature.clone())
            .await
            .map_err(RpcStatus::log_internal_error(LOG_TARGET))?
        {
            TxStorageResponse::UnconfirmedPool => TxQueryResponse {
                location: TxLocation::InMempool as i32,
                block_hash: None,
                confirmations: 0,
                is_synced: true,
                height_of_longest_chain: chain_metadata.height_of_longest_chain(),
            },
            TxStorageResponse::ReorgPool |
            TxStorageResponse::NotStoredOrphan |
            TxStorageResponse::NotStoredTimeLocked |
            TxStorageResponse::NotStoredAlreadySpent |
            TxStorageResponse::NotStored => TxQueryResponse {
                location: TxLocation::NotStored as i32,
                block_hash: None,
                confirmations: 0,
                is_synced: true,
                height_of_longest_chain: chain_metadata.height_of_longest_chain(),
            },
        };
        Ok(mempool_response)
    }
}

#[tari_comms::async_trait]
impl<B: BlockchainBackend + 'static> BaseNodeWalletService for BaseNodeWalletRpcService<B> {
    async fn submit_transaction(
        &self,
        request: Request<TransactionProto>,
    ) -> Result<Response<TxSubmissionResponse>, RpcStatus> {
        let message = request.into_message();
        let transaction =
            Transaction::try_from(message).map_err(|_| RpcStatus::bad_request("Transaction was invalid"))?;
        let mut mempool = self.mempool();
        let state_machine = self.state_machine();

        // Determine if we are synced
        let status_watch = state_machine.get_status_info_watch();
        let is_synced = match (*status_watch.borrow()).state_info {
            StateInfo::Listening(li) => li.is_synced(),
            _ => false,
        };

        let response = match mempool
            .submit_transaction(transaction.clone())
            .await
            .map_err(RpcStatus::log_internal_error(LOG_TARGET))?
        {
            TxStorageResponse::UnconfirmedPool => TxSubmissionResponse {
                accepted: true,
                rejection_reason: TxSubmissionRejectionReason::None.into(),
                is_synced,
            },

            TxStorageResponse::NotStoredOrphan => TxSubmissionResponse {
                accepted: false,
                rejection_reason: TxSubmissionRejectionReason::Orphan.into(),
                is_synced,
            },
            TxStorageResponse::NotStoredTimeLocked => TxSubmissionResponse {
                accepted: false,
                rejection_reason: TxSubmissionRejectionReason::TimeLocked.into(),
                is_synced,
            },

            TxStorageResponse::NotStored => TxSubmissionResponse {
                accepted: false,
                rejection_reason: TxSubmissionRejectionReason::ValidationFailed.into(),
                is_synced,
            },
            TxStorageResponse::NotStoredAlreadySpent | TxStorageResponse::ReorgPool => {
                // Is this transaction a double spend or has this transaction been mined?
                match transaction.first_kernel_excess_sig() {
                    None => TxSubmissionResponse {
                        accepted: false,
                        rejection_reason: TxSubmissionRejectionReason::DoubleSpend.into(),
                        is_synced,
                    },
                    Some(s) => {
                        // Check to see if the kernel exists in the blockchain db in which case this exact transaction
                        // already exists in the chain, otherwise it is a double spend
                        let db = self.db();
                        match db
                            .fetch_kernel_by_excess_sig(s.clone())
                            .await
                            .map_err(RpcStatus::log_internal_error(LOG_TARGET))?
                        {
                            None => TxSubmissionResponse {
                                accepted: false,
                                rejection_reason: TxSubmissionRejectionReason::DoubleSpend.into(),
                                is_synced,
                            },
                            Some(_) => TxSubmissionResponse {
                                accepted: false,
                                rejection_reason: TxSubmissionRejectionReason::AlreadyMined.into(),
                                is_synced,
                            },
                        }
                    },
                }
            },
        };
        Ok(Response::new(response))
    }

    async fn transaction_query(
        &self,
        request: Request<SignatureProto>,
    ) -> Result<Response<TxQueryResponse>, RpcStatus> {
        let state_machine = self.state_machine();

        // Determine if we are synced
        let status_watch = state_machine.get_status_info_watch();
        let is_synced = match status_watch.borrow().state_info {
            StateInfo::Listening(li) => li.is_synced(),
            _ => false,
        };

        let message = request.into_message();
        let signature = Signature::try_from(message).map_err(|_| RpcStatus::bad_request("Signature was invalid"))?;

        let mut response = self.fetch_kernel(signature).await?;
        response.is_synced = is_synced;
        Ok(Response::new(response))
    }

    async fn transaction_batch_query(
        &self,
        request: Request<SignaturesProto>,
    ) -> Result<Response<TxQueryBatchResponses>, RpcStatus> {
        let state_machine = self.state_machine();

        // Determine if we are synced
        let status_watch = state_machine.get_status_info_watch();
        let is_synced = match (*status_watch.borrow()).state_info {
            StateInfo::Listening(li) => li.is_synced(),
            _ => false,
        };

        let message = request.into_message();

        let mut responses: Vec<TxQueryBatchResponse> = Vec::new();

        let metadata = self
            .db
            .get_chain_metadata()
            .await
            .map_err(RpcStatus::log_internal_error(LOG_TARGET))?;

        for sig in message.sigs {
            let signature = Signature::try_from(sig).map_err(|_| RpcStatus::bad_request("Signature was invalid"))?;
            let response: TxQueryResponse = self.fetch_kernel(signature.clone()).await?;
            responses.push(TxQueryBatchResponse {
                signature: Some(SignatureProto::from(signature)),
                location: response.location,
                block_hash: response.block_hash,
                confirmations: response.confirmations,
                block_height: response.height_of_longest_chain - response.confirmations,
            });
        }
        Ok(Response::new(TxQueryBatchResponses {
            responses,
            is_synced,
            tip_hash: Some(metadata.best_block().clone()),
            height_of_longest_chain: metadata.height_of_longest_chain(),
        }))
    }

    async fn fetch_matching_utxos(
        &self,
        request: Request<FetchMatchingUtxos>,
    ) -> Result<Response<FetchUtxosResponse>, RpcStatus> {
        let message = request.into_message();

        let state_machine = self.state_machine();
        // Determine if we are synced
        let status_watch = state_machine.get_status_info_watch();
        let is_synced = match (*status_watch.borrow()).state_info {
            StateInfo::Listening(li) => li.is_synced(),
            _ => false,
        };

        let db = self.db();
        let mut res = Vec::with_capacity(message.output_hashes.len());
        for (pruned_output, spent) in (db
            .fetch_utxos(message.output_hashes)
            .await
            .map_err(RpcStatus::log_internal_error(LOG_TARGET))?)
        .into_iter()
        .flatten()
        {
            if let PrunedOutput::NotPruned { output } = pruned_output {
                if !spent {
                    res.push(output);
                }
            }
        }

        Ok(Response::new(FetchUtxosResponse {
            outputs: res.into_iter().map(Into::into).collect(),
            is_synced,
        }))
    }

    async fn utxo_query(&self, request: Request<UtxoQueryRequest>) -> Result<Response<UtxoQueryResponses>, RpcStatus> {
        let message = request.into_message();
        let db = self.db();
        let mut res = Vec::with_capacity(message.output_hashes.len());
        for UtxoMinedInfo {
            output,
            mmr_position,
            mined_height: height,
            header_hash,
        } in (db
            .fetch_utxos_and_mined_info(message.output_hashes)
            .await
            .map_err(RpcStatus::log_internal_error(LOG_TARGET))?)
        .into_iter()
        .flatten()
        {
            res.push((output, mmr_position, height, header_hash));
        }

        let metadata = self
            .db
            .get_chain_metadata()
            .await
            .map_err(RpcStatus::log_internal_error(LOG_TARGET))?;

        // let deleted = self
        //     .db
        //     .fetch_complete_deleted_bitmap_at(metadata.best_block().clone())
        //     .await
        //     .map_err(RpcStatus::log_internal_error(LOG_TARGET))?
        //     .into_bytes();
        Ok(Response::new(UtxoQueryResponses {
            height_of_longest_chain: metadata.height_of_longest_chain(),
            best_block: metadata.best_block().clone(),
            responses: res
                .into_iter()
                .map(
                    |(output, mmr_position, mined_height, mined_in_block)| UtxoQueryResponse {
                        mmr_position: mmr_position.into(),
                        mined_height,
                        mined_in_block,
                        output_hash: output.hash(),
                        output: match output {
                            PrunedOutput::Pruned { .. } => None,
                            PrunedOutput::NotPruned { output } => Some(output.into()),
                        },
                    },
                )
                .collect(),
        }))
    }

    /// Currently the wallet cannot use the deleted bitmap because it can't compile croaring
    /// at some point in the future, it might be better to send the wallet the actual bitmap so
    /// it can check itself
    async fn query_deleted(
        &self,
        request: Request<QueryDeletedRequest>,
    ) -> Result<Response<QueryDeletedResponse>, RpcStatus> {
        let message = request.into_message();

        if let Some(chain_must_include_header) = message.chain_must_include_header {
            if self
                .db
                .fetch_header_by_block_hash(chain_must_include_header)
                .await
                .map_err(RpcStatus::log_internal_error(LOG_TARGET))?
                .is_none()
            {
                return Err(RpcStatus::not_found(
                    "Chain does not include header. It might have been reorged out",
                ));
            }
        }

        let metadata = self
            .db
            .get_chain_metadata()
            .await
            .map_err(RpcStatus::log_internal_error(LOG_TARGET))?;

        let deleted_bitmap = self
            .db
            .fetch_complete_deleted_bitmap_at(metadata.best_block().clone())
            .await
            .map_err(RpcStatus::log_internal_error(LOG_TARGET))?;

        let mut deleted_positions = vec![];
        let mut not_deleted_positions = vec![];

        for position in message.mmr_positions {
            if position > u32::MAX as u64 {
                // TODO: in future, bitmap may support higher than u32
                return Err(RpcStatus::bad_request("position must fit into a u32"));
            }
            let pos = position.try_into().unwrap();
            if deleted_bitmap.bitmap().contains(pos) {
                deleted_positions.push(position);
            } else {
                not_deleted_positions.push(position);
            }
        }
        Ok(Response::new(QueryDeletedResponse {
            height_of_longest_chain: metadata.height_of_longest_chain(),
            best_block: metadata.best_block().clone(),
            deleted_positions,
            not_deleted_positions,
        }))
    }

    async fn get_tip_info(&self, _request: Request<()>) -> Result<Response<TipInfoResponse>, RpcStatus> {
        let state_machine = self.state_machine();
        let status_watch = state_machine.get_status_info_watch();
        let is_synced = match status_watch.borrow().state_info {
            StateInfo::Listening(li) => li.is_synced(),
            _ => false,
        };

        let metadata = self
            .db
            .get_chain_metadata()
            .await
            .map_err(RpcStatus::log_internal_error(LOG_TARGET))?;

        Ok(Response::new(TipInfoResponse {
            metadata: Some(metadata.into()),
            is_synced,
        }))
    }

    async fn get_header(&self, request: Request<u64>) -> Result<Response<proto::core::BlockHeader>, RpcStatus> {
        let height = request.into_message();
        let header = self
            .db()
            .fetch_header(height)
            .await
            .map_err(RpcStatus::log_internal_error(LOG_TARGET))?
            .ok_or_else(|| RpcStatus::not_found(format!("Header not found at height {}", height)))?;

        Ok(Response::new(header.into()))
    }
}<|MERGE_RESOLUTION|>--- conflicted
+++ resolved
@@ -46,12 +46,8 @@
     },
     transactions::transaction::Transaction,
 };
-<<<<<<< HEAD
 use std::convert::{TryFrom, TryInto};
-=======
-use std::convert::TryFrom;
 use tari_common_types::types::Signature;
->>>>>>> 3e2d3352
 use tari_comms::protocol::rpc::{Request, Response, RpcStatus};
 
 const LOG_TARGET: &str = "c::base_node::rpc";

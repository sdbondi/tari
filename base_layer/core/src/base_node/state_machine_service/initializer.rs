// Copyright 2020. The Tari Project
//
// Redistribution and use in source and binary forms, with or without modification, are permitted provided that the
// following conditions are met:
//
// 1. Redistributions of source code must retain the above copyright notice, this list of conditions and the following
// disclaimer.
//
// 2. Redistributions in binary form must reproduce the above copyright notice, this list of conditions and the
// following disclaimer in the documentation and/or other materials provided with the distribution.
//
// 3. Neither the name of the copyright holder nor the names of its contributors may be used to endorse or promote
// products derived from this software without specific prior written permission.
//
// THIS SOFTWARE IS PROVIDED BY THE COPYRIGHT HOLDERS AND CONTRIBUTORS "AS IS" AND ANY EXPRESS OR IMPLIED WARRANTIES,
// INCLUDING, BUT NOT LIMITED TO, THE IMPLIED WARRANTIES OF MERCHANTABILITY AND FITNESS FOR A PARTICULAR PURPOSE ARE
// DISCLAIMED. IN NO EVENT SHALL THE COPYRIGHT HOLDER OR CONTRIBUTORS BE LIABLE FOR ANY DIRECT, INDIRECT, INCIDENTAL,
// SPECIAL, EXEMPLARY, OR CONSEQUENTIAL DAMAGES (INCLUDING, BUT NOT LIMITED TO, PROCUREMENT OF SUBSTITUTE GOODS OR
// SERVICES; LOSS OF USE, DATA, OR PROFITS; OR BUSINESS INTERRUPTION) HOWEVER CAUSED AND ON ANY THEORY OF LIABILITY,
// WHETHER IN CONTRACT, STRICT LIABILITY, OR TORT (INCLUDING NEGLIGENCE OR OTHERWISE) ARISING IN ANY WAY OUT OF THE
// USE OF THIS SOFTWARE, EVEN IF ADVISED OF THE POSSIBILITY OF SUCH DAMAGE.

use crate::{
    base_node::{
        chain_metadata_service::ChainMetadataHandle,
        state_machine_service::{
            handle::StateMachineHandle,
            state_machine::{BaseNodeStateMachine, BaseNodeStateMachineConfig},
            states::StatusInfo,
        },
        sync::SyncValidators,
        LocalNodeCommsInterface,
        OutboundNodeCommsInterface,
    },
    chain_storage::{async_db::AsyncBlockchainDb, BlockchainBackend},
    consensus::ConsensusManager,
    proof_of_work::randomx_factory::{RandomXConfig, RandomXFactory},
    transactions::types::CryptoFactories,
};
use futures::{future, Future};
use log::*;
use std::sync::Arc;
use tari_comms::{connectivity::ConnectivityRequester, PeerManager};
use tari_service_framework::{ServiceInitializationError, ServiceInitializer, ServiceInitializerContext};
use tokio::sync::{broadcast, watch};

const LOG_TARGET: &str = "c::bn::state_machine_service::initializer";

pub struct BaseNodeStateMachineInitializer<B> {
    db: AsyncBlockchainDb<B>,
    config: BaseNodeStateMachineConfig,
    rules: ConsensusManager,
    factories: CryptoFactories,
}

impl<B> BaseNodeStateMachineInitializer<B>
where B: BlockchainBackend + 'static
{
    pub fn new(
        db: AsyncBlockchainDb<B>,
        config: BaseNodeStateMachineConfig,
        rules: ConsensusManager,
        factories: CryptoFactories,
    ) -> Self
    {
        Self {
            db,
            config,
            rules,
            factories,
        }
    }
}

impl<B> ServiceInitializer for BaseNodeStateMachineInitializer<B>
where B: BlockchainBackend + 'static
{
    type Future = impl Future<Output = Result<(), ServiceInitializationError>>;

    fn initialize(&mut self, context: ServiceInitializerContext) -> Self::Future {
        trace!(target: LOG_TARGET, "init of base_node");
        let (state_event_publisher, _) = broadcast::channel(500);
        let (status_event_sender, status_event_receiver) = watch::channel(StatusInfo::new());

        let handle = StateMachineHandle::new(
            state_event_publisher.clone(),
            status_event_receiver,
            context.get_shutdown_signal(),
        );
        context.register_handle(handle);

        let factories = self.factories.clone();
        let rules = self.rules.clone();
        let db = self.db.clone();
        let config = self.config.clone();

        context.spawn_when_ready(move |handles| async move {
            let outbound_interface = handles.expect_handle::<OutboundNodeCommsInterface>();
            let chain_metadata_service = handles.expect_handle::<ChainMetadataHandle>();
            let node_local_interface = handles.expect_handle::<LocalNodeCommsInterface>();
            let connectivity = handles.expect_handle::<ConnectivityRequester>();
            let peer_manager = handles.expect_handle::<Arc<PeerManager>>();

            let sync_validators = SyncValidators::full_consensus(db.clone().into_inner(), rules.clone(), factories);

<<<<<<< HEAD
            let sync_validators = SyncValidators::full_consensus(
                db.clone(),
                rules.clone(),
                factories.clone(),
                RandomXFactory::new(
                    // TODO: Read from config
                    RandomXConfig { use_large_pages: true },
                ),
            );
=======
>>>>>>> 0e0670ff
            let node = BaseNodeStateMachine::new(
                db,
                node_local_interface,
                outbound_interface,
                connectivity,
                peer_manager,
                chain_metadata_service.get_event_stream(),
                config,
                sync_validators,
                status_event_sender,
                state_event_publisher,
                rules,
                handles.get_shutdown_signal(),
            );

            node.run().await;
            info!(target: LOG_TARGET, "Base Node State Machine Service has shut down");
        });

        future::ready(Ok(()))
    }
}<|MERGE_RESOLUTION|>--- conflicted
+++ resolved
@@ -103,18 +103,6 @@
 
             let sync_validators = SyncValidators::full_consensus(db.clone().into_inner(), rules.clone(), factories);
 
-<<<<<<< HEAD
-            let sync_validators = SyncValidators::full_consensus(
-                db.clone(),
-                rules.clone(),
-                factories.clone(),
-                RandomXFactory::new(
-                    // TODO: Read from config
-                    RandomXConfig { use_large_pages: true },
-                ),
-            );
-=======
->>>>>>> 0e0670ff
             let node = BaseNodeStateMachine::new(
                 db,
                 node_local_interface,

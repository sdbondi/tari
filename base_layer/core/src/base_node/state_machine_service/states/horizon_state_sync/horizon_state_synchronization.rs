//  Copyright 2020, The Tari Project
//
//  Redistribution and use in source and binary forms, with or without modification, are permitted provided that the
//  following conditions are met:
//
//  1. Redistributions of source code must retain the above copyright notice, this list of conditions and the following
//  disclaimer.
//
//  2. Redistributions in binary form must reproduce the above copyright notice, this list of conditions and the
//  following disclaimer in the documentation and/or other materials provided with the distribution.
//
//  3. Neither the name of the copyright holder nor the names of its contributors may be used to endorse or promote
//  products derived from this software without specific prior written permission.
//
//  THIS SOFTWARE IS PROVIDED BY THE COPYRIGHT HOLDERS AND CONTRIBUTORS "AS IS" AND ANY EXPRESS OR IMPLIED WARRANTIES,
//  INCLUDING, BUT NOT LIMITED TO, THE IMPLIED WARRANTIES OF MERCHANTABILITY AND FITNESS FOR A PARTICULAR PURPOSE ARE
//  DISCLAIMED. IN NO EVENT SHALL THE COPYRIGHT HOLDER OR CONTRIBUTORS BE LIABLE FOR ANY DIRECT, INDIRECT, INCIDENTAL,
//  SPECIAL, EXEMPLARY, OR CONSEQUENTIAL DAMAGES (INCLUDING, BUT NOT LIMITED TO, PROCUREMENT OF SUBSTITUTE GOODS OR
//  SERVICES; LOSS OF USE, DATA, OR PROFITS; OR BUSINESS INTERRUPTION) HOWEVER CAUSED AND ON ANY THEORY OF LIABILITY,
//  WHETHER IN CONTRACT, STRICT LIABILITY, OR TORT (INCLUDING NEGLIGENCE OR OTHERWISE) ARISING IN ANY WAY OUT OF THE
//  USE OF THIS SOFTWARE, EVEN IF ADVISED OF THE POSSIBILITY OF SUCH DAMAGE.

use super::error::HorizonSyncError;
use crate::{
    base_node::{
        state_machine_service::{
            states::events_and_states::{HorizonSyncInfo, HorizonSyncStatus, StateInfo},
            BaseNodeStateMachine,
        },
        sync::{rpc, SyncPeer},
    },
    blocks::{BlockHeader, ChainHeader, UpdateBlockAccumulatedData},
    chain_storage::{async_db::AsyncBlockchainDb, BlockchainBackend, ChainStorageError, MmrTree, PrunedOutput},
    crypto::commitment::HomomorphicCommitment,
    proto::base_node::{
        sync_utxo as proto_sync_utxo,
        sync_utxos_response::UtxoOrDeleted,
        SyncKernelsRequest,
        SyncUtxo,
        SyncUtxosRequest,
        SyncUtxosResponse,
    },
    transactions::transaction::{TransactionKernel, TransactionOutput},
};
use croaring::Bitmap;
use futures::{stream::FuturesUnordered, StreamExt};
use log::*;
use std::{
    cmp,
    convert::{TryFrom, TryInto},
    mem,
    sync::Arc,
    time::Instant,
};
<<<<<<< HEAD
use tari_common_types::types::{Commitment, HashDigest, RangeProofService};
use tari_crypto::tari_utilities::{hex::Hex, Hashable};
=======
use tari_common_types::types::{HashDigest, RangeProofService};
use tari_crypto::{
    commitment::HomomorphicCommitment,
    tari_utilities::{hex::Hex, Hashable},
};
>>>>>>> 337bc6f1
use tari_mmr::{MerkleMountainRange, MutableMmr};
use tokio::task;

const LOG_TARGET: &str = "c::bn::state_machine_service::states::horizon_state_sync";

pub struct HorizonStateSynchronization<'a, B: BlockchainBackend> {
    shared: &'a mut BaseNodeStateMachine<B>,
<<<<<<< HEAD
    sync_peer: SyncPeer,
=======
    sync_peer: &'a SyncPeer,
>>>>>>> 337bc6f1
    horizon_sync_height: u64,
    prover: Arc<RangeProofService>,
    num_kernels: u64,
    num_outputs: u64,
    kernel_sum: Commitment,
    utxo_sum: Commitment,
}

impl<'a, B: BlockchainBackend + 'static> HorizonStateSynchronization<'a, B> {
    pub fn new(
        shared: &'a mut BaseNodeStateMachine<B>,
<<<<<<< HEAD
        sync_peer: SyncPeer,
=======
        sync_peer: &'a SyncPeer,
>>>>>>> 337bc6f1
        horizon_sync_height: u64,
        prover: Arc<RangeProofService>,
    ) -> Self {
        Self {
            shared,
            sync_peer,
            horizon_sync_height,
            prover,
            num_kernels: 0,
            num_outputs: 0,
            kernel_sum: Default::default(),
            utxo_sum: Default::default(),
        }
    }

    pub async fn synchronize(&mut self) -> Result<(), HorizonSyncError> {
        debug!(
            target: LOG_TARGET,
            "Preparing database for horizon sync to height (#{})", self.horizon_sync_height
        );
        let mut connection = self
            .shared
            .connectivity
            .dial_peer(self.sync_peer.node_id().clone())
            .await?;
        let mut client = connection.connect_rpc::<rpc::BaseNodeSyncRpcClient>().await?;

        let header = self.db().fetch_header(self.horizon_sync_height).await?.ok_or_else(|| {
            ChainStorageError::ValueNotFound {
                entity: "Header",
                field: "height",
                value: self.horizon_sync_height.to_string(),
            }
        })?;

<<<<<<< HEAD
=======
        let mut connection = self
            .shared
            .connectivity
            .dial_peer(self.sync_peer.node_id().clone())
            .await?;
        let mut client = connection.connect_rpc::<rpc::BaseNodeSyncRpcClient>().await?;

>>>>>>> 337bc6f1
        match self.begin_sync(&mut client, &header).await {
            Ok(_) => match self.finalize_horizon_sync().await {
                Ok(_) => Ok(()),
                Err(err) => {
                    warn!(target: LOG_TARGET, "Error during sync:{}", err);
                    Err(err)
                },
            },
            Err(err) => {
                warn!(target: LOG_TARGET, "Error during sync:{}", err);
                Err(err)
            },
        }
    }

    async fn begin_sync(
        &mut self,
        client: &mut rpc::BaseNodeSyncRpcClient,
        to_header: &BlockHeader,
    ) -> Result<(), HorizonSyncError> {
        debug!(target: LOG_TARGET, "Initializing");
        self.initialize().await?;
        debug!(target: LOG_TARGET, "Synchronizing kernels");
        self.synchronize_kernels(client, to_header).await?;
        debug!(target: LOG_TARGET, "Synchronizing outputs");
        self.synchronize_outputs(client, to_header).await?;
        Ok(())
    }

    async fn initialize(&mut self) -> Result<(), HorizonSyncError> {
        let local_metadata = self.db().get_chain_metadata().await?;
        let remote_metadata = self.sync_peer.claimed_chain_metadata();

        // If the target pruning horizon is greater than our current tip, prune the blockchain to our current tip
        // and continue from there. This will update the horizon data accordingly.
        let target_pruning_horizon = local_metadata.horizon_block(remote_metadata.height_of_longest_chain());
        if target_pruning_horizon >= local_metadata.height_of_longest_chain() {
            info!(
                target: LOG_TARGET,
                "Target horizon height {} is past the current tip height {}. Pruning blockchain to tip",
                target_pruning_horizon,
                local_metadata.height_of_longest_chain()
            );
            self.db()
                .prune_to_height(local_metadata.height_of_longest_chain())
                .await?;
        }

        let data = self.db().fetch_horizon_data().await?;
        debug!(
            target: LOG_TARGET,
            "Loaded from horizon data utxo_sum = {}, kernel_sum = {}",
            data.utxo_sum().to_hex(),
            data.kernel_sum().to_hex(),
        );
        self.utxo_sum = data.utxo_sum().clone();
        self.kernel_sum = data.kernel_sum().clone();

        Ok(())
    }

    async fn synchronize_kernels(
        &mut self,
        client: &mut rpc::BaseNodeSyncRpcClient,
        to_header: &BlockHeader,
    ) -> Result<(), HorizonSyncError> {
        let local_num_kernels = self.db().fetch_mmr_size(MmrTree::Kernel).await?;
        let metadata = self.db().get_chain_metadata().await?;

        let remote_num_kernels = to_header.kernel_mmr_size;
        self.num_kernels = remote_num_kernels;

        if local_num_kernels >= remote_num_kernels {
            debug!(target: LOG_TARGET, "Local kernel set already synchronized");
            return Ok(());
        }

        let info = HorizonSyncInfo::new(
            vec![self.sync_peer.node_id().clone()],
            HorizonSyncStatus::Kernels(local_num_kernels, remote_num_kernels),
        );
        self.shared.set_state_info(StateInfo::HorizonSync(info));

        debug!(
            target: LOG_TARGET,
            "Requesting kernels from {} to {} ({} remaining)",
            local_num_kernels,
            remote_num_kernels,
            remote_num_kernels - local_num_kernels,
        );

        let latency = client.get_last_request_latency().await?;
        debug!(
            target: LOG_TARGET,
            "Initiating kernel sync with peer `{}` (latency = {}ms)",
            self.sync_peer.node_id(),
            latency.unwrap_or_default().as_millis()
        );

        let start = local_num_kernels;
        let end = remote_num_kernels;
        let end_hash = to_header.hash();

        let req = SyncKernelsRequest {
            start,
            end_header_hash: end_hash,
        };
        let mut kernel_stream = client.sync_kernels(req).await?;

        let mut current_header = self.db().fetch_header_containing_kernel_mmr(start + 1).await?;
        debug!(
            target: LOG_TARGET,
            "Found header for kernels at mmr pos: {} height: {}",
            start,
            current_header.height()
        );
        let mut kernels = vec![];
        let db = self.db().clone();
        let mut txn = db.write_transaction();
        let mut mmr_position = start;
        while let Some(kernel) = kernel_stream.next().await {
            let kernel: TransactionKernel = kernel?.try_into().map_err(HorizonSyncError::ConversionError)?;
            kernel
                .verify_signature()
                .map_err(HorizonSyncError::InvalidKernelSignature)?;

            kernels.push(kernel.clone());
            self.kernel_sum = &self.kernel_sum + &kernel.excess;
            txn.insert_kernel_via_horizon_sync(kernel, current_header.hash().clone(), mmr_position as u32);
            if mmr_position == current_header.header().kernel_mmr_size - 1 {
                debug!(
                    target: LOG_TARGET,
                    "Header #{} ({} kernels)",
                    current_header.height(),
                    kernels.len()
                );
                // Validate root
                let block_data = db
                    .fetch_block_accumulated_data(current_header.header().prev_hash.clone())
                    .await?;
                let kernel_pruned_set = block_data.dissolve().0;
                let mut kernel_mmr = MerkleMountainRange::<HashDigest, _>::new(kernel_pruned_set);

                for kernel in kernels.drain(..) {
                    kernel_mmr.push(kernel.hash())?;
                }

                let mmr_root = kernel_mmr.get_merkle_root()?;
                if mmr_root != current_header.header().kernel_mr {
                    return Err(HorizonSyncError::InvalidMmrRoot {
                        mmr_tree: MmrTree::Kernel,
                        at_height: current_header.height(),
                        expected_hex: current_header.header().kernel_mr.to_hex(),
                        actual_hex: mmr_root.to_hex(),
                    });
                }

                let kernel_hash_set = kernel_mmr.get_pruned_hash_set()?;
                debug!(
                    target: LOG_TARGET,
                    "Updating block data at height {}",
                    current_header.height()
                );
                txn.update_block_accumulated_data_via_horizon_sync(
                    current_header.hash().clone(),
                    UpdateBlockAccumulatedData {
                        kernel_sum: Some(self.kernel_sum.clone()),
                        kernel_hash_set: Some(kernel_hash_set),
                        ..Default::default()
                    },
                );
                txn.set_pruned_height(metadata.pruned_height(), self.kernel_sum.clone(), self.utxo_sum.clone());

                txn.commit().await?;

                if mmr_position < end - 1 {
                    current_header = db.fetch_chain_header(current_header.height() + 1).await?;
                }
            }
            mmr_position += 1;

            if mmr_position % 100 == 0 || mmr_position == self.num_kernels {
                let info = HorizonSyncInfo::new(
                    vec![self.sync_peer.node_id().clone()],
                    HorizonSyncStatus::Kernels(mmr_position, self.num_kernels),
                );
                self.shared.set_state_info(StateInfo::HorizonSync(info));
            }
        }

        if mmr_position != end {
            return Err(HorizonSyncError::IncorrectResponse(
                "Sync node did not send all kernels requested".to_string(),
            ));
        }
        Ok(())
    }

    async fn synchronize_outputs(
        &mut self,
        client: &mut rpc::BaseNodeSyncRpcClient,
        to_header: &BlockHeader,
    ) -> Result<(), HorizonSyncError> {
        let local_num_outputs = self.db().fetch_mmr_size(MmrTree::Utxo).await?;

        let metadata = self.db().get_chain_metadata().await?;

        let remote_num_outputs = to_header.output_mmr_size;
        self.num_outputs = remote_num_outputs;

        if local_num_outputs >= remote_num_outputs {
            debug!(target: LOG_TARGET, "Local output set already synchronized");
            return Ok(());
        }

        let info = HorizonSyncInfo::new(
            vec![self.sync_peer.node_id().clone()],
            HorizonSyncStatus::Outputs(local_num_outputs, self.num_outputs),
        );
        self.shared.set_state_info(StateInfo::HorizonSync(info));

        debug!(
            target: LOG_TARGET,
            "Requesting outputs from {} to {} ({} remaining)",
            local_num_outputs,
            remote_num_outputs,
            remote_num_outputs - local_num_outputs,
        );

        let start = local_num_outputs;
        let end = remote_num_outputs;
        let end_hash = to_header.hash();

        let latency = client.get_last_request_latency().await?;
        debug!(
            target: LOG_TARGET,
            "Initiating output sync with peer `{}` (latency = {}ms)",
            self.sync_peer.node_id(),
            latency.unwrap_or_default().as_millis()
        );

        let req = SyncUtxosRequest {
            start,
            end_header_hash: end_hash,
            include_deleted_bitmaps: true,
            include_pruned_utxos: true,
        };
        let mut output_stream = client.sync_utxos(req).await?;

        let mut current_header = self.db().fetch_header_containing_utxo_mmr(start + 1).await?;
        debug!(
            target: LOG_TARGET,
            "Found header for utxos at mmr pos: {} - {} height: {}",
            start + 1,
            current_header.header().output_mmr_size,
            current_header.height()
        );

        let db = self.db().clone();

        let mut output_hashes = vec![];
        let mut witness_hashes = vec![];
        let mut txn = db.write_transaction();
        let mut unpruned_outputs = vec![];
        let mut mmr_position = start;
        let mut height_utxo_counter = 0u64;
        let mut height_txo_counter = 0u64;
        let mut timer = Instant::now();

        let block_data = db
            .fetch_block_accumulated_data(current_header.header().prev_hash.clone())
            .await?;
        let (_, output_pruned_set, witness_pruned_set, _) = block_data.dissolve();
        let mut full_bitmap = self.db().fetch_deleted_bitmap_at_tip().await?.into_bitmap();

        let mut output_mmr = MerkleMountainRange::<HashDigest, _>::new(output_pruned_set);
        let mut witness_mmr = MerkleMountainRange::<HashDigest, _>::new(witness_pruned_set);

        while let Some(response) = output_stream.next().await {
            let res: SyncUtxosResponse = response?;

            if res.mmr_index > 0 && res.mmr_index != mmr_position {
                return Err(HorizonSyncError::IncorrectResponse(format!(
                    "Expected MMR position of {} but got {}",
                    mmr_position, res.mmr_index,
                )));
            }

            let txo = res
                .utxo_or_deleted
                .ok_or_else(|| HorizonSyncError::IncorrectResponse("Peer sent no transaction output data".into()))?;

            match txo {
                UtxoOrDeleted::Utxo(SyncUtxo {
                    utxo: Some(proto_sync_utxo::Utxo::Output(output)),
                }) => {
                    trace!(
                        target: LOG_TARGET,
                        "UTXO {} received from sync peer for header #{}",
                        res.mmr_index,
                        current_header.height()
                    );
                    height_utxo_counter += 1;
                    let output = TransactionOutput::try_from(output).map_err(HorizonSyncError::ConversionError)?;
                    output_hashes.push(output.hash());
                    witness_hashes.push(output.witness_hash());
                    unpruned_outputs.push(output.clone());
                    self.utxo_sum = &self.utxo_sum + &output.commitment;
                    txn.insert_output_via_horizon_sync(
                        output,
                        current_header.hash().clone(),
                        current_header.height(),
                        u32::try_from(mmr_position)?,
                    );
                    mmr_position += 1;
                },
                UtxoOrDeleted::Utxo(SyncUtxo {
                    utxo: Some(proto_sync_utxo::Utxo::PrunedOutput(utxo)),
                }) => {
                    trace!(
                        target: LOG_TARGET,
                        "UTXO {} (pruned) received from sync peer for header #{}",
                        res.mmr_index,
                        current_header.height()
                    );
                    height_txo_counter += 1;
                    output_hashes.push(utxo.hash.clone());
                    witness_hashes.push(utxo.witness_hash.clone());
                    txn.insert_pruned_output_via_horizon_sync(
                        utxo.hash,
                        utxo.witness_hash,
                        current_header.hash().clone(),
                        current_header.height(),
                        u32::try_from(mmr_position)?,
                    );
                    mmr_position += 1;
                },
                UtxoOrDeleted::DeletedDiff(diff_bitmap) => {
                    if mmr_position != current_header.header().output_mmr_size {
                        return Err(HorizonSyncError::IncorrectResponse(format!(
                            "Peer unexpectedly sent a deleted bitmap. Expected at MMR index {} but it was sent at {}",
                            current_header.header().output_mmr_size,
                            mmr_position
                        )));
                    }

                    // Validate root
                    for hash in output_hashes.drain(..) {
                        output_mmr.push(hash)?;
                    }

                    for hash in witness_hashes.drain(..) {
                        witness_mmr.push(hash)?;
                    }

                    // Check that the difference bitmap isn't excessively large. Bitmap::deserialize panics if greater
                    // than isize::MAX, however isize::MAX is still an inordinate amount of data. An
                    // arbitrary 4 MiB limit is used.
                    const MAX_DIFF_BITMAP_BYTE_LEN: usize = 4 * 1024 * 1024;
                    if diff_bitmap.len() > MAX_DIFF_BITMAP_BYTE_LEN {
                        return Err(HorizonSyncError::IncorrectResponse(format!(
                            "Received difference bitmap (size = {}) that exceeded the maximum size limit of {} from \
                             peer {}",
                            diff_bitmap.len(),
                            MAX_DIFF_BITMAP_BYTE_LEN,
                            self.sync_peer.node_id()
                        )));
                    }

                    let diff_bitmap = Bitmap::try_deserialize(&diff_bitmap).ok_or_else(|| {
                        HorizonSyncError::IncorrectResponse(format!(
                            "Peer {} sent an invalid difference bitmap",
                            self.sync_peer.node_id()
                        ))
                    })?;

                    // Merge the differences into the final bitmap so that we can commit to the entire spend state
                    // in the output MMR
                    full_bitmap.or_inplace(&diff_bitmap);
                    full_bitmap.run_optimize();

                    let pruned_output_set = output_mmr.get_pruned_hash_set()?;
                    let output_mmr = MutableMmr::<HashDigest, _>::new(pruned_output_set.clone(), full_bitmap.clone())?;

                    let mmr_root = output_mmr.get_merkle_root()?;
                    if mmr_root != current_header.header().output_mr {
                        return Err(HorizonSyncError::InvalidMmrRoot {
                            mmr_tree: MmrTree::Utxo,
                            at_height: current_header.height(),
                            expected_hex: current_header.header().output_mr.to_hex(),
                            actual_hex: mmr_root.to_hex(),
                        });
                    }

                    let mmr_root = witness_mmr.get_merkle_root()?;
                    if mmr_root != current_header.header().witness_mr {
                        return Err(HorizonSyncError::InvalidMmrRoot {
                            mmr_tree: MmrTree::Witness,
                            at_height: current_header.height(),
                            expected_hex: current_header.header().witness_mr.to_hex(),
                            actual_hex: mmr_root.to_hex(),
                        });
                    }

                    self.validate_rangeproofs(mem::take(&mut unpruned_outputs)).await?;

                    txn.update_deleted_bitmap(diff_bitmap.clone());

                    let witness_hash_set = witness_mmr.get_pruned_hash_set()?;
                    txn.update_block_accumulated_data_via_horizon_sync(
                        current_header.hash().clone(),
                        UpdateBlockAccumulatedData {
                            utxo_sum: Some(self.utxo_sum.clone()),
                            utxo_hash_set: Some(pruned_output_set),
                            witness_hash_set: Some(witness_hash_set),
                            deleted_diff: Some(diff_bitmap.into()),
                            ..Default::default()
                        },
                    );
                    txn.set_pruned_height(metadata.pruned_height(), self.kernel_sum.clone(), self.utxo_sum.clone());
                    txn.commit().await?;

                    debug!(
                        target: LOG_TARGET,
                        "UTXO: {}, Header #{}, added {} utxos, added {} txos in {:.2?}",
                        mmr_position,
                        current_header.height(),
                        height_utxo_counter,
                        height_txo_counter,
                        timer.elapsed()
                    );

                    height_txo_counter = 0;
                    height_utxo_counter = 0;
                    timer = Instant::now();

                    current_header = db.fetch_chain_header(current_header.height() + 1).await?;
                    debug!(
                        target: LOG_TARGET,
                        "Expecting to receive the next UTXO set for header #{}",
                        current_header.height()
                    );
                },
                v => {
                    error!(target: LOG_TARGET, "Remote node returned an invalid response {:?}", v);
                    return Err(HorizonSyncError::IncorrectResponse(
                        "Invalid sync utxo returned".to_string(),
                    ));
                },
            }

            if mmr_position % 100 == 0 || mmr_position == self.num_outputs {
                let info = HorizonSyncInfo::new(
                    vec![self.sync_peer.node_id().clone()],
                    HorizonSyncStatus::Outputs(mmr_position, self.num_outputs),
                );
                self.shared.set_state_info(StateInfo::HorizonSync(info));
            }
        }

        if mmr_position != end {
            return Err(HorizonSyncError::IncorrectResponse(
                "Sync node did not send all utxos requested".to_string(),
            ));
        }
        Ok(())
    }

    async fn validate_rangeproofs(&self, mut unpruned_outputs: Vec<TransactionOutput>) -> Result<(), HorizonSyncError> {
        let concurrency = self.shared.config.sync_validation_concurrency;
        let mut chunk_size = unpruned_outputs.len() / concurrency;
        if unpruned_outputs.len() % concurrency > 0 {
            chunk_size += 1;
        }
        // Validate rangeproofs in parallel
        let mut tasks = (0..concurrency)
            .map(|_| {
                let end = cmp::min(unpruned_outputs.len(), chunk_size);
                unpruned_outputs.drain(..end).collect::<Vec<_>>()
            })
            .map(|chunk| {
                let prover = self.prover.clone();
                task::spawn_blocking(move || -> Result<(), HorizonSyncError> {
                    for o in chunk {
                        o.verify_range_proof(&prover)
                            .map_err(|err| HorizonSyncError::InvalidRangeProof(o.hash().to_hex(), err.to_string()))?;
                    }
                    Ok(())
                })
            })
            .collect::<FuturesUnordered<_>>();

        while let Some(result) = tasks.next().await {
            result??;
        }
        Ok(())
    }

    // Finalize the horizon state synchronization by setting the chain metadata to the local tip and committing
    // the horizon state to the blockchain backend.
    async fn finalize_horizon_sync(&mut self) -> Result<(), HorizonSyncError> {
        debug!(target: LOG_TARGET, "Validating horizon state");

<<<<<<< HEAD
        self.shared.set_state_info(StateInfo::HorizonSync(HorizonSyncInfo::new(
            vec![self.sync_peer.node_id().clone()],
            HorizonSyncStatus::Finalizing,
        )));
=======
        let info = HorizonSyncInfo::new(vec![self.sync_peer.node_id().clone()], HorizonSyncStatus::Finalizing);
        self.shared.set_state_info(StateInfo::HorizonSync(info));
>>>>>>> 337bc6f1

        let header = self.db().fetch_chain_header(self.horizon_sync_height).await?;
        // TODO: Use accumulated sums
        let (utxo_sum, kernel_sum) = self.calculate_commitment_sums(&header).await?;

        self.shared
            .sync_validators
            .final_horizon_state
            .validate(
                &*self.db().inner().db_read_access()?,
                header.height(),
                &utxo_sum,
                &kernel_sum,
            )
            .map_err(HorizonSyncError::FinalStateValidationFailed)?;

        let metadata = self.db().get_chain_metadata().await?;
        info!(
            target: LOG_TARGET,
            "Horizon state validation succeeded! Committing horizon state."
        );
        self.db()
            .write_transaction()
            .set_best_block(
                header.height(),
                header.hash().clone(),
                header.accumulated_data().total_accumulated_difficulty,
                metadata.best_block().clone(),
            )
            .set_pruned_height(header.height(), self.kernel_sum.clone(), self.utxo_sum.clone())
            .commit()
            .await?;

        Ok(())
    }

    /// (UTXO sum, Kernel sum)
    async fn calculate_commitment_sums(
        &self,
        header: &ChainHeader,
    ) -> Result<(Commitment, Commitment), HorizonSyncError> {
        let mut pruned_utxo_sum = HomomorphicCommitment::default();
        let mut pruned_kernel_sum = HomomorphicCommitment::default();

        let mut prev_mmr = 0;
        let mut prev_kernel_mmr = 0;
        let bitmap = Arc::new(
            self.db()
                .fetch_complete_deleted_bitmap_at(header.hash().clone())
                .await?
                .into_bitmap(),
        );
        for h in 0..=header.height() {
            let curr_header = self.db().fetch_chain_header(h).await?;

            trace!(
                target: LOG_TARGET,
                "Fetching utxos from db: height:{}, header.output_mmr:{}, prev_mmr:{}, end:{}",
                curr_header.height(),
                curr_header.header().output_mmr_size,
                prev_mmr,
                curr_header.header().output_mmr_size - 1
            );
            let (utxos, _) = self
                .db()
                .fetch_utxos_by_mmr_position(prev_mmr, curr_header.header().output_mmr_size - 1, bitmap.clone())
                .await?;
            trace!(
                target: LOG_TARGET,
                "Fetching kernels from db: height:{}, header.kernel_mmr:{}, prev_mmr:{}, end:{}",
                curr_header.height(),
                curr_header.header().kernel_mmr_size,
                prev_kernel_mmr,
                curr_header.header().kernel_mmr_size - 1
            );
            let kernels = self
                .db()
                .fetch_kernels_by_mmr_position(prev_kernel_mmr, curr_header.header().kernel_mmr_size - 1)
                .await?;

            let mut utxo_sum = HomomorphicCommitment::default();
            debug!(target: LOG_TARGET, "Number of kernels returned: {}", kernels.len());
            debug!(target: LOG_TARGET, "Number of utxos returned: {}", utxos.len());
            let mut prune_counter = 0;
            for u in utxos {
                match u {
                    PrunedOutput::NotPruned { output } => {
                        utxo_sum = &output.commitment + &utxo_sum;
                    },
                    _ => {
                        prune_counter += 1;
                    },
                }
            }
            if prune_counter > 0 {
                debug!(target: LOG_TARGET, "Pruned {} outputs", prune_counter);
            }
            prev_mmr = curr_header.header().output_mmr_size;

            pruned_utxo_sum = &utxo_sum + &pruned_utxo_sum;

            for k in kernels {
                pruned_kernel_sum = &k.excess + &pruned_kernel_sum;
            }
            prev_kernel_mmr = curr_header.header().kernel_mmr_size;

            trace!(
                target: LOG_TARGET,
                "Height: {} Kernel sum:{:?} Pruned UTXO sum: {:?}",
                h,
                pruned_kernel_sum,
                pruned_utxo_sum
            );
        }

        Ok((pruned_utxo_sum, pruned_kernel_sum))
    }

    #[inline]
    fn db(&self) -> &AsyncBlockchainDb<B> {
        &self.shared.db
    }
}<|MERGE_RESOLUTION|>--- conflicted
+++ resolved
@@ -52,16 +52,8 @@
     sync::Arc,
     time::Instant,
 };
-<<<<<<< HEAD
 use tari_common_types::types::{Commitment, HashDigest, RangeProofService};
 use tari_crypto::tari_utilities::{hex::Hex, Hashable};
-=======
-use tari_common_types::types::{HashDigest, RangeProofService};
-use tari_crypto::{
-    commitment::HomomorphicCommitment,
-    tari_utilities::{hex::Hex, Hashable},
-};
->>>>>>> 337bc6f1
 use tari_mmr::{MerkleMountainRange, MutableMmr};
 use tokio::task;
 
@@ -69,11 +61,7 @@
 
 pub struct HorizonStateSynchronization<'a, B: BlockchainBackend> {
     shared: &'a mut BaseNodeStateMachine<B>,
-<<<<<<< HEAD
-    sync_peer: SyncPeer,
-=======
     sync_peer: &'a SyncPeer,
->>>>>>> 337bc6f1
     horizon_sync_height: u64,
     prover: Arc<RangeProofService>,
     num_kernels: u64,
@@ -85,11 +73,7 @@
 impl<'a, B: BlockchainBackend + 'static> HorizonStateSynchronization<'a, B> {
     pub fn new(
         shared: &'a mut BaseNodeStateMachine<B>,
-<<<<<<< HEAD
-        sync_peer: SyncPeer,
-=======
         sync_peer: &'a SyncPeer,
->>>>>>> 337bc6f1
         horizon_sync_height: u64,
         prover: Arc<RangeProofService>,
     ) -> Self {
@@ -125,8 +109,6 @@
             }
         })?;
 
-<<<<<<< HEAD
-=======
         let mut connection = self
             .shared
             .connectivity
@@ -134,7 +116,6 @@
             .await?;
         let mut client = connection.connect_rpc::<rpc::BaseNodeSyncRpcClient>().await?;
 
->>>>>>> 337bc6f1
         match self.begin_sync(&mut client, &header).await {
             Ok(_) => match self.finalize_horizon_sync().await {
                 Ok(_) => Ok(()),
@@ -638,15 +619,10 @@
     async fn finalize_horizon_sync(&mut self) -> Result<(), HorizonSyncError> {
         debug!(target: LOG_TARGET, "Validating horizon state");
 
-<<<<<<< HEAD
         self.shared.set_state_info(StateInfo::HorizonSync(HorizonSyncInfo::new(
             vec![self.sync_peer.node_id().clone()],
             HorizonSyncStatus::Finalizing,
         )));
-=======
-        let info = HorizonSyncInfo::new(vec![self.sync_peer.node_id().clone()], HorizonSyncStatus::Finalizing);
-        self.shared.set_state_info(StateInfo::HorizonSync(info));
->>>>>>> 337bc6f1
 
         let header = self.db().fetch_chain_header(self.horizon_sync_height).await?;
         // TODO: Use accumulated sums

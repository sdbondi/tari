// Copyright 2019. The Tari Project
//
// Redistribution and use in source and binary forms, with or without modification, are permitted provided that the
// following conditions are met:
//
// 1. Redistributions of source code must retain the above copyright notice, this list of conditions and the following
// disclaimer.
//
// 2. Redistributions in binary form must reproduce the above copyright notice, this list of conditions and the
// following disclaimer in the documentation and/or other materials provided with the distribution.
//
// 3. Neither the name of the copyright holder nor the names of its contributors may be used to endorse or promote
// products derived from this software without specific prior written permission.
//
// THIS SOFTWARE IS PROVIDED BY THE COPYRIGHT HOLDERS AND CONTRIBUTORS "AS IS" AND ANY EXPRESS OR IMPLIED WARRANTIES,
// INCLUDING, BUT NOT LIMITED TO, THE IMPLIED WARRANTIES OF MERCHANTABILITY AND FITNESS FOR A PARTICULAR PURPOSE ARE
// DISCLAIMED. IN NO EVENT SHALL THE COPYRIGHT HOLDER OR CONTRIBUTORS BE LIABLE FOR ANY DIRECT, INDIRECT, INCIDENTAL,
// SPECIAL, EXEMPLARY, OR CONSEQUENTIAL DAMAGES (INCLUDING, BUT NOT LIMITED TO, PROCUREMENT OF SUBSTITUTE GOODS OR
// SERVICES; LOSS OF USE, DATA, OR PROFITS; OR BUSINESS INTERRUPTION) HOWEVER CAUSED AND ON ANY THEORY OF LIABILITY,
// WHETHER IN CONTRACT, STRICT LIABILITY, OR TORT (INCLUDING NEGLIGENCE OR OTHERWISE) ARISING IN ANY WAY OUT OF THE
// USE OF THIS SOFTWARE, EVEN IF ADVISED OF THE POSSIBILITY OF SUCH DAMAGE.

use crate::{
    base_node::{
        comms_interface::BlockEvent,
        state_machine_service::states::{BlockSyncInfo, HorizonStateSync, StateEvent, StateInfo, StatusInfo},
        sync::BlockSynchronizer,
        BaseNodeStateMachine,
    },
<<<<<<< HEAD
    blocks::{block_header::BlockHeader, Block},
    chain_storage::{BlockAddResult, BlockHeaderAccumulatedData, BlockchainBackend, ChainStorageError},
    proof_of_work::PowError,
=======
    chain_storage::{BlockAddResult, BlockchainBackend},
>>>>>>> 0e0670ff
};
use log::*;
use std::time::Instant;
use tari_comms::PeerConnection;

const LOG_TARGET: &str = "c::bn::block_sync";

#[derive(Debug, Default)]
pub struct BlockSync {
    sync_peer: Option<PeerConnection>,
}

impl BlockSync {
    pub fn new() -> Self {
        Default::default()
    }

    pub fn with_peer(sync_peer: PeerConnection) -> Self {
        Self {
            sync_peer: Some(sync_peer),
        }
    }

    pub async fn next_event<B: BlockchainBackend + 'static>(
        &mut self,
        shared: &mut BaseNodeStateMachine<B>,
    ) -> StateEvent
    {
        let mut synchronizer = BlockSynchronizer::new(
            shared.db.clone(),
            shared.connectivity.clone(),
            self.sync_peer.take(),
            shared.sync_validators.block_body.clone(),
        );

        let status_event_sender = shared.status_event_sender.clone();
        let local_nci = shared.local_node_interface.clone();
        synchronizer.on_progress(move |block, remote_tip_height, sync_peers| {
            let local_height = block.header.height;
            local_nci.publish_block_event(BlockEvent::ValidBlockAdded(block, BlockAddResult::Ok, false.into()));

            let _ = status_event_sender.broadcast(StatusInfo {
                bootstrapped: false,
                state_info: StateInfo::BlockSync(BlockSyncInfo {
                    tip_height: remote_tip_height,
                    local_height,
                    sync_peers: sync_peers.to_vec(),
                }),
            });
        });

        let local_nci = shared.local_node_interface.clone();
        synchronizer.on_complete(move |block| {
            local_nci.publish_block_event(BlockEvent::BlockSyncComplete(block));
        });

        let timer = Instant::now();
        match synchronizer.synchronize().await {
            Ok(()) => {
                info!(target: LOG_TARGET, "Blocks synchronized in {:.0?}", timer.elapsed());
                if !shared.bootstrapped_sync {
                    debug!(target: LOG_TARGET, "Initial sync achieved, bootstrap done",);
                    shared.bootstrapped_sync = true;
                    shared.publish_event_info();
                }
                StateEvent::BlocksSynchronized
            },
<<<<<<< HEAD
            Err(BlockSyncError::MaxRequestAttemptsReached) => {
                warn!(
                    target: LOG_TARGET,
                    "Maximum unsuccessful header/block request attempts reached."
                );
                StateEvent::BlockSyncFailure
            },
            Err(BlockSyncError::MaxAddBlockAttemptsReached) => {
                warn!(
                    target: LOG_TARGET,
                    "Maximum unsuccessful block request and add attempts reached."
                );
                StateEvent::BlockSyncFailure
            },
            Err(BlockSyncError::ForkChainNotLinked) => {
                warn!(target: LOG_TARGET, "The network fork chain not linked to local chain.",);
                StateEvent::BlockSyncFailure
            },
            Err(BlockSyncError::InvalidChainLink) => {
                warn!(
                    target: LOG_TARGET,
                    "The network fork chain linked with invalid header sequence.",
                );
                StateEvent::BlockSyncFailure
            },
            Err(BlockSyncError::NoSyncPeers) => {
                warn!(target: LOG_TARGET, "No remaining sync peers.",);
                StateEvent::BlockSyncFailure
            },
            Err(BlockSyncError::CommsInterfaceError(e)) => {
                warn!(target: LOG_TARGET, "Unable to perform network queries: {}", e);
                StateEvent::BlockSyncFailure
            },
            Err(e) => StateEvent::FatalError(format!("Synchronizing blocks failed. {:?}", e)),
        }
    }
}

async fn synchronize_blocks<B: BlockchainBackend + 'static>(
    shared: &mut BaseNodeStateMachine<B>,
    network_metadata: &ChainMetadata,
    sync_peers: &mut SyncPeers,
) -> Result<(), BlockSyncError>
{
    let local_metadata = shared.db.get_chain_metadata().await?;
    // Filter the peers we can sync from: any peer which has an effective pruning horizon less than this nodes
    // current height
    sync_peers.retain(|p| p.chain_metadata.effective_pruned_height() <= local_metadata.height_of_longest_chain());
    if sync_peers.is_empty() {
        return Err(BlockSyncError::NoSyncPeers);
    }

    let local_block_hash = local_metadata.best_block();

    let network_block_hash = network_metadata.best_block();
    debug!(
        target: LOG_TARGET,
        "Checking if current chain lagging on best network chain."
    );
    let local_tip_height = local_metadata.height_of_longest_chain();
    let network_tip_height = network_metadata.height_of_longest_chain();
    let mut sync_height = local_tip_height + 1;
    if check_chain_split(
        shared,
        sync_peers,
        local_tip_height,
        network_tip_height,
        local_block_hash,
        network_block_hash,
    )
    .await?
    {
        debug!(target: LOG_TARGET, "Chain split detected, finding chain split height.");
        let min_tip_height = min(local_tip_height, network_tip_height);
        sync_height = find_chain_split_height(shared, sync_peers, min_tip_height).await?;
        info!(target: LOG_TARGET, "Chain split found at height {}.", sync_height);
    } else {
        debug!(
            target: LOG_TARGET,
            "Block hash {} is common between our chain and the network.",
            local_block_hash.to_hex()
        );
    }

    shared.info = StateInfo::BlockSync(BlockSyncInfo::new(
        network_tip_height,
        local_tip_height,
        sync_peers.clone(),
    ));
    shared.publish_event_info();

    // Searching through the orphan database for every block to be added during a large block sync can
    // be inefficient - this is one way to optimize it by clearing out the database before hand
    if shared.config.block_sync_config.orphan_db_clean_out_threshold > 0 &&
        network_tip_height as i64 - sync_height as i64 >
            shared.config.block_sync_config.orphan_db_clean_out_threshold as i64
    {
        match shared.db.cleanup_all_orphans().await {
            Ok(_) => info!(
                target: LOG_TARGET,
                "Orphan database cleaned out in preparation for multiple blocks sync ({} blocks)",
                network_tip_height as i64 - sync_height as i64
            ),
            Err(e) => warn!(
                target: LOG_TARGET,
                "Orphan database could not be cleaned out ({} blocks) in preparation for multiple blocks sync: {:?}.",
                network_tip_height as i64 - sync_height as i64,
                e,
            ),
        }
    }

    while sync_height <= network_tip_height {
        shared.info = StateInfo::BlockSync(BlockSyncInfo::new(
            network_tip_height,
            local_tip_height,
            sync_peers.clone(),
        ));
        shared.publish_event_info();

        let max_height = min(
            sync_height + (shared.config.block_sync_config.block_request_size - 1) as u64,
            network_tip_height,
        );
        let block_nums: Vec<u64> = (sync_height..=max_height).collect();
        let block_nums_count = block_nums.len() as u64;
        request_and_add_blocks(shared, sync_peers, block_nums).await?;
        sync_height += block_nums_count;
    }
    let metadata = shared.db.get_chain_metadata().await?;
    let last_block = shared.db.fetch_block(metadata.height_of_longest_chain()).await?;

    if metadata.best_block() == network_metadata.best_block() {
        let last_accum_data = shared
            .db
            .fetch_header_accumulated_data(last_block.block.hash())
            .await?
            .ok_or_else(|| ChainStorageError::ValueNotFound {
                entity: "Accumulated header data".to_string(),
                field: "hash".to_string(),
                value: last_block.block.hash().to_hex(),
            })?;

        // Don't ban if we have somehow landed on a different block (due to race conditions
        check_actual_difficulty_matches_advertised(shared, &last_accum_data, sync_peers).await?;
    }
    shared
        .local_node_interface
        .publish_block_event(BlockEvent::BlockSyncComplete(Arc::new(last_block.block)));
    Ok(())
}

async fn check_actual_difficulty_matches_advertised<B: BlockchainBackend + 'static>(
    shared: &mut BaseNodeStateMachine<B>,
    tip_header_data: &BlockHeaderAccumulatedData,
    sync_peers: &mut SyncPeers,
) -> Result<(), BlockSyncError>
{
    let actual_acc_difficulty = tip_header_data.total_accumulated_difficulty;
    // Clone peers that need to be banned, this is done because of the mutable reference to sync peers that
    // ban_sync_peer requires. TODO: Sync peer management should be correctly encapsulated
    let peers_to_ban = sync_peers
        .iter()
        .filter_map(|p| {
            let peer_acc_difficulty = p.chain_metadata.accumulated_difficulty();

            if peer_acc_difficulty > actual_acc_difficulty {
                warn!(
                    target: LOG_TARGET,
                    "Peer `{}` advertised a higher difficulty than it was able to provide. Advertised: {} Actual: {}. \
                     Banning peer",
                    p.node_id,
                    peer_acc_difficulty,
                    actual_acc_difficulty
                );
                Some((p.clone(), peer_acc_difficulty))
            } else {
                None
            }
        })
        .collect::<Vec<_>>();

    for (peer, peer_acc_difficulty) in peers_to_ban {
        ban_sync_peer(
            LOG_TARGET,
            &mut shared.connectivity,
            sync_peers,
            &peer,
            shared.config.sync_peer_config.peer_ban_duration,
            format!(
                "Calculated difficulty ({}) differed from advertised difficulty ({})",
                actual_acc_difficulty, peer_acc_difficulty
            ),
        )
        .await?;
    }
    Ok(())
}

// Perform a basic check to determine if a chain split has occurred between the local and network chain. The
// determine_sync_mode from the listening state would have ensured that when we reach this code that the network tip has
// a higher accumulated difficulty compared to the local chain. In the case when the network height is lower, but has a
// higher accumulated difficulty, then a network split must have occurred as the local chain will have a different block
// at the shared height if the local tip has a lower accumulated difficulty compared to the network tip.
async fn check_chain_split<B: BlockchainBackend + 'static>(
    shared: &mut BaseNodeStateMachine<B>,
    sync_peers: &mut SyncPeers,
    local_tip_height: u64,
    network_tip_height: u64,
    local_block_hash: &[u8],
    network_block_hash: &[u8],
) -> Result<bool, BlockSyncError>
{
    match network_tip_height {
        tip if tip > local_tip_height => {
            let (header, _) = request_header(shared, sync_peers, local_tip_height).await?;
            Ok(header.hash() != local_block_hash)
        },
        tip if tip == local_tip_height => Ok(local_block_hash != network_block_hash),
        _ => Ok(true),
    }
}

// Find the block height where the chain split occurs. The chain split height is the height of the first block that is
// not common between the local and network chains.
async fn find_chain_split_height<B: BlockchainBackend + 'static>(
    shared: &mut BaseNodeStateMachine<B>,
    sync_peers: &mut SyncPeers,
    tip_height: u64,
) -> Result<u64, BlockSyncError>
{
    for block_nums in (1..=tip_height)
        .rev()
        .collect::<Vec<u64>>()
        .chunks(shared.config.block_sync_config.header_request_size)
    {
        let (headers, sync_peer) = request_headers(
            LOG_TARGET,
            shared,
            sync_peers,
            block_nums,
            shared.config.block_sync_config.max_header_request_retry_attempts,
        )
        .await?;
        for header in headers {
            // Check if header is linked to local chain
            if let Some(prev_header) = shared.db.fetch_header_by_block_hash(header.prev_hash.clone()).await? {
                return if prev_header.height + 1 == header.height {
                    Ok(header.height)
                } else {
                    warn!(
                        target: LOG_TARGET,
                        "Banning peer {} from local node, because they supplied invalid chain link", sync_peer
                    );
                    ban_sync_peer(
                        LOG_TARGET,
                        &mut shared.connectivity,
                        sync_peers,
                        &sync_peer,
                        shared.config.sync_peer_config.short_term_peer_ban_duration,
                        "Peer supplied invalid chain link".to_string(),
                    )
                    .await?;
                    Err(BlockSyncError::InvalidChainLink)
                };
            }
        }
    }
    warn!(
        target: LOG_TARGET,
        "Banning all peers from local node, because they could not provide a valid chain link",
    );
    ban_all_sync_peers(
        LOG_TARGET,
        shared,
        sync_peers,
        shared.config.sync_peer_config.peer_ban_duration,
        "Mass ban because peer could not provide a valid chain link".to_string(),
    )
    .await?;
    Err(BlockSyncError::ForkChainNotLinked)
}

// Request a block from a remote sync peer and attempt to add it to the local blockchain.
async fn request_and_add_blocks<B: BlockchainBackend + 'static>(
    shared: &mut BaseNodeStateMachine<B>,
    sync_peers: &mut SyncPeers,
    mut block_nums: Vec<u64>,
) -> Result<(), BlockSyncError>
{
    if block_nums.is_empty() {
        return Ok(());
    }
    let config = shared.config.block_sync_config;
    for attempt in 0..config.max_add_block_retry_attempts {
        let (blocks, sync_peer) = request_blocks(shared, sync_peers, &block_nums).await?;
        if let StateInfo::BlockSync(ref mut info) = shared.info {
            // assuming the numbers are ordered
            info.tip_height = block_nums[block_nums.len() - 1];
        }
        shared.publish_event_info();

        for block in blocks {
            let block_height = block.header.height;
            let block_hash_hex = block.hash().to_hex();
            if let StateInfo::BlockSync(ref mut info) = shared.info {
                info.local_height = block_height;
            }

            shared.publish_event_info();
            info!(
                target: LOG_TARGET,
                "Adding block #{} ({}) to DB.", block_height, block_hash_hex
            );
            trace!(target: LOG_TARGET, "{}", block);
            match shared.db.add_block(block).await {
                Ok(BlockAddResult::Ok) => {
                    info!(
                        target: LOG_TARGET,
                        "Block #{} ({}) successfully added to database", block_height, block_hash_hex
                    );
                    block_nums.remove(0);
                },
                Ok(BlockAddResult::OrphanBlock) => {
                    warn!(
                        target: LOG_TARGET,
                        "Received orphan block #{} ({}) from peer `{}`",
                        block_height,
                        block_hash_hex,
                        sync_peer.node_id
                    );
                    block_nums.remove(0);
                },
                Ok(BlockAddResult::ChainReorg(removed, added)) => {
                    warn!(
                        target: LOG_TARGET,
                        "Block #{} ({}) caused a reorg during block sync. (#removed = {}, #added = {})",
                        block_height,
                        block_hash_hex,
                        removed.len(),
                        added.len()
                    );
                    block_nums.remove(0);
                },
                Ok(BlockAddResult::BlockExists) => {
                    warn!(
                        target: LOG_TARGET,
                        "Block #{} ({}) already exists.", block_height, block_hash_hex
                    );
                    block_nums.remove(0);
                },
                Err(ChainStorageError::InvalidBlock) => {
                    warn!(
                        target: LOG_TARGET,
                        "Invalid block {} received from peer.", block_hash_hex,
                    );
                    debug!(
                        target: LOG_TARGET,
                        "Banning peer {} from local node, because they supplied invalid block", sync_peer
                    );

                    ban_sync_peer(
                        LOG_TARGET,
                        &mut shared.connectivity,
                        sync_peers,
                        &sync_peer,
                        shared.config.sync_peer_config.peer_ban_duration,
                        "Peer supplied an invalid block".to_string(),
                    )
                    .await?;

                    break;
                },
                Err(ChainStorageError::ValidationError { source }) => {
                    warn!(
                        target: LOG_TARGET,
                        "Validation on block {} from peer failed due to: {:?}.", block_hash_hex, source,
                    );
                    debug!(
                        target: LOG_TARGET,
                        "Banning peer {} from local node, because they supplied invalid block", sync_peer
                    );
                    ban_sync_peer(
                        LOG_TARGET,
                        &mut shared.connectivity,
                        sync_peers,
                        &sync_peer,
                        shared.config.sync_peer_config.peer_ban_duration,
                        format!("Peer supplied an invalid block that failed validation: {}", source),
                    )
                    .await?;
                    break;
                },

                Err(ChainStorageError::ProofOfWorkError { source }) => {
                    warn!(
                        target: LOG_TARGET,
                        "Validation on block {} from peer failed due to: {:?}.", block_hash_hex, source,
                    );
                    debug!(
                        target: LOG_TARGET,
                        "Banning peer {} from local node, because they supplied invalid block", sync_peer
                    );
                    ban_sync_peer(
                        LOG_TARGET,
                        &mut shared.connectivity,
                        sync_peers,
                        &sync_peer,
                        shared.config.sync_peer_config.peer_ban_duration,
                        format!("Peer supplied an invalid block that failed validation: {}", source),
                    )
                    .await?;
                    break;
                },
                Err(e) => return Err(e.into()),
            }
        }
        if block_nums.is_empty() {
            return Ok(());
        }
        debug!(target: LOG_TARGET, "Retrying block add. Attempt {}", attempt);
    }
    Err(BlockSyncError::MaxAddBlockAttemptsReached)
}

// Request a block from a remote sync peer.
async fn request_blocks<B: BlockchainBackend + 'static>(
    shared: &mut BaseNodeStateMachine<B>,
    sync_peers: &mut SyncPeers,
    block_nums: &[u64],
) -> Result<(Vec<Arc<Block>>, SyncPeer), BlockSyncError>
{
    let config = shared.config.sync_peer_config;
    for attempt in 1..=shared.config.block_sync_config.max_block_request_retry_attempts {
        let sync_peer = select_sync_peer(&config, sync_peers)?;
        if block_nums.is_empty() {
            return Ok((Vec::new(), sync_peer));
        }
        debug!(
            target: LOG_TARGET,
            "Requesting blocks {:?} from {}.", block_nums, sync_peer
        );
        if let StateInfo::BlockSync(ref mut info) = shared.info {
            info.local_height = block_nums[0];
            info.tip_height = block_nums[block_nums.len() - 1];
        }
        shared.publish_event_info();
        match shared
            .outbound_nci
            .request_blocks_from_peer(block_nums.to_vec(), Some(sync_peer.node_id.clone()))
            .await
        {
            Ok(hist_blocks) => {
                debug!(target: LOG_TARGET, "Received {} blocks from peer", hist_blocks.len());
                if block_nums.len() == hist_blocks.len() {
                    if (0..block_nums.len()).all(|i| hist_blocks[i].block().header.height == block_nums[i]) {
                        let blocks = hist_blocks
                            .into_iter()
                            .map(|hist_block| Arc::new(hist_block.into_block()))
                            .collect::<Vec<_>>();
                        return Ok((blocks, sync_peer));
                    }

                    debug!(
                        target: LOG_TARGET,
                        "Banning peer {} from local node, because they supplied the incorrect blocks", sync_peer
                    );
                    ban_sync_peer(
                        LOG_TARGET,
                        &mut shared.connectivity,
                        sync_peers,
                        &sync_peer,
                        config.short_term_peer_ban_duration,
                        "Peer supplied the incorrect blocks".to_string(),
                    )
                    .await?;
                } else {
                    debug!(
                        target: LOG_TARGET,
                        "Incorrect number of blocks returned. Expected {}. Got {}",
                        block_nums.len(),
                        hist_blocks.len()
                    );
                    debug!(
                        target: LOG_TARGET,
                        "Banning peer {} from local node, because they supplied the incorrect number of blocks",
                        sync_peer
                    );
                    ban_sync_peer(
                        LOG_TARGET,
                        &mut shared.connectivity,
                        sync_peers,
                        &sync_peer,
                        config.short_term_peer_ban_duration,
                        "Peer supplied the incorrect number of blocks".to_string(),
                    )
                    .await?;
                }
            },
            Err(CommsInterfaceError::UnexpectedApiResponse) => {
                debug!(target: LOG_TARGET, "Remote node provided an unexpected api response.",);
                ban_sync_peer(
                    LOG_TARGET,
                    &mut shared.connectivity,
                    sync_peers,
                    &sync_peer,
                    config.peer_ban_duration,
                    "Remote node provided an unexpected api response".to_string(),
                )
                .await?;
            },
            Err(CommsInterfaceError::RequestTimedOut) => {
                debug!(
                    target: LOG_TARGET,
                    "Failed to fetch blocks from peer: {:?}. Retrying.",
                    CommsInterfaceError::RequestTimedOut,
                );
                ban_sync_peer(
                    LOG_TARGET,
                    &mut shared.connectivity,
                    sync_peers,
                    &sync_peer,
                    config.short_term_peer_ban_duration,
                    "Failed to fetch blocks from peer".to_string(),
                )
                .await?;
=======
            Err(err) => {
                debug!(target: LOG_TARGET, "Block sync failed: {}", err);
                StateEvent::BlockSyncFailed
>>>>>>> 0e0670ff
            },
        }
    }
}

impl From<HorizonStateSync> for BlockSync {
    fn from(_: HorizonStateSync) -> Self {
        BlockSync::new()
    }
}<|MERGE_RESOLUTION|>--- conflicted
+++ resolved
@@ -27,13 +27,7 @@
         sync::BlockSynchronizer,
         BaseNodeStateMachine,
     },
-<<<<<<< HEAD
-    blocks::{block_header::BlockHeader, Block},
-    chain_storage::{BlockAddResult, BlockHeaderAccumulatedData, BlockchainBackend, ChainStorageError},
-    proof_of_work::PowError,
-=======
-    chain_storage::{BlockAddResult, BlockchainBackend},
->>>>>>> 0e0670ff
+    chain_storage::{BlockAddResult, BlockHeaderAccumulatedData, BlockchainBackend},
 };
 use log::*;
 use std::time::Instant;
@@ -101,538 +95,9 @@
                 }
                 StateEvent::BlocksSynchronized
             },
-<<<<<<< HEAD
-            Err(BlockSyncError::MaxRequestAttemptsReached) => {
-                warn!(
-                    target: LOG_TARGET,
-                    "Maximum unsuccessful header/block request attempts reached."
-                );
-                StateEvent::BlockSyncFailure
-            },
-            Err(BlockSyncError::MaxAddBlockAttemptsReached) => {
-                warn!(
-                    target: LOG_TARGET,
-                    "Maximum unsuccessful block request and add attempts reached."
-                );
-                StateEvent::BlockSyncFailure
-            },
-            Err(BlockSyncError::ForkChainNotLinked) => {
-                warn!(target: LOG_TARGET, "The network fork chain not linked to local chain.",);
-                StateEvent::BlockSyncFailure
-            },
-            Err(BlockSyncError::InvalidChainLink) => {
-                warn!(
-                    target: LOG_TARGET,
-                    "The network fork chain linked with invalid header sequence.",
-                );
-                StateEvent::BlockSyncFailure
-            },
-            Err(BlockSyncError::NoSyncPeers) => {
-                warn!(target: LOG_TARGET, "No remaining sync peers.",);
-                StateEvent::BlockSyncFailure
-            },
-            Err(BlockSyncError::CommsInterfaceError(e)) => {
-                warn!(target: LOG_TARGET, "Unable to perform network queries: {}", e);
-                StateEvent::BlockSyncFailure
-            },
-            Err(e) => StateEvent::FatalError(format!("Synchronizing blocks failed. {:?}", e)),
-        }
-    }
-}
-
-async fn synchronize_blocks<B: BlockchainBackend + 'static>(
-    shared: &mut BaseNodeStateMachine<B>,
-    network_metadata: &ChainMetadata,
-    sync_peers: &mut SyncPeers,
-) -> Result<(), BlockSyncError>
-{
-    let local_metadata = shared.db.get_chain_metadata().await?;
-    // Filter the peers we can sync from: any peer which has an effective pruning horizon less than this nodes
-    // current height
-    sync_peers.retain(|p| p.chain_metadata.effective_pruned_height() <= local_metadata.height_of_longest_chain());
-    if sync_peers.is_empty() {
-        return Err(BlockSyncError::NoSyncPeers);
-    }
-
-    let local_block_hash = local_metadata.best_block();
-
-    let network_block_hash = network_metadata.best_block();
-    debug!(
-        target: LOG_TARGET,
-        "Checking if current chain lagging on best network chain."
-    );
-    let local_tip_height = local_metadata.height_of_longest_chain();
-    let network_tip_height = network_metadata.height_of_longest_chain();
-    let mut sync_height = local_tip_height + 1;
-    if check_chain_split(
-        shared,
-        sync_peers,
-        local_tip_height,
-        network_tip_height,
-        local_block_hash,
-        network_block_hash,
-    )
-    .await?
-    {
-        debug!(target: LOG_TARGET, "Chain split detected, finding chain split height.");
-        let min_tip_height = min(local_tip_height, network_tip_height);
-        sync_height = find_chain_split_height(shared, sync_peers, min_tip_height).await?;
-        info!(target: LOG_TARGET, "Chain split found at height {}.", sync_height);
-    } else {
-        debug!(
-            target: LOG_TARGET,
-            "Block hash {} is common between our chain and the network.",
-            local_block_hash.to_hex()
-        );
-    }
-
-    shared.info = StateInfo::BlockSync(BlockSyncInfo::new(
-        network_tip_height,
-        local_tip_height,
-        sync_peers.clone(),
-    ));
-    shared.publish_event_info();
-
-    // Searching through the orphan database for every block to be added during a large block sync can
-    // be inefficient - this is one way to optimize it by clearing out the database before hand
-    if shared.config.block_sync_config.orphan_db_clean_out_threshold > 0 &&
-        network_tip_height as i64 - sync_height as i64 >
-            shared.config.block_sync_config.orphan_db_clean_out_threshold as i64
-    {
-        match shared.db.cleanup_all_orphans().await {
-            Ok(_) => info!(
-                target: LOG_TARGET,
-                "Orphan database cleaned out in preparation for multiple blocks sync ({} blocks)",
-                network_tip_height as i64 - sync_height as i64
-            ),
-            Err(e) => warn!(
-                target: LOG_TARGET,
-                "Orphan database could not be cleaned out ({} blocks) in preparation for multiple blocks sync: {:?}.",
-                network_tip_height as i64 - sync_height as i64,
-                e,
-            ),
-        }
-    }
-
-    while sync_height <= network_tip_height {
-        shared.info = StateInfo::BlockSync(BlockSyncInfo::new(
-            network_tip_height,
-            local_tip_height,
-            sync_peers.clone(),
-        ));
-        shared.publish_event_info();
-
-        let max_height = min(
-            sync_height + (shared.config.block_sync_config.block_request_size - 1) as u64,
-            network_tip_height,
-        );
-        let block_nums: Vec<u64> = (sync_height..=max_height).collect();
-        let block_nums_count = block_nums.len() as u64;
-        request_and_add_blocks(shared, sync_peers, block_nums).await?;
-        sync_height += block_nums_count;
-    }
-    let metadata = shared.db.get_chain_metadata().await?;
-    let last_block = shared.db.fetch_block(metadata.height_of_longest_chain()).await?;
-
-    if metadata.best_block() == network_metadata.best_block() {
-        let last_accum_data = shared
-            .db
-            .fetch_header_accumulated_data(last_block.block.hash())
-            .await?
-            .ok_or_else(|| ChainStorageError::ValueNotFound {
-                entity: "Accumulated header data".to_string(),
-                field: "hash".to_string(),
-                value: last_block.block.hash().to_hex(),
-            })?;
-
-        // Don't ban if we have somehow landed on a different block (due to race conditions
-        check_actual_difficulty_matches_advertised(shared, &last_accum_data, sync_peers).await?;
-    }
-    shared
-        .local_node_interface
-        .publish_block_event(BlockEvent::BlockSyncComplete(Arc::new(last_block.block)));
-    Ok(())
-}
-
-async fn check_actual_difficulty_matches_advertised<B: BlockchainBackend + 'static>(
-    shared: &mut BaseNodeStateMachine<B>,
-    tip_header_data: &BlockHeaderAccumulatedData,
-    sync_peers: &mut SyncPeers,
-) -> Result<(), BlockSyncError>
-{
-    let actual_acc_difficulty = tip_header_data.total_accumulated_difficulty;
-    // Clone peers that need to be banned, this is done because of the mutable reference to sync peers that
-    // ban_sync_peer requires. TODO: Sync peer management should be correctly encapsulated
-    let peers_to_ban = sync_peers
-        .iter()
-        .filter_map(|p| {
-            let peer_acc_difficulty = p.chain_metadata.accumulated_difficulty();
-
-            if peer_acc_difficulty > actual_acc_difficulty {
-                warn!(
-                    target: LOG_TARGET,
-                    "Peer `{}` advertised a higher difficulty than it was able to provide. Advertised: {} Actual: {}. \
-                     Banning peer",
-                    p.node_id,
-                    peer_acc_difficulty,
-                    actual_acc_difficulty
-                );
-                Some((p.clone(), peer_acc_difficulty))
-            } else {
-                None
-            }
-        })
-        .collect::<Vec<_>>();
-
-    for (peer, peer_acc_difficulty) in peers_to_ban {
-        ban_sync_peer(
-            LOG_TARGET,
-            &mut shared.connectivity,
-            sync_peers,
-            &peer,
-            shared.config.sync_peer_config.peer_ban_duration,
-            format!(
-                "Calculated difficulty ({}) differed from advertised difficulty ({})",
-                actual_acc_difficulty, peer_acc_difficulty
-            ),
-        )
-        .await?;
-    }
-    Ok(())
-}
-
-// Perform a basic check to determine if a chain split has occurred between the local and network chain. The
-// determine_sync_mode from the listening state would have ensured that when we reach this code that the network tip has
-// a higher accumulated difficulty compared to the local chain. In the case when the network height is lower, but has a
-// higher accumulated difficulty, then a network split must have occurred as the local chain will have a different block
-// at the shared height if the local tip has a lower accumulated difficulty compared to the network tip.
-async fn check_chain_split<B: BlockchainBackend + 'static>(
-    shared: &mut BaseNodeStateMachine<B>,
-    sync_peers: &mut SyncPeers,
-    local_tip_height: u64,
-    network_tip_height: u64,
-    local_block_hash: &[u8],
-    network_block_hash: &[u8],
-) -> Result<bool, BlockSyncError>
-{
-    match network_tip_height {
-        tip if tip > local_tip_height => {
-            let (header, _) = request_header(shared, sync_peers, local_tip_height).await?;
-            Ok(header.hash() != local_block_hash)
-        },
-        tip if tip == local_tip_height => Ok(local_block_hash != network_block_hash),
-        _ => Ok(true),
-    }
-}
-
-// Find the block height where the chain split occurs. The chain split height is the height of the first block that is
-// not common between the local and network chains.
-async fn find_chain_split_height<B: BlockchainBackend + 'static>(
-    shared: &mut BaseNodeStateMachine<B>,
-    sync_peers: &mut SyncPeers,
-    tip_height: u64,
-) -> Result<u64, BlockSyncError>
-{
-    for block_nums in (1..=tip_height)
-        .rev()
-        .collect::<Vec<u64>>()
-        .chunks(shared.config.block_sync_config.header_request_size)
-    {
-        let (headers, sync_peer) = request_headers(
-            LOG_TARGET,
-            shared,
-            sync_peers,
-            block_nums,
-            shared.config.block_sync_config.max_header_request_retry_attempts,
-        )
-        .await?;
-        for header in headers {
-            // Check if header is linked to local chain
-            if let Some(prev_header) = shared.db.fetch_header_by_block_hash(header.prev_hash.clone()).await? {
-                return if prev_header.height + 1 == header.height {
-                    Ok(header.height)
-                } else {
-                    warn!(
-                        target: LOG_TARGET,
-                        "Banning peer {} from local node, because they supplied invalid chain link", sync_peer
-                    );
-                    ban_sync_peer(
-                        LOG_TARGET,
-                        &mut shared.connectivity,
-                        sync_peers,
-                        &sync_peer,
-                        shared.config.sync_peer_config.short_term_peer_ban_duration,
-                        "Peer supplied invalid chain link".to_string(),
-                    )
-                    .await?;
-                    Err(BlockSyncError::InvalidChainLink)
-                };
-            }
-        }
-    }
-    warn!(
-        target: LOG_TARGET,
-        "Banning all peers from local node, because they could not provide a valid chain link",
-    );
-    ban_all_sync_peers(
-        LOG_TARGET,
-        shared,
-        sync_peers,
-        shared.config.sync_peer_config.peer_ban_duration,
-        "Mass ban because peer could not provide a valid chain link".to_string(),
-    )
-    .await?;
-    Err(BlockSyncError::ForkChainNotLinked)
-}
-
-// Request a block from a remote sync peer and attempt to add it to the local blockchain.
-async fn request_and_add_blocks<B: BlockchainBackend + 'static>(
-    shared: &mut BaseNodeStateMachine<B>,
-    sync_peers: &mut SyncPeers,
-    mut block_nums: Vec<u64>,
-) -> Result<(), BlockSyncError>
-{
-    if block_nums.is_empty() {
-        return Ok(());
-    }
-    let config = shared.config.block_sync_config;
-    for attempt in 0..config.max_add_block_retry_attempts {
-        let (blocks, sync_peer) = request_blocks(shared, sync_peers, &block_nums).await?;
-        if let StateInfo::BlockSync(ref mut info) = shared.info {
-            // assuming the numbers are ordered
-            info.tip_height = block_nums[block_nums.len() - 1];
-        }
-        shared.publish_event_info();
-
-        for block in blocks {
-            let block_height = block.header.height;
-            let block_hash_hex = block.hash().to_hex();
-            if let StateInfo::BlockSync(ref mut info) = shared.info {
-                info.local_height = block_height;
-            }
-
-            shared.publish_event_info();
-            info!(
-                target: LOG_TARGET,
-                "Adding block #{} ({}) to DB.", block_height, block_hash_hex
-            );
-            trace!(target: LOG_TARGET, "{}", block);
-            match shared.db.add_block(block).await {
-                Ok(BlockAddResult::Ok) => {
-                    info!(
-                        target: LOG_TARGET,
-                        "Block #{} ({}) successfully added to database", block_height, block_hash_hex
-                    );
-                    block_nums.remove(0);
-                },
-                Ok(BlockAddResult::OrphanBlock) => {
-                    warn!(
-                        target: LOG_TARGET,
-                        "Received orphan block #{} ({}) from peer `{}`",
-                        block_height,
-                        block_hash_hex,
-                        sync_peer.node_id
-                    );
-                    block_nums.remove(0);
-                },
-                Ok(BlockAddResult::ChainReorg(removed, added)) => {
-                    warn!(
-                        target: LOG_TARGET,
-                        "Block #{} ({}) caused a reorg during block sync. (#removed = {}, #added = {})",
-                        block_height,
-                        block_hash_hex,
-                        removed.len(),
-                        added.len()
-                    );
-                    block_nums.remove(0);
-                },
-                Ok(BlockAddResult::BlockExists) => {
-                    warn!(
-                        target: LOG_TARGET,
-                        "Block #{} ({}) already exists.", block_height, block_hash_hex
-                    );
-                    block_nums.remove(0);
-                },
-                Err(ChainStorageError::InvalidBlock) => {
-                    warn!(
-                        target: LOG_TARGET,
-                        "Invalid block {} received from peer.", block_hash_hex,
-                    );
-                    debug!(
-                        target: LOG_TARGET,
-                        "Banning peer {} from local node, because they supplied invalid block", sync_peer
-                    );
-
-                    ban_sync_peer(
-                        LOG_TARGET,
-                        &mut shared.connectivity,
-                        sync_peers,
-                        &sync_peer,
-                        shared.config.sync_peer_config.peer_ban_duration,
-                        "Peer supplied an invalid block".to_string(),
-                    )
-                    .await?;
-
-                    break;
-                },
-                Err(ChainStorageError::ValidationError { source }) => {
-                    warn!(
-                        target: LOG_TARGET,
-                        "Validation on block {} from peer failed due to: {:?}.", block_hash_hex, source,
-                    );
-                    debug!(
-                        target: LOG_TARGET,
-                        "Banning peer {} from local node, because they supplied invalid block", sync_peer
-                    );
-                    ban_sync_peer(
-                        LOG_TARGET,
-                        &mut shared.connectivity,
-                        sync_peers,
-                        &sync_peer,
-                        shared.config.sync_peer_config.peer_ban_duration,
-                        format!("Peer supplied an invalid block that failed validation: {}", source),
-                    )
-                    .await?;
-                    break;
-                },
-
-                Err(ChainStorageError::ProofOfWorkError { source }) => {
-                    warn!(
-                        target: LOG_TARGET,
-                        "Validation on block {} from peer failed due to: {:?}.", block_hash_hex, source,
-                    );
-                    debug!(
-                        target: LOG_TARGET,
-                        "Banning peer {} from local node, because they supplied invalid block", sync_peer
-                    );
-                    ban_sync_peer(
-                        LOG_TARGET,
-                        &mut shared.connectivity,
-                        sync_peers,
-                        &sync_peer,
-                        shared.config.sync_peer_config.peer_ban_duration,
-                        format!("Peer supplied an invalid block that failed validation: {}", source),
-                    )
-                    .await?;
-                    break;
-                },
-                Err(e) => return Err(e.into()),
-            }
-        }
-        if block_nums.is_empty() {
-            return Ok(());
-        }
-        debug!(target: LOG_TARGET, "Retrying block add. Attempt {}", attempt);
-    }
-    Err(BlockSyncError::MaxAddBlockAttemptsReached)
-}
-
-// Request a block from a remote sync peer.
-async fn request_blocks<B: BlockchainBackend + 'static>(
-    shared: &mut BaseNodeStateMachine<B>,
-    sync_peers: &mut SyncPeers,
-    block_nums: &[u64],
-) -> Result<(Vec<Arc<Block>>, SyncPeer), BlockSyncError>
-{
-    let config = shared.config.sync_peer_config;
-    for attempt in 1..=shared.config.block_sync_config.max_block_request_retry_attempts {
-        let sync_peer = select_sync_peer(&config, sync_peers)?;
-        if block_nums.is_empty() {
-            return Ok((Vec::new(), sync_peer));
-        }
-        debug!(
-            target: LOG_TARGET,
-            "Requesting blocks {:?} from {}.", block_nums, sync_peer
-        );
-        if let StateInfo::BlockSync(ref mut info) = shared.info {
-            info.local_height = block_nums[0];
-            info.tip_height = block_nums[block_nums.len() - 1];
-        }
-        shared.publish_event_info();
-        match shared
-            .outbound_nci
-            .request_blocks_from_peer(block_nums.to_vec(), Some(sync_peer.node_id.clone()))
-            .await
-        {
-            Ok(hist_blocks) => {
-                debug!(target: LOG_TARGET, "Received {} blocks from peer", hist_blocks.len());
-                if block_nums.len() == hist_blocks.len() {
-                    if (0..block_nums.len()).all(|i| hist_blocks[i].block().header.height == block_nums[i]) {
-                        let blocks = hist_blocks
-                            .into_iter()
-                            .map(|hist_block| Arc::new(hist_block.into_block()))
-                            .collect::<Vec<_>>();
-                        return Ok((blocks, sync_peer));
-                    }
-
-                    debug!(
-                        target: LOG_TARGET,
-                        "Banning peer {} from local node, because they supplied the incorrect blocks", sync_peer
-                    );
-                    ban_sync_peer(
-                        LOG_TARGET,
-                        &mut shared.connectivity,
-                        sync_peers,
-                        &sync_peer,
-                        config.short_term_peer_ban_duration,
-                        "Peer supplied the incorrect blocks".to_string(),
-                    )
-                    .await?;
-                } else {
-                    debug!(
-                        target: LOG_TARGET,
-                        "Incorrect number of blocks returned. Expected {}. Got {}",
-                        block_nums.len(),
-                        hist_blocks.len()
-                    );
-                    debug!(
-                        target: LOG_TARGET,
-                        "Banning peer {} from local node, because they supplied the incorrect number of blocks",
-                        sync_peer
-                    );
-                    ban_sync_peer(
-                        LOG_TARGET,
-                        &mut shared.connectivity,
-                        sync_peers,
-                        &sync_peer,
-                        config.short_term_peer_ban_duration,
-                        "Peer supplied the incorrect number of blocks".to_string(),
-                    )
-                    .await?;
-                }
-            },
-            Err(CommsInterfaceError::UnexpectedApiResponse) => {
-                debug!(target: LOG_TARGET, "Remote node provided an unexpected api response.",);
-                ban_sync_peer(
-                    LOG_TARGET,
-                    &mut shared.connectivity,
-                    sync_peers,
-                    &sync_peer,
-                    config.peer_ban_duration,
-                    "Remote node provided an unexpected api response".to_string(),
-                )
-                .await?;
-            },
-            Err(CommsInterfaceError::RequestTimedOut) => {
-                debug!(
-                    target: LOG_TARGET,
-                    "Failed to fetch blocks from peer: {:?}. Retrying.",
-                    CommsInterfaceError::RequestTimedOut,
-                );
-                ban_sync_peer(
-                    LOG_TARGET,
-                    &mut shared.connectivity,
-                    sync_peers,
-                    &sync_peer,
-                    config.short_term_peer_ban_duration,
-                    "Failed to fetch blocks from peer".to_string(),
-                )
-                .await?;
-=======
             Err(err) => {
                 debug!(target: LOG_TARGET, "Block sync failed: {}", err);
                 StateEvent::BlockSyncFailed
->>>>>>> 0e0670ff
             },
         }
     }

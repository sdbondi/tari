// Copyright 2019. The Tari Project
//
// Redistribution and use in source and binary forms, with or without modification, are permitted provided that the
// following conditions are met:
//
// 1. Redistributions of source code must retain the above copyright notice, this list of conditions and the following
// disclaimer.
//
// 2. Redistributions in binary form must reproduce the above copyright notice, this list of conditions and the
// following disclaimer in the documentation and/or other materials provided with the distribution.
//
// 3. Neither the name of the copyright holder nor the names of its contributors may be used to endorse or promote
// products derived from this software without specific prior written permission.
//
// THIS SOFTWARE IS PROVIDED BY THE COPYRIGHT HOLDERS AND CONTRIBUTORS "AS IS" AND ANY EXPRESS OR IMPLIED WARRANTIES,
// INCLUDING, BUT NOT LIMITED TO, THE IMPLIED WARRANTIES OF MERCHANTABILITY AND FITNESS FOR A PARTICULAR PURPOSE ARE
// DISCLAIMED. IN NO EVENT SHALL THE COPYRIGHT HOLDER OR CONTRIBUTORS BE LIABLE FOR ANY DIRECT, INDIRECT, INCIDENTAL,
// SPECIAL, EXEMPLARY, OR CONSEQUENTIAL DAMAGES (INCLUDING, BUT NOT LIMITED TO, PROCUREMENT OF SUBSTITUTE GOODS OR
// SERVICES; LOSS OF USE, DATA, OR PROFITS; OR BUSINESS INTERRUPTION) HOWEVER CAUSED AND ON ANY THEORY OF LIABILITY,
// WHETHER IN CONTRACT, STRICT LIABILITY, OR TORT (INCLUDING NEGLIGENCE OR OTHERWISE) ARISING IN ANY WAY OUT OF THE
// USE OF THIS SOFTWARE, EVEN IF ADVISED OF THE POSSIBILITY OF SUCH DAMAGE.

use crate::{
    base_node::comms_interface::{
        error::CommsInterfaceError,
        BlockEvent,
        Broadcast,
        NodeCommsRequest,
        NodeCommsResponse,
    },
<<<<<<< HEAD
    blocks::{Block, NewBlockTemplate},
    chain_storage::HistoricalBlock,
=======
    blocks::{Block, BlockHeader, HistoricalBlock, NewBlockTemplate},
>>>>>>> 5bef3fdf
    proof_of_work::PowAlgorithm,
    transactions::transaction::TransactionKernel,
};
use std::{ops::RangeInclusive, sync::Arc};
use tari_common_types::{chain_metadata::ChainMetadata, types::BlockHash};
use tari_service_framework::{reply_channel::SenderService, Service};
use tokio::sync::broadcast;

pub type BlockEventSender = broadcast::Sender<Arc<BlockEvent>>;
pub type BlockEventReceiver = broadcast::Receiver<Arc<BlockEvent>>;
use crate::{
    base_node::comms_interface::comms_request::GetNewBlockTemplateRequest,
    chain_storage::ChainHeader,
    transactions::transaction::TransactionOutput,
};
use tari_common_types::types::{Commitment, HashOutput, Signature};

/// The InboundNodeCommsInterface provides an interface to request information from the current local node by other
/// internal services.
#[derive(Clone)]
pub struct LocalNodeCommsInterface {
    request_sender: SenderService<NodeCommsRequest, Result<NodeCommsResponse, CommsInterfaceError>>,
    block_sender: SenderService<(Block, Broadcast), Result<BlockHash, CommsInterfaceError>>,
    block_event_sender: BlockEventSender,
}

impl LocalNodeCommsInterface {
    /// Construct a new LocalNodeCommsInterface with the specified SenderService.
    pub fn new(
        request_sender: SenderService<NodeCommsRequest, Result<NodeCommsResponse, CommsInterfaceError>>,
        block_sender: SenderService<(Block, Broadcast), Result<BlockHash, CommsInterfaceError>>,
        block_event_sender: BlockEventSender,
    ) -> Self {
        Self {
            request_sender,
            block_sender,
            block_event_sender,
        }
    }

    pub fn get_block_event_stream(&self) -> BlockEventReceiver {
        self.block_event_sender.subscribe()
    }

    /// Request metadata from the current local node.
    pub async fn get_metadata(&mut self) -> Result<ChainMetadata, CommsInterfaceError> {
        match self.request_sender.call(NodeCommsRequest::GetChainMetadata).await?? {
            NodeCommsResponse::ChainMetadata(metadata) => Ok(metadata),
            _ => Err(CommsInterfaceError::UnexpectedApiResponse),
        }
    }

    /// Request the block headers within the given range
    pub async fn get_blocks(
        &mut self,
        range: RangeInclusive<u64>,
    ) -> Result<Vec<HistoricalBlock>, CommsInterfaceError> {
        match self
            .request_sender
            .call(NodeCommsRequest::FetchMatchingBlocks(range))
            .await??
        {
            NodeCommsResponse::HistoricalBlocks(blocks) => Ok(blocks),
            _ => Err(CommsInterfaceError::UnexpectedApiResponse),
        }
    }

    /// Request the block header at the given height
    pub async fn get_block(&mut self, height: u64) -> Result<Option<HistoricalBlock>, CommsInterfaceError> {
        match self
            .request_sender
            .call(NodeCommsRequest::FetchMatchingBlocks(height..=height))
            .await??
        {
            NodeCommsResponse::HistoricalBlocks(mut blocks) => Ok(blocks.pop()),
            _ => Err(CommsInterfaceError::UnexpectedApiResponse),
        }
    }

    /// Request the block headers with the given range of heights. The returned headers are ordered from lowest to
    /// highest block height
    pub async fn get_headers(&mut self, range: RangeInclusive<u64>) -> Result<Vec<ChainHeader>, CommsInterfaceError> {
        match self
            .request_sender
            .call(NodeCommsRequest::FetchHeaders(range))
            .await??
        {
            NodeCommsResponse::BlockHeaders(headers) => Ok(headers),
            _ => Err(CommsInterfaceError::UnexpectedApiResponse),
        }
    }

    /// Request the block header with the height.
    pub async fn get_header(&mut self, height: u64) -> Result<Option<ChainHeader>, CommsInterfaceError> {
        match self
            .request_sender
            .call(NodeCommsRequest::FetchHeaders(height..=height))
            .await??
        {
            NodeCommsResponse::BlockHeaders(mut headers) => Ok(headers.pop()),
            _ => Err(CommsInterfaceError::UnexpectedApiResponse),
        }
    }

    /// Request the construction of a new mineable block template from the base node service.
    pub async fn get_new_block_template(
        &mut self,
        pow_algorithm: PowAlgorithm,
        max_weight: u64,
    ) -> Result<NewBlockTemplate, CommsInterfaceError> {
        let request = GetNewBlockTemplateRequest {
            algo: pow_algorithm,
            max_weight,
        };
        match self
            .request_sender
            .call(NodeCommsRequest::GetNewBlockTemplate(request))
            .await??
        {
            NodeCommsResponse::NewBlockTemplate(new_block_template) => Ok(new_block_template),
            _ => Err(CommsInterfaceError::UnexpectedApiResponse),
        }
    }

    /// Request from base node service the construction of a block from a block template.
    pub async fn get_new_block(&mut self, block_template: NewBlockTemplate) -> Result<Block, CommsInterfaceError> {
        match self
            .request_sender
            .call(NodeCommsRequest::GetNewBlock(block_template))
            .await??
        {
            NodeCommsResponse::NewBlock { success, error, block } => {
                if success {
                    if let Some(block) = block {
                        Ok(block)
                    } else {
                        Err(CommsInterfaceError::UnexpectedApiResponse)
                    }
                } else {
                    Err(CommsInterfaceError::ApiError(
                        error.unwrap_or_else(|| "Unspecified error".to_string()),
                    ))
                }
            },
            _ => Err(CommsInterfaceError::UnexpectedApiResponse),
        }
    }

    /// Submit a block to the base node service. Internal_only flag will prevent propagation.
    pub async fn submit_block(&mut self, block: Block, propagate: Broadcast) -> Result<BlockHash, CommsInterfaceError> {
        self.block_sender.call((block, propagate)).await?
    }

    pub fn publish_block_event(&self, event: BlockEvent) -> usize {
        // If event send fails, that means that there are no receivers (i.e. it was sent to zero receivers)
        self.block_event_sender.send(Arc::new(event)).unwrap_or(0)
    }

    pub async fn fetch_matching_utxos(
        &mut self,
        hashes: Vec<HashOutput>,
    ) -> Result<Vec<TransactionOutput>, CommsInterfaceError> {
        match self
            .request_sender
            .call(NodeCommsRequest::FetchMatchingUtxos(hashes))
            .await??
        {
            NodeCommsResponse::TransactionOutputs(outputs) => Ok(outputs),
            _ => Err(CommsInterfaceError::UnexpectedApiResponse),
        }
    }

    /// Fetches the blocks with the specified utxo commitments
    pub async fn fetch_blocks_with_utxos(
        &mut self,
        commitments: Vec<Commitment>,
    ) -> Result<Vec<HistoricalBlock>, CommsInterfaceError> {
        match self
            .request_sender
            .call(NodeCommsRequest::FetchBlocksWithUtxos(commitments))
            .await??
        {
            NodeCommsResponse::HistoricalBlocks(blocks) => Ok(blocks),
            _ => Err(CommsInterfaceError::UnexpectedApiResponse),
        }
    }

    /// Fetches the blocks with the specified kernel signatures commitments
    pub async fn get_blocks_with_kernels(
        &mut self,
        kernels: Vec<Signature>,
    ) -> Result<Vec<HistoricalBlock>, CommsInterfaceError> {
        match self
            .request_sender
            .call(NodeCommsRequest::FetchBlocksWithKernels(kernels))
            .await??
        {
            NodeCommsResponse::HistoricalBlocks(blocks) => Ok(blocks),
            _ => Err(CommsInterfaceError::UnexpectedApiResponse),
        }
    }

    /// Return header matching the given hash. If the header cannot be found `Ok(None)` is returned.
    pub async fn get_header_by_hash(&mut self, hash: HashOutput) -> Result<Option<ChainHeader>, CommsInterfaceError> {
        match self
            .request_sender
            .call(NodeCommsRequest::GetHeaderByHash(hash))
            .await??
        {
            NodeCommsResponse::BlockHeader(header) => Ok(header),
            _ => Err(CommsInterfaceError::UnexpectedApiResponse),
        }
    }

    /// Return block matching the given hash. If the block cannot be found `Ok(None)` is returned.
    pub async fn get_block_by_hash(
        &mut self,
        hash: HashOutput,
    ) -> Result<Option<HistoricalBlock>, CommsInterfaceError> {
        match self
            .request_sender
            .call(NodeCommsRequest::GetBlockByHash(hash))
            .await??
        {
            NodeCommsResponse::HistoricalBlock(block) => Ok(*block),
            _ => Err(CommsInterfaceError::UnexpectedApiResponse),
        }
    }

    /// Searches for a kernel via the excess sig
    pub async fn get_kernel_by_excess_sig(
        &mut self,
        kernel: Signature,
    ) -> Result<Vec<TransactionKernel>, CommsInterfaceError> {
        match self
            .request_sender
            .call(NodeCommsRequest::FetchKernelByExcessSig(kernel))
            .await??
        {
            NodeCommsResponse::TransactionKernels(kernels) => Ok(kernels),
            _ => Err(CommsInterfaceError::UnexpectedApiResponse),
        }
    }
}<|MERGE_RESOLUTION|>--- conflicted
+++ resolved
@@ -28,12 +28,7 @@
         NodeCommsRequest,
         NodeCommsResponse,
     },
-<<<<<<< HEAD
-    blocks::{Block, NewBlockTemplate},
-    chain_storage::HistoricalBlock,
-=======
-    blocks::{Block, BlockHeader, HistoricalBlock, NewBlockTemplate},
->>>>>>> 5bef3fdf
+    blocks::{Block, HistoricalBlock, NewBlockTemplate},
     proof_of_work::PowAlgorithm,
     transactions::transaction::TransactionKernel,
 };
@@ -46,7 +41,7 @@
 pub type BlockEventReceiver = broadcast::Receiver<Arc<BlockEvent>>;
 use crate::{
     base_node::comms_interface::comms_request::GetNewBlockTemplateRequest,
-    chain_storage::ChainHeader,
+    blocks::ChainHeader,
     transactions::transaction::TransactionOutput,
 };
 use tari_common_types::types::{Commitment, HashOutput, Signature};

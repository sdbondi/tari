--- conflicted
+++ resolved
@@ -21,12 +21,7 @@
 // USE OF THIS SOFTWARE, EVEN IF ADVISED OF THE POSSIBILITY OF SUCH DAMAGE.
 
 use crate::{
-<<<<<<< HEAD
-    blocks::{block_header::BlockHeader, Block, NewBlockTemplate},
-    chain_storage::{ChainHeader, HistoricalBlock},
-=======
-    blocks::{Block, BlockHeader, HistoricalBlock, NewBlockTemplate},
->>>>>>> 5bef3fdf
+    blocks::{Block, BlockHeader, ChainHeader, HistoricalBlock, NewBlockTemplate},
     proof_of_work::Difficulty,
     transactions::transaction::{TransactionKernel, TransactionOutput},
 };

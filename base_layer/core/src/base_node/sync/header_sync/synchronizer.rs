//  Copyright 2020, The Tari Project
//
//  Redistribution and use in source and binary forms, with or without modification, are permitted provided that the
//  following conditions are met:
//
//  1. Redistributions of source code must retain the above copyright notice, this list of conditions and the following
//  disclaimer.
//
//  2. Redistributions in binary form must reproduce the above copyright notice, this list of conditions and the
//  following disclaimer in the documentation and/or other materials provided with the distribution.
//
//  3. Neither the name of the copyright holder nor the names of its contributors may be used to endorse or promote
//  products derived from this software without specific prior written permission.
//
//  THIS SOFTWARE IS PROVIDED BY THE COPYRIGHT HOLDERS AND CONTRIBUTORS "AS IS" AND ANY EXPRESS OR IMPLIED WARRANTIES,
//  INCLUDING, BUT NOT LIMITED TO, THE IMPLIED WARRANTIES OF MERCHANTABILITY AND FITNESS FOR A PARTICULAR PURPOSE ARE
//  DISCLAIMED. IN NO EVENT SHALL THE COPYRIGHT HOLDER OR CONTRIBUTORS BE LIABLE FOR ANY DIRECT, INDIRECT, INCIDENTAL,
//  SPECIAL, EXEMPLARY, OR CONSEQUENTIAL DAMAGES (INCLUDING, BUT NOT LIMITED TO, PROCUREMENT OF SUBSTITUTE GOODS OR
//  SERVICES; LOSS OF USE, DATA, OR PROFITS; OR BUSINESS INTERRUPTION) HOWEVER CAUSED AND ON ANY THEORY OF LIABILITY,
//  WHETHER IN CONTRACT, STRICT LIABILITY, OR TORT (INCLUDING NEGLIGENCE OR OTHERWISE) ARISING IN ANY WAY OUT OF THE
//  USE OF THIS SOFTWARE, EVEN IF ADVISED OF THE POSSIBILITY OF SUCH DAMAGE.

use super::{validator::BlockHeaderSyncValidator, BlockHeaderSyncError};
use crate::{
    base_node::sync::{hooks::Hooks, rpc, BlockSyncConfig, SyncPeer},
    blocks::{BlockHeader, ChainBlock, ChainHeader},
    chain_storage::{async_db::AsyncBlockchainDb, BlockchainBackend},
    consensus::ConsensusManager,
    proof_of_work::randomx_factory::RandomXFactory,
    proto::{
        base_node as proto,
        base_node::{FindChainSplitRequest, SyncHeadersRequest},
    },
    tari_utilities::{hex::Hex, Hashable},
    validation::ValidationError,
};
use futures::StreamExt;
use log::*;
use std::{
    convert::TryFrom,
    sync::Arc,
    time::{Duration, Instant},
};
use tari_common_types::types::HashOutput;
use tari_comms::{
    connectivity::ConnectivityRequester,
    peer_manager::NodeId,
    protocol::rpc::{RpcError, RpcHandshakeError},
    PeerConnection,
};
use tracing;

const LOG_TARGET: &str = "c::bn::header_sync";

const NUM_INITIAL_HEADERS_TO_REQUEST: u64 = 1000;

pub struct HeaderSynchronizer<'a, B> {
    config: BlockSyncConfig,
    db: AsyncBlockchainDb<B>,
    header_validator: BlockHeaderSyncValidator<B>,
    connectivity: ConnectivityRequester,
    sync_peers: &'a [SyncPeer],
    hooks: Hooks,
}

impl<'a, B: BlockchainBackend + 'static> HeaderSynchronizer<'a, B> {
    pub fn new(
        config: BlockSyncConfig,
        db: AsyncBlockchainDb<B>,
        consensus_rules: ConsensusManager,
        connectivity: ConnectivityRequester,
        sync_peers: &'a [SyncPeer],
        randomx_factory: RandomXFactory,
    ) -> Self {
        Self {
            config,
            header_validator: BlockHeaderSyncValidator::new(db.clone(), consensus_rules, randomx_factory),
            db,
            connectivity,
            sync_peers,
            hooks: Default::default(),
        }
    }

    pub fn on_starting<H>(&mut self, hook: H)
    where for<'r> H: FnMut() + Send + Sync + 'static {
        self.hooks.add_on_starting_hook(hook);
    }

    pub fn on_progress<H>(&mut self, hook: H)
    where H: FnMut(u64, u64, &NodeId) + Send + Sync + 'static {
        self.hooks.add_on_progress_header_hook(hook);
    }

    pub fn on_rewind<H>(&mut self, hook: H)
    where H: FnMut(Vec<Arc<ChainBlock>>) + Send + Sync + 'static {
        self.hooks.add_on_rewind_hook(hook);
    }

    pub async fn synchronize(&mut self) -> Result<SyncPeer, BlockHeaderSyncError> {
        debug!(target: LOG_TARGET, "Starting header sync.",);
        self.hooks.call_on_starting_hook();

        info!(
            target: LOG_TARGET,
            "Synchronizing headers ({} candidate peers selected)",
            self.sync_peers.len()
        );

        for sync_peer in self.sync_peers {
            let peer_conn = self.dial_sync_peer(sync_peer).await?;
            let node_id = peer_conn.peer_node_id().clone();
            debug!(
                target: LOG_TARGET,
                "Attempting to synchronize headers with `{}`", node_id
            );
<<<<<<< HEAD
            match self.attempt_sync(&sync_peer, peer_conn.clone()).await {
                Ok(()) => return Ok(sync_peer),
=======
            match self.attempt_sync(sync_peer, peer_conn).await {
                Ok(()) => return Ok(sync_peer.clone()),
>>>>>>> 337bc6f1
                // Try another peer
                Err(err @ BlockHeaderSyncError::NotInSync) => {
                    warn!(target: LOG_TARGET, "{}", err);
                },

                Err(err @ BlockHeaderSyncError::RpcError(RpcError::HandshakeError(RpcHandshakeError::TimedOut))) => {
                    warn!(target: LOG_TARGET, "{}", err);
                    self.ban_peer_short(node_id, BanReason::RpcNegotiationTimedOut).await?;
                },
                Err(BlockHeaderSyncError::ValidationFailed(err)) => {
                    warn!(target: LOG_TARGET, "Block header validation failed: {}", err);
                    self.ban_peer_long(node_id, err.into()).await?;
                },
                Err(BlockHeaderSyncError::ChainSplitNotFound(peer)) => {
                    warn!(target: LOG_TARGET, "Chain split not found for peer {}.", peer);
                    self.ban_peer_long(peer, BanReason::ChainSplitNotFound).await?;
                },
                Err(ref err @ BlockHeaderSyncError::PeerSentInaccurateChainMetadata { claimed, actual, local }) => {
                    warn!(target: LOG_TARGET, "{}", err);
                    self.ban_peer_long(node_id, BanReason::PeerCouldNotProvideStrongerChain {
                        claimed,
                        actual: actual.unwrap_or(0),
                        local,
                    })
                    .await?;
                },
                Err(ref err @ BlockHeaderSyncError::WeakerChain { claimed, actual, local }) => {
                    warn!(target: LOG_TARGET, "{}", err);
                    self.ban_peer_long(node_id, BanReason::PeerCouldNotProvideStrongerChain {
                        claimed,
                        actual,
                        local,
                    })
                    .await?;
                },
                Err(err @ BlockHeaderSyncError::InvalidBlockHeight { .. }) => {
                    warn!(target: LOG_TARGET, "{}", err);
                    self.ban_peer_long(node_id, BanReason::GeneralHeaderSyncFailure(err))
                        .await?;
                },

                Err(err) => {
                    error!(
                        target: LOG_TARGET,
                        "Failed to synchronize headers from peer `{}`: {}", node_id, err
                    );
                },
            }
        }

        Err(BlockHeaderSyncError::SyncFailedAllPeers)
    }

    async fn dial_sync_peer(&self, sync_peer: &SyncPeer) -> Result<PeerConnection, BlockHeaderSyncError> {
        let timer = Instant::now();
        debug!(target: LOG_TARGET, "Dialing {} sync peer", sync_peer.node_id());
        let conn = self.connectivity.dial_peer(sync_peer.node_id().clone()).await?;
        info!(
            target: LOG_TARGET,
            "Successfully dialed sync peer {} in {:.2?}",
            sync_peer,
            timer.elapsed()
        );
        Ok(conn)
    }

    async fn ban_peer_long(&mut self, node_id: NodeId, reason: BanReason) -> Result<(), BlockHeaderSyncError> {
        self.ban_peer_for(node_id, reason, self.config.ban_period).await
    }

    async fn ban_peer_short(&mut self, node_id: NodeId, reason: BanReason) -> Result<(), BlockHeaderSyncError> {
        self.ban_peer_for(node_id, reason, self.config.short_ban_period).await
    }

    async fn ban_peer_for(
        &mut self,
        node_id: NodeId,
        reason: BanReason,
        duration: Duration,
    ) -> Result<(), BlockHeaderSyncError> {
        if self.config.sync_peers.contains(&node_id) {
            debug!(
                target: LOG_TARGET,
                "Not banning peer that is allowlisted for sync. Ban reason = {}", reason
            );
            return Ok(());
        }
        warn!(target: LOG_TARGET, "Banned sync peer because {}", reason);
        self.connectivity
            .ban_peer_until(node_id, duration, reason.to_string())
            .await
            .map_err(BlockHeaderSyncError::FailedToBan)?;
        Ok(())
    }

    #[tracing::instrument(skip(self, conn), err)]
    async fn attempt_sync(
        &mut self,
        sync_peer: &SyncPeer,
        mut conn: PeerConnection,
    ) -> Result<(), BlockHeaderSyncError> {
        let mut client = conn.connect_rpc::<rpc::BaseNodeSyncRpcClient>().await?;
        let latency = client.get_last_request_latency().await?;
        debug!(
            target: LOG_TARGET,
            "Initiating header sync with peer `{}` (sync latency = {}ms)",
            conn.peer_node_id(),
            latency.unwrap_or_default().as_millis()
        );

        // Fetch the local tip header at the beginning of the sync process
        let local_tip_header = self.db.fetch_last_chain_header().await?;
        let local_total_accumulated_difficulty = local_tip_header.accumulated_data().total_accumulated_difficulty;
        let header_tip_height = local_tip_header.height();
        let sync_status = self
            .determine_sync_status(sync_peer, local_tip_header, &mut client)
            .await?;
        match sync_status {
            SyncStatus::InSync | SyncStatus::WereAhead => {
                let metadata = self.db.get_chain_metadata().await?;
                if metadata.height_of_longest_chain() < header_tip_height {
                    debug!(
                        target: LOG_TARGET,
                        "Headers are in sync at height {} but tip is {}. Proceeding to archival/pruned block sync",
                        header_tip_height,
                        metadata.height_of_longest_chain()
                    );
                    Ok(())
                } else {
                    debug!(
                        target: LOG_TARGET,
                        "Headers and block state are already in-sync (Header Tip: {}, Block tip: {})",
                        header_tip_height,
                        metadata.height_of_longest_chain()
                    );
                    Err(BlockHeaderSyncError::PeerSentInaccurateChainMetadata {
                        claimed: sync_peer.claimed_chain_metadata().accumulated_difficulty(),
                        actual: None,
                        local: local_total_accumulated_difficulty,
                    })
                }
            },
            SyncStatus::Lagging(split_info) => {
                self.hooks.call_on_progress_header_hooks(
                    split_info.local_tip_header.height(),
                    split_info.remote_tip_height,
                    sync_peer.node_id(),
                );
                self.synchronize_headers(sync_peer, &mut client, *split_info).await?;
                Ok(())
            },
        }
    }

    async fn find_chain_split(
        &mut self,
        peer: &NodeId,
        client: &mut rpc::BaseNodeSyncRpcClient,
        header_count: u64,
    ) -> Result<(proto::FindChainSplitResponse, Vec<HashOutput>, u64), BlockHeaderSyncError> {
        const NUM_CHAIN_SPLIT_HEADERS: usize = 500;
        // Limit how far back we're willing to go. A peer might just say it does not have a chain split
        // and keep us busy going back until the genesis.
        // 20 x 500 = max 10,000 block split can be detected
        const MAX_CHAIN_SPLIT_ITERS: usize = 20;

        let mut offset = 0;
        let mut iter_count = 0;
        loop {
            iter_count += 1;
            if iter_count > MAX_CHAIN_SPLIT_ITERS {
                return Err(BlockHeaderSyncError::ChainSplitNotFound(peer.clone()));
            }

            let block_hashes = self
                .db
                .fetch_block_hashes_from_header_tip(NUM_CHAIN_SPLIT_HEADERS, offset)
                .await?;
            debug!(
                target: LOG_TARGET,
                "Determining if chain splits between {} and {} headers back from the tip (peer: `{}`, {} hashes sent)",
                offset,
                offset + NUM_CHAIN_SPLIT_HEADERS,
                peer,
                block_hashes.len()
            );

            // No further hashes to send.
            if block_hashes.is_empty() {
                return Err(BlockHeaderSyncError::ChainSplitNotFound(peer.clone()));
            }

            let request = FindChainSplitRequest {
                block_hashes: block_hashes.clone(),
                header_count,
            };

            let resp = match client.find_chain_split(request).await {
                Ok(r) => r,
                Err(RpcError::RequestFailed(err)) if err.status_code().is_not_found() => {
                    // This round we sent less hashes than the max, so the next round will not have any more hashes to
                    // send. Exit early in this case.
                    if block_hashes.len() < NUM_CHAIN_SPLIT_HEADERS {
                        return Err(BlockHeaderSyncError::ChainSplitNotFound(peer.clone()));
                    }
                    // Chain split not found, let's go further back
                    offset = NUM_CHAIN_SPLIT_HEADERS * iter_count;
                    continue;
                },
                Err(err) => {
                    return Err(err.into());
                },
            };

            let steps_back = resp.fork_hash_index as u64 + offset as u64;
            return Ok((resp, block_hashes, steps_back));
        }
    }

    /// Attempt to determine the point at which the remote and local chain diverge, returning the relevant information
    /// of the chain split (see [SyncStatus]).
    ///
    /// If the local node is behind the remote chain (i.e. `SyncStatus::Lagging`), the appropriate `ChainSplitInfo` is
    /// returned, the header validator is initialized and the preliminary headers are validated.
    async fn determine_sync_status(
        &mut self,
        sync_peer: &SyncPeer,
        local_tip_header: ChainHeader,
        client: &mut rpc::BaseNodeSyncRpcClient,
    ) -> Result<SyncStatus, BlockHeaderSyncError> {
        let (resp, block_hashes, steps_back) = self
            .find_chain_split(sync_peer.node_id(), client, NUM_INITIAL_HEADERS_TO_REQUEST)
            .await?;
        if resp.headers.len() > NUM_INITIAL_HEADERS_TO_REQUEST as usize {
            self.ban_peer_long(
                sync_peer.node_id().clone(),
                BanReason::PeerSentTooManyHeaders(resp.headers.len()),
            )
            .await?;
            return Err(BlockHeaderSyncError::NotInSync);
        }
        let proto::FindChainSplitResponse {
            headers,
            fork_hash_index,
            tip_height: remote_tip_height,
        } = resp;
        debug!(
            target: LOG_TARGET,
            "Found split {} blocks back, received {} headers from peer `{}`",
            steps_back,
            headers.len(),
            sync_peer
        );

        if fork_hash_index >= block_hashes.len() as u64 {
            let _ = self
                .ban_peer_long(sync_peer.node_id().clone(), BanReason::SplitHashGreaterThanHashes {
                    fork_hash_index,
                    num_block_hashes: block_hashes.len(),
                })
                .await;
            return Err(BlockHeaderSyncError::FoundHashIndexOutOfRange(
                block_hashes.len() as u64,
                fork_hash_index,
            ));
        }

        // If the peer returned no new headers, this means header sync is done.
        if headers.is_empty() {
            if fork_hash_index > 0 {
                debug!(
                    target: LOG_TARGET,
                    "Peer `{}` has sent no headers but forked_hash_index is {}. The peer is behind our chain.",
                    sync_peer,
                    fork_hash_index
                );

                return Ok(SyncStatus::WereAhead);
            }

            debug!(target: LOG_TARGET, "Already in sync with peer `{}`.", sync_peer);
            return Ok(SyncStatus::InSync);
        }

        let headers = headers
            .into_iter()
            .map(BlockHeader::try_from)
            .collect::<Result<Vec<_>, _>>()
            .map_err(BlockHeaderSyncError::ReceivedInvalidHeader)?;
        let num_new_headers = headers.len();

        // NOTE: We can trust that the header associated with this hash exists because `block_hashes` was supplied by
        // this node. Bounds checking for fork_hash_index has been done above.
        let chain_split_hash = block_hashes.get(fork_hash_index as usize).unwrap();

        self.header_validator.initialize_state(chain_split_hash).await?;
        for header in headers {
            debug!(
                target: LOG_TARGET,
                "Validating header #{} (Pow: {}) with hash: ({})",
                header.height,
                header.pow_algo(),
                header.hash().to_hex(),
            );
            self.header_validator.validate(header)?;
        }

        debug!(
            target: LOG_TARGET,
            "Peer {} has submitted {} valid header(s)", sync_peer, num_new_headers
        );

        // Basic sanity check that the peer sent tip height greater than the split.
        let split_height = local_tip_header.height().saturating_sub(steps_back);
        if remote_tip_height < split_height {
            self.ban_peer_short(sync_peer.node_id().clone(), BanReason::PeerSentInvalidTipHeight {
                actual: remote_tip_height,
                expected: split_height,
            })
            .await?;
            return Err(BlockHeaderSyncError::InvalidProtocolResponse(format!(
                "Peer {} sent invalid remote tip height",
                sync_peer
            )));
        }

        let chain_split_info = ChainSplitInfo {
            local_tip_header,
            remote_tip_height,
            reorg_steps_back: steps_back,
            chain_split_hash: chain_split_hash.clone(),
        };
        Ok(SyncStatus::Lagging(Box::new(chain_split_info)))
    }

    async fn rewind_blockchain(&self, split_hash: HashOutput) -> Result<Vec<Arc<ChainBlock>>, BlockHeaderSyncError> {
        debug!(
            target: LOG_TARGET,
            "Deleting headers that no longer form part of the main chain up until split at {}",
            split_hash.to_hex()
        );

        let blocks = self.db.rewind_to_hash(split_hash).await?;
        debug!(
            target: LOG_TARGET,
            "Rewound {} block(s) in preparation for header sync",
            blocks.len()
        );
        Ok(blocks)
    }

    async fn synchronize_headers(
        &mut self,
        sync_peer: &SyncPeer,
        client: &mut rpc::BaseNodeSyncRpcClient,
        split_info: ChainSplitInfo,
    ) -> Result<(), BlockHeaderSyncError> {
        const COMMIT_EVERY_N_HEADERS: usize = 1000;

        let mut has_switched_to_new_chain = false;
        let pending_len = self.header_validator.valid_headers().len();

        // Find the hash to start syncing the rest of the headers.
        // The expectation cannot fail because there has been at least one valid header returned (checked in
        // determine_sync_status)
        let (start_header_height, start_header_hash, total_accumulated_difficulty) = self
            .header_validator
            .current_valid_chain_tip_header()
            .map(|h| {
                (
                    h.height(),
                    h.hash().clone(),
                    h.accumulated_data().total_accumulated_difficulty,
                )
            })
            .expect("synchronize_headers: expected there to be a valid tip header but it was None");

        // If we already have a stronger chain at this point, switch over to it.
        // just in case we happen to be exactly NUM_INITIAL_HEADERS_TO_REQUEST headers behind.
        let has_better_pow = self.pending_chain_has_higher_pow(&split_info.local_tip_header);
        if has_better_pow {
            debug!(
                target: LOG_TARGET,
                "Remote chain from peer {} has higher PoW. Switching",
                sync_peer.node_id()
            );
            self.switch_to_pending_chain(&split_info).await?;
            has_switched_to_new_chain = true;
        }

        if pending_len < NUM_INITIAL_HEADERS_TO_REQUEST as usize {
            // Peer returned less than the number of requested headers. This indicates that we have all the available
            // headers.
            debug!(target: LOG_TARGET, "No further headers to download");
            if !has_better_pow {
                return Err(BlockHeaderSyncError::WeakerChain {
                    claimed: sync_peer.claimed_chain_metadata().accumulated_difficulty(),
                    actual: total_accumulated_difficulty,
                    local: split_info
                        .local_tip_header
                        .accumulated_data()
                        .total_accumulated_difficulty,
                });
            }

            return Ok(());
        }

        debug!(
            target: LOG_TARGET,
            "Download remaining headers starting from header #{} from peer `{}`",
            start_header_height,
            sync_peer.node_id()
        );
        let request = SyncHeadersRequest {
            start_hash: start_header_hash,
            // To the tip!
            count: 0,
        };

        let mut header_stream = client.sync_headers(request).await?;
        debug!(
            target: LOG_TARGET,
            "Reading headers from peer `{}`",
            sync_peer.node_id()
        );

        let mut last_total_accumulated_difficulty = 0;
        while let Some(header) = header_stream.next().await {
            let header = BlockHeader::try_from(header?).map_err(BlockHeaderSyncError::ReceivedInvalidHeader)?;
            debug!(
                target: LOG_TARGET,
                "Validating header #{} (Pow: {}) with hash: ({})",
                header.height,
                header.pow_algo(),
                header.hash().to_hex(),
            );
            let existing_header = self.db.fetch_header_by_block_hash(header.hash()).await?;
            // TODO: Due to a bug in a previous version of base node sync RPC, the duplicate headers can be sent. We
            //       should be a little more strict about this in future.
            if let Some(h) = existing_header {
                warn!(
                    target: LOG_TARGET,
                    "Received header #{} `{}` that we already have. Ignoring",
                    h.height,
                    h.hash().to_hex()
                );
                continue;
            }
            let current_height = header.height;
            last_total_accumulated_difficulty = self.header_validator.validate(header)?;

            if has_switched_to_new_chain {
                // If we've switched to the new chain, we simply commit every COMMIT_EVERY_N_HEADERS headers
                if self.header_validator.valid_headers().len() >= COMMIT_EVERY_N_HEADERS {
                    self.commit_pending_headers().await?;
                }
            } else {
                // The remote chain has not (yet) been accepted.
                // We check the tip difficulties, switching over to the new chain if a higher accumulated difficulty is
                // achieved.
                if self.pending_chain_has_higher_pow(&split_info.local_tip_header) {
                    self.switch_to_pending_chain(&split_info).await?;
                    has_switched_to_new_chain = true;
                }
            }

            self.hooks
                .call_on_progress_header_hooks(current_height, split_info.remote_tip_height, sync_peer.node_id());
        }

        if !has_switched_to_new_chain {
            return Err(BlockHeaderSyncError::WeakerChain {
                claimed: sync_peer.claimed_chain_metadata().accumulated_difficulty(),
                actual: self
                    .header_validator
                    .current_valid_chain_tip_header()
                    .map(|h| h.accumulated_data().total_accumulated_difficulty)
                    .unwrap_or(0),
                local: split_info
                    .local_tip_header
                    .accumulated_data()
                    .total_accumulated_difficulty,
            });
        }

        // Commit the last blocks that don't fit into the COMMIT_EVENT_N_HEADERS blocks
        if !self.header_validator.valid_headers().is_empty() {
            self.commit_pending_headers().await?;
        }

        let claimed_total_accumulated_diff = sync_peer.claimed_chain_metadata().accumulated_difficulty();
        // This rule is strict: if the peer advertised a higher PoW than they were able to provide (without
        // some other external factor like a disconnect etc), we detect the and ban the peer.
        if last_total_accumulated_difficulty < claimed_total_accumulated_diff {
            return Err(BlockHeaderSyncError::PeerSentInaccurateChainMetadata {
                claimed: claimed_total_accumulated_diff,
                actual: Some(last_total_accumulated_difficulty),
                local: split_info
                    .local_tip_header
                    .accumulated_data()
                    .total_accumulated_difficulty,
            });
        }

        Ok(())
    }

    async fn commit_pending_headers(&mut self) -> Result<ChainHeader, BlockHeaderSyncError> {
        let chain_headers = self.header_validator.take_valid_headers();
        let num_headers = chain_headers.len();
        let start = Instant::now();

        let new_tip = chain_headers.last().cloned().unwrap();
        let mut txn = self.db.write_transaction();
        chain_headers.into_iter().for_each(|chain_header| {
            txn.insert_chain_header(chain_header);
        });

        txn.commit().await?;

        debug!(
            target: LOG_TARGET,
            "{} header(s) committed (tip = {}) to the blockchain db in {:.2?}",
            num_headers,
            new_tip.height(),
            start.elapsed()
        );

        Ok(new_tip)
    }

    fn pending_chain_has_higher_pow(&self, current_tip: &ChainHeader) -> bool {
        let chain_headers = self.header_validator.valid_headers();
        if chain_headers.is_empty() {
            return false;
        }

        // Check that the remote tip is stronger than the local tip
        let proposed_tip = chain_headers.last().unwrap();
        self.header_validator.compare_chains(current_tip, proposed_tip).is_lt()
    }

    async fn switch_to_pending_chain(&mut self, split_info: &ChainSplitInfo) -> Result<(), BlockHeaderSyncError> {
        // Reorg if required
        if split_info.reorg_steps_back > 0 {
            debug!(
                target: LOG_TARGET,
                "Reorg: Rewinding the chain by {} block(s) (split hash = {})",
                split_info.reorg_steps_back,
                split_info.chain_split_hash.to_hex()
            );
            let blocks = self.rewind_blockchain(split_info.chain_split_hash.clone()).await?;
            // NOTE: `blocks` only contains full blocks that were reorged out, and not the headers.
            //       This may be unexpected for implementers of the rewind hook.
            self.hooks.call_on_rewind_hooks(blocks);
        }

        // Commit the forked chain. At this point
        // 1. Headers have been validated
        // 2. The forked chain has a higher PoW than the local chain
        //
        // After this we commit headers every `n` blocks
        self.commit_pending_headers().await?;

        Ok(())
    }
}

#[derive(Debug, thiserror::Error)]
enum BanReason {
    #[error("This peer sent too many headers ({0}) in response to a chain split request")]
    PeerSentTooManyHeaders(usize),
    #[error("This peer sent an invalid tip height {actual} expected a height greater than or equal to {expected}")]
    PeerSentInvalidTipHeight { actual: u64, expected: u64 },
    #[error(
        "This peer sent a split hash index ({fork_hash_index}) greater than the number of block hashes sent \
         ({num_block_hashes})"
    )]
    SplitHashGreaterThanHashes {
        fork_hash_index: u64,
        num_block_hashes: usize,
    },
    #[error("Peer sent invalid header: {0}")]
    ValidationFailed(#[from] ValidationError),
    #[error("Peer could not find the location of a chain split")]
    ChainSplitNotFound,
    #[error("Failed to synchronize headers from peer: {0}")]
    GeneralHeaderSyncFailure(BlockHeaderSyncError),
    #[error("Peer did not respond timeously during RPC negotiation")]
    RpcNegotiationTimedOut,
    #[error(
        "Peer claimed an accumulated difficulty of {claimed} but validated difficulty was {actual} <= local: {local}"
    )]
    PeerCouldNotProvideStrongerChain { claimed: u128, actual: u128, local: u128 },
}

struct ChainSplitInfo {
    local_tip_header: ChainHeader,
    remote_tip_height: u64,
    reorg_steps_back: u64,
    chain_split_hash: HashOutput,
}

enum SyncStatus {
    /// Local and remote node are in sync
    InSync,
    /// Local node is ahead of the remote node
    WereAhead,
    /// Local node is lagging behind remote node
    Lagging(Box<ChainSplitInfo>),
}<|MERGE_RESOLUTION|>--- conflicted
+++ resolved
@@ -114,13 +114,8 @@
                 target: LOG_TARGET,
                 "Attempting to synchronize headers with `{}`", node_id
             );
-<<<<<<< HEAD
             match self.attempt_sync(&sync_peer, peer_conn.clone()).await {
                 Ok(()) => return Ok(sync_peer),
-=======
-            match self.attempt_sync(sync_peer, peer_conn).await {
-                Ok(()) => return Ok(sync_peer.clone()),
->>>>>>> 337bc6f1
                 // Try another peer
                 Err(err @ BlockHeaderSyncError::NotInSync) => {
                     warn!(target: LOG_TARGET, "{}", err);

--- conflicted
+++ resolved
@@ -42,13 +42,10 @@
     ComSignature script_signature = 6;
     // The offset pubkey, K_O
     bytes sender_offset_public_key = 7;
-<<<<<<< HEAD
-    // The serialised covenant
-    bytes covenant = 8;
-=======
     // The hash of the output this input is spending
     bytes output_hash = 8;
->>>>>>> 8dfcf3a1
+    // The serialised covenant
+    bytes covenant = 9;
 }
 
 // Output for a transaction, defining the new ownership of coins that are being transferred. The commitment is a

// Copyright 2019. The Tari Project
//
// Redistribution and use in source and binary forms, with or without modification, are permitted provided that the
// following conditions are met:
//
// 1. Redistributions of source code must retain the above copyright notice, this list of conditions and the following
// disclaimer.
//
// 2. Redistributions in binary form must reproduce the above copyright notice, this list of conditions and the
// following disclaimer in the documentation and/or other materials provided with the distribution.
//
// 3. Neither the name of the copyright holder nor the names of its contributors may be used to endorse or promote
// products derived from this software without specific prior written permission.
//
// THIS SOFTWARE IS PROVIDED BY THE COPYRIGHT HOLDERS AND CONTRIBUTORS "AS IS" AND ANY EXPRESS OR IMPLIED WARRANTIES,
// INCLUDING, BUT NOT LIMITED TO, THE IMPLIED WARRANTIES OF MERCHANTABILITY AND FITNESS FOR A PARTICULAR PURPOSE ARE
// DISCLAIMED. IN NO EVENT SHALL THE COPYRIGHT HOLDER OR CONTRIBUTORS BE LIABLE FOR ANY DIRECT, INDIRECT, INCIDENTAL,
// SPECIAL, EXEMPLARY, OR CONSEQUENTIAL DAMAGES (INCLUDING, BUT NOT LIMITED TO, PROCUREMENT OF SUBSTITUTE GOODS OR
// SERVICES; LOSS OF USE, DATA, OR PROFITS; OR BUSINESS INTERRUPTION) HOWEVER CAUSED AND ON ANY THEORY OF LIABILITY,
// WHETHER IN CONTRACT, STRICT LIABILITY, OR TORT (INCLUDING NEGLIGENCE OR OTHERWISE) ARISING IN ANY WAY OUT OF THE
// USE OF THIS SOFTWARE, EVEN IF ADVISED OF THE POSSIBILITY OF SUCH DAMAGE.

use crate::{
    blocks::{
        block_header::{BlockHeader, BlockHeaderValidationError},
        Block,
        BlockValidationError,
    },
    chain_storage::BlockchainBackend,
    consensus::{ConsensusConstants, ConsensusManager},
    proof_of_work::{
        monero_difficulty,
        monero_rx::MoneroData,
        randomx_factory::RandomXFactory,
        sha3_difficulty,
        Difficulty,
        PowAlgorithm,
        PowError,
    },
    transactions::types::CryptoFactories,
    validation::ValidationError,
};
use log::*;
use tari_crypto::tari_utilities::{epoch_time::EpochTime, hash::Hashable, hex::Hex};

pub const LOG_TARGET: &str = "c::val::helpers";

/// This function tests that the block timestamp is less than the FTL
pub fn check_timestamp_ftl(
    block_header: &BlockHeader,
    consensus_manager: &ConsensusManager,
) -> Result<(), ValidationError>
{
    if block_header.timestamp > consensus_manager.consensus_constants(block_header.height).ftl() {
        warn!(
            target: LOG_TARGET,
            "Invalid Future Time Limit on block:{}",
            block_header.hash().to_hex()
        );
        return Err(ValidationError::BlockHeaderError(
            BlockHeaderValidationError::InvalidTimestampFutureTimeLimit,
        ));
    }
    Ok(())
}

/// Returns the median timestamp for the provided timestamps.
pub fn calc_median_timestamp(timestamps: &[EpochTime]) -> EpochTime {
    assert_eq!(
        timestamps.is_empty(),
        false,
        "calc_median_timestamp: timestamps cannot be empty"
    );
    trace!(
        target: LOG_TARGET,
        "Calculate the median timestamp from {} timestamps",
        timestamps.len()
    );

    let mid_index = timestamps.len() / 2;
    let median_timestamp = if timestamps.len() % 2 == 0 {
        (timestamps[mid_index - 1] + timestamps[mid_index]) / 2
    } else {
        timestamps[mid_index]
    };
    trace!(target: LOG_TARGET, "Median timestamp:{}", median_timestamp);
    median_timestamp
}

pub fn check_header_timestamp_greater_than_median(
    block_header: &BlockHeader,
    timestamps: &[EpochTime],
) -> Result<(), ValidationError>
{
    if timestamps.is_empty() {
        return Err(ValidationError::BlockHeaderError(
            BlockHeaderValidationError::InvalidTimestamp("The timestamp is empty".to_string()),
        ));
    }

    let median_timestamp = calc_median_timestamp(timestamps);
    if block_header.timestamp < median_timestamp {
        warn!(
            target: LOG_TARGET,
            "Block header timestamp {} is less than median timestamp: {} for block:{}",
            block_header.timestamp,
            median_timestamp,
            block_header.hash().to_hex()
        );
        return Err(ValidationError::BlockHeaderError(
            BlockHeaderValidationError::InvalidTimestamp(format!(
                "The timestamp `{}` was less than the median timestamp `{}`",
                block_header.timestamp, median_timestamp
            )),
        ));
    }

    Ok(())
}

/// Check the PoW data in the BlockHeader. This currently only applies to blocks merged mined with Monero.
pub fn check_pow_data<B: BlockchainBackend>(
    block_header: &BlockHeader,
    rules: &ConsensusManager,
    db: &B,
) -> Result<(), ValidationError>
{
    use PowAlgorithm::*;
    match block_header.pow.pow_algo {
        Monero => {
            let monero_data =
                MoneroData::from_header(block_header).map_err(|e| ValidationError::CustomError(e.to_string()))?;
            let seed_height = db.fetch_monero_seed_first_seen_height(&monero_data.key)?;
            if (seed_height != 0) &&
                (block_header.height - seed_height >
                    rules.consensus_constants(block_header.height).max_randomx_seed_height())
            {
                return Err(ValidationError::BlockHeaderError(
                    BlockHeaderValidationError::OldSeedHash,
                ));
            }

            Ok(())
        },
        Blake | Sha3 => Ok(()),
    }
}

pub fn check_target_difficulty(
    block_header: &BlockHeader,
    target: Difficulty,
    randomx_factory: &RandomXFactory,
) -> Result<Difficulty, ValidationError>
{
    let achieved = match block_header.pow_algo() {
        PowAlgorithm::Monero => monero_difficulty(block_header, randomx_factory)?,
        PowAlgorithm::Blake => unimplemented!(),
        PowAlgorithm::Sha3 => sha3_difficulty(block_header),
    };
    if achieved < target {
        warn!(
            target: LOG_TARGET,
            "Proof of work for {} was below the target difficulty. Achieved: {}, Target:{}",
            block_header.hash().to_hex(),
            achieved,
            target
        );
        return Err(ValidationError::BlockHeaderError(
            BlockHeaderValidationError::ProofOfWorkError(PowError::AchievedDifficultyTooLow { achieved, target }),
        ));
    }
<<<<<<< HEAD
    Ok(achieved)
=======

    Ok(())
>>>>>>> 0e0670ff
}

pub fn check_block_weight(block: &Block, consensus_constants: &ConsensusConstants) -> Result<(), ValidationError> {
    // The genesis block has a larger weight than other blocks may have so we have to exclude it here
    let block_weight = block.body.calculate_weight();
    if block_weight <= consensus_constants.get_max_block_transaction_weight() || block.header.height == 0 {
        trace!(
            target: LOG_TARGET,
            "SV - Block contents for block #{} : {}; weight {}.",
            block.header.height,
            block.body.to_counts_string(),
            block_weight,
        );

        Ok(())
    } else {
        Err(BlockValidationError::BlockTooLarge).map_err(ValidationError::from)
    }
}

pub fn check_accounting_balance(
    block: &Block,
    rules: &ConsensusManager,
    factories: &CryptoFactories,
) -> Result<(), ValidationError>
{
    if block.header.height == 0 {
        // Gen block does not need to be checked for this.
        return Ok(());
    }
    let offset = &block.header.total_kernel_offset;
    let total_coinbase = rules.calculate_coinbase_and_fees(block);
    block
        .body
        .validate_internal_consistency(&offset, total_coinbase, factories)
        .map_err(|err| {
            warn!(
                target: LOG_TARGET,
                "Internal validation failed on block:{}:{}",
                block.hash().to_hex(),
                err
            );
            ValidationError::TransactionError(err)
        })
}

pub fn check_coinbase_output(
    block: &Block,
    rules: &ConsensusManager,
    factories: &CryptoFactories,
) -> Result<(), ValidationError>
{
    let total_coinbase = rules.calculate_coinbase_and_fees(block);
    block
        .check_coinbase_output(
            total_coinbase,
            rules.consensus_constants(block.header.height),
            factories,
        )
        .map_err(ValidationError::from)
}

pub fn check_cut_through(block: &Block) -> Result<(), ValidationError> {
    trace!(
        target: LOG_TARGET,
        "Checking cut through on block with hash {}",
        block.hash().to_hex()
    );
    if !block.body.check_cut_through() {
        warn!(
            target: LOG_TARGET,
            "Block validation for {} failed: block no cut through",
            block.hash().to_hex()
        );
        return Err(ValidationError::BlockError(BlockValidationError::NoCutThrough));
    }
    Ok(())
}

pub fn is_all_unique_and_sorted<I: AsRef<[T]>, T: PartialOrd>(items: I) -> bool {
    let items = items.as_ref();
    if items.is_empty() {
        return true;
    }

    let mut prev_item = &items[0];
    for item in items.iter().skip(1) {
        if item <= prev_item {
            return false;
        }
        prev_item = &item;
    }

    true
}

#[cfg(test)]
mod test {
    use super::*;

    #[cfg(test)]
    mod is_all_unique_and_sorted {
        use super::*;

        #[test]
        fn it_returns_true_when_nothing_to_compare() {
            assert_eq!(is_all_unique_and_sorted::<_, usize>(&[]), true);
            assert_eq!(is_all_unique_and_sorted(&[1]), true);
        }
        #[test]
        fn it_returns_true_when_unique_and_sorted() {
            let v = [1, 2, 3, 4, 5];
            assert_eq!(is_all_unique_and_sorted(&v), true);
        }

        #[test]
        fn it_returns_false_when_unsorted() {
            let v = [2, 1, 3, 4, 5];
            assert_eq!(is_all_unique_and_sorted(&v), false);
        }
        #[test]
        fn it_returns_false_when_duplicate() {
            let v = [1, 2, 3, 4, 4];
            assert_eq!(is_all_unique_and_sorted(&v), false);
        }
        #[test]
        fn it_returns_false_when_duplicate_and_unsorted() {
            let v = [4, 2, 3, 0, 4];
            assert_eq!(is_all_unique_and_sorted(&v), false);
        }
    }

    #[cfg(test)]
    mod test {
        use super::*;

        mod check_median_timestamp {
            use super::*;

            #[test]
            #[should_panic]
            fn it_panics_if_empty() {
                calc_median_timestamp(&[]);
            }

            #[test]
            fn it_calculates_the_correct_median_timestamp() {
                let median_timestamp = calc_median_timestamp(&[0.into()]);
                assert_eq!(median_timestamp, 0.into());

                let median_timestamp = calc_median_timestamp(&[123.into()]);
                assert_eq!(median_timestamp, 123.into());

                let median_timestamp = calc_median_timestamp(&[2.into(), 4.into()]);
                assert_eq!(median_timestamp, 3.into());

                let median_timestamp = calc_median_timestamp(&[0.into(), 100.into(), 0.into()]);
                assert_eq!(median_timestamp, 100.into());

                let median_timestamp = calc_median_timestamp(&[1.into(), 2.into(), 3.into(), 4.into()]);
                assert_eq!(median_timestamp, 2.into());

                let median_timestamp = calc_median_timestamp(&[1.into(), 2.into(), 3.into(), 4.into(), 5.into()]);
                assert_eq!(median_timestamp, 3.into());
            }
        }
    }
}<|MERGE_RESOLUTION|>--- conflicted
+++ resolved
@@ -169,12 +169,8 @@
             BlockHeaderValidationError::ProofOfWorkError(PowError::AchievedDifficultyTooLow { achieved, target }),
         ));
     }
-<<<<<<< HEAD
+
     Ok(achieved)
-=======
-
-    Ok(())
->>>>>>> 0e0670ff
 }
 
 pub fn check_block_weight(block: &Block, consensus_constants: &ConsensusConstants) -> Result<(), ValidationError> {

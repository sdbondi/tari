--- conflicted
+++ resolved
@@ -328,153 +328,6 @@
     Ok(())
 }
 
-<<<<<<< HEAD
-pub fn check_not_bad_block<B: BlockchainBackend>(db: &B, hash: FixedHash) -> Result<(), ValidationError> {
-    if db.bad_block_exists(hash)? {
-        return Err(ValidationError::BadBlockFound { hash: hash.to_hex() });
-    }
-    Ok(())
-}
-
-/// This checks to ensure that every kernel included in the block is a unique kernel in the block chain.
-pub fn check_unique_kernels<B: BlockchainBackend>(db: &B, block_body: &AggregateBody) -> Result<(), ValidationError> {
-    for kernel in block_body.kernels() {
-        if let Some((db_kernel, header_hash)) = db.fetch_kernel_by_excess_sig(&kernel.excess_sig)? {
-            let msg = format!(
-                "Block contains kernel excess: {} which matches already existing excess signature in chain database \
-                 block hash: {}. Existing kernel excess: {}, excess sig nonce: {}, excess signature: {}",
-                kernel.excess.to_hex(),
-                header_hash.to_hex(),
-                db_kernel.excess.to_hex(),
-                db_kernel.excess_sig.get_public_nonce().to_hex(),
-                db_kernel.excess_sig.get_signature().to_hex(),
-            );
-            warn!(target: LOG_TARGET, "{}", msg);
-            return Err(ValidationError::ConsensusError(msg));
-        };
-    }
-    Ok(())
-}
-
-pub fn validate_covenants(block: &Block) -> Result<(), ValidationError> {
-    for input in block.body.inputs() {
-        let output_set_size = input
-            .covenant()?
-            .execute(block.header.height, input, block.body.outputs())?;
-        trace!(target: LOG_TARGET, "{} output(s) passed covenant", output_set_size);
-    }
-    Ok(())
-}
-
-pub fn check_coinbase_reward(
-    factory: &CommitmentFactory,
-    rules: &ConsensusManager,
-    height: u64,
-    total_fees: MicroTari,
-    coinbase_kernel: &TransactionKernel,
-    coinbase_output: &TransactionOutput,
-) -> Result<(), ValidationError> {
-    let reward = rules.emission_schedule().block_reward(height) + total_fees;
-    let rhs = &coinbase_kernel.excess + &factory.commit_value(&Default::default(), reward.into());
-    if rhs != coinbase_output.commitment {
-        warn!(
-            target: LOG_TARGET,
-            "Coinbase {} amount validation failed", coinbase_output
-        );
-        return Err(ValidationError::TransactionError(TransactionError::InvalidCoinbase));
-    }
-    Ok(())
-}
-
-pub fn check_coinbase_maturity(
-    rules: &ConsensusManager,
-    height: u64,
-    coinbase_output: &TransactionOutput,
-) -> Result<(), ValidationError> {
-    let constants = rules.consensus_constants(height);
-    if coinbase_output.features.maturity < height + constants.coinbase_lock_height() {
-        warn!(
-            target: LOG_TARGET,
-            "Coinbase {} found with maturity set too low", coinbase_output
-        );
-        return Err(ValidationError::TransactionError(
-            TransactionError::InvalidCoinbaseMaturity,
-        ));
-    }
-    Ok(())
-}
-
-pub fn check_kernel_sum(
-    factory: &CommitmentFactory,
-    kernel_sum: &KernelSum,
-    output_commitment_sum: &Commitment,
-    input_commitment_sum: &Commitment,
-) -> Result<(), ValidationError> {
-    let KernelSum { sum: excess, fees } = kernel_sum;
-    let sum_io = output_commitment_sum - input_commitment_sum;
-    let fees = factory.commit_value(&Default::default(), fees.as_u64());
-    if *excess != &sum_io + &fees {
-        return Err(TransactionError::ValidationError(
-            "Sum of inputs and outputs did not equal sum of kernels with fees".into(),
-        )
-        .into());
-    }
-    Ok(())
-}
-
-pub fn check_script_offset(
-    header: &BlockHeader,
-    aggregate_offset_pubkey: &PublicKey,
-    aggregate_input_key: &PublicKey,
-) -> Result<(), ValidationError> {
-    let script_offset = PublicKey::from_secret_key(&header.total_script_offset);
-    let lhs = aggregate_input_key - aggregate_offset_pubkey;
-    if lhs != script_offset {
-        return Err(TransactionError::ScriptOffset.into());
-    }
-    Ok(())
-}
-
-/// Checks that all transactions (given by their kernels) are spendable at the given height
-pub fn check_kernel_lock_height(height: u64, kernels: &[TransactionKernel]) -> Result<(), BlockValidationError> {
-    if kernels.iter().any(|k| k.lock_height > height) {
-        return Err(BlockValidationError::MaturityError);
-    }
-    Ok(())
-}
-
-/// Checks that all inputs have matured at the given height
-pub fn check_maturity(height: u64, inputs: &[TransactionInput]) -> Result<(), TransactionError> {
-    inputs
-        .iter()
-        .map(|input| match input.is_mature_at(height) {
-            Ok(mature) => {
-                if mature {
-                    Ok(0)
-                } else {
-                    warn!(
-                        target: LOG_TARGET,
-                        "Input found that has not yet matured to spending height: {}", input
-                    );
-                    Err(TransactionError::InputMaturity)
-                }
-            },
-            Err(e) => Err(e),
-        })
-        .sum::<Result<usize, TransactionError>>()?;
-    Ok(())
-}
-
-pub fn check_blockchain_version(constants: &ConsensusConstants, version: u16) -> Result<(), ValidationError> {
-    if constants.valid_blockchain_version_range().contains(&version) {
-        Ok(())
-    } else {
-        Err(ValidationError::InvalidBlockchainVersion { version })
-    }
-}
-
-=======
->>>>>>> d4fe7de1
 pub fn check_permitted_output_types(
     constants: &ConsensusConstants,
     output: &TransactionOutput,

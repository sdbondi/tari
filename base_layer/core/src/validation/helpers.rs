--- conflicted
+++ resolved
@@ -23,7 +23,6 @@
 use crate::{
     blocks::{Block, BlockHeader, BlockHeaderValidationError, BlockValidationError},
     chain_storage::{BlockchainBackend, MmrRoots, MmrTree},
-<<<<<<< HEAD
     consensus::{
         emission::Emission,
         ConsensusConstants,
@@ -31,11 +30,7 @@
         ConsensusEncodingWrapper,
         ConsensusManager,
     },
-    crypto::commitment::HomomorphicCommitmentFactory,
-=======
-    consensus::{emission::Emission, ConsensusConstants, ConsensusManager},
     crypto::{commitment::HomomorphicCommitmentFactory, tari_utilities::hex::to_hex},
->>>>>>> 5969723f
     proof_of_work::{
         monero_difficulty,
         monero_rx::MoneroPowData,
@@ -59,10 +54,7 @@
 use tari_common_types::types::{Commitment, CommitmentFactory, PublicKey};
 use tari_crypto::{
     keys::PublicKey as PublicKeyTrait,
-<<<<<<< HEAD
     script::TariScript,
-=======
->>>>>>> 5969723f
     tari_utilities::{epoch_time::EpochTime, hash::Hashable, hex::Hex},
 };
 

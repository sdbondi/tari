--- conflicted
+++ resolved
@@ -48,9 +48,7 @@
 pub mod block_validators;
 pub mod mocks;
 pub mod transaction_validators;
-<<<<<<< HEAD
 // pub mod header_validator;
-=======
 
 mod chain_balance;
 pub use chain_balance::ChainBalanceValidator;
@@ -58,5 +56,4 @@
 mod header_iter;
 
 #[cfg(test)]
-mod test;
->>>>>>> 0e0670ff
+mod test;
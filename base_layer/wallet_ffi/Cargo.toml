--- conflicted
+++ resolved
@@ -3,13 +3,8 @@
 authors = ["The Tari Development Community"]
 description = "Tari cryptocurrency wallet C FFI bindings"
 license = "BSD-3-Clause"
-<<<<<<< HEAD
-version = "1.7.0-pre.0"
+version = "1.7.0-pre.2"
 edition = "2021"
-=======
-version = "1.7.0-pre.2"
-edition = "2018"
->>>>>>> 1319e247
 
 [dependencies]
 tari_network = { workspace = true }

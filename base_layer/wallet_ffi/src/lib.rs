--- conflicted
+++ resolved
@@ -3082,14 +3082,12 @@
     };
 
     let tor_authentication = if tor_cookie.is_null() {
-        tor::Authentication::None
+        TorControlAuthentication::None
     } else {
         let cookie_hex = hex::to_hex((*tor_cookie).0.as_slice());
-<<<<<<< HEAD
         TorControlAuthentication::Cookie(cookie_hex)
-    } else {
-        TorControlAuthentication::None
     };
+
     let onion_port = match NonZeroU16::new(tor_port) {
         Some(p) => p,
         None => {
@@ -3100,9 +3098,6 @@
             ptr::swap(error_out, &mut error as *mut c_int);
             return ptr::null_mut();
         },
-=======
-        tor::Authentication::Cookie(cookie_hex)
->>>>>>> f41af8cf
     };
 
     match control_address_str.parse::<Multiaddr>() {
@@ -3163,18 +3158,12 @@
     let mut error = 0;
     ptr::swap(error_out, &mut error as *mut c_int);
     let mut address = CString::new("").expect("Blank CString will not fail.");
-<<<<<<< HEAD
-    if !transport.is_null() {
+    if transport.is_null() {
+        error = LibWalletError::from(InterfaceError::NullError("transport".to_string())).code;
+        ptr::swap(error_out, &mut error as *mut c_int)
+    } else if !transport.is_null() {
         match (*transport).transport_type {
             TransportType::Memory => match CString::new((*transport).memory.listener_address.to_string()) {
-=======
-    if transport.is_null() {
-        error = LibWalletError::from(InterfaceError::NullError("transport".to_string())).code;
-        ptr::swap(error_out, &mut error as *mut c_int);
-    } else {
-        match &*transport {
-            TransportType::Memory { listener_address } => match CString::new(listener_address.to_string()) {
->>>>>>> f41af8cf
                 Ok(v) => address = v,
                 _ => {
                     error = LibWalletError::from(InterfaceError::PointerError("transport".to_string())).code;
@@ -3185,7 +3174,7 @@
                 error = LibWalletError::from(InterfaceError::NullError("transport".to_string())).code;
                 ptr::swap(error_out, &mut error as *mut c_int);
             },
-        };
+        }
     }
 
     address.into_raw()
@@ -3326,7 +3315,6 @@
 
     let public_address = public_address_str.parse::<Multiaddr>();
 
-<<<<<<< HEAD
     match public_address {
         Ok(public_address) => {
             let node_identity = NodeIdentity::new(
@@ -3334,37 +3322,6 @@
                 public_address,
                 PeerFeatures::COMMUNICATION_CLIENT,
             );
-=======
-    let network_str;
-    if network.is_null() {
-        error = LibWalletError::from(InterfaceError::NullError("network".to_string())).code;
-        ptr::swap(error_out, &mut error as *mut c_int);
-        return ptr::null_mut();
-    } else {
-        match CStr::from_ptr(network).to_str() {
-            Ok(v) => {
-                network_str = v.to_owned();
-            },
-            _ => {
-                error = LibWalletError::from(InterfaceError::PointerError("network".to_string())).code;
-                ptr::swap(error_out, &mut error as *mut c_int);
-                return ptr::null_mut();
-            },
-        }
-    }
-
-    let selected_network = Network::from_str(&network_str);
-
-    match selected_network {
-        Ok(selected_network) => {
-            match public_address {
-                Ok(public_address) => {
-                    let node_identity = NodeIdentity::new(
-                        CommsSecretKey::default(),
-                        public_address,
-                        PeerFeatures::COMMUNICATION_CLIENT,
-                    );
->>>>>>> f41af8cf
 
             let config = TariCommsConfig {
                 override_from: None,

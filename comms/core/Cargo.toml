[package]
name = "tari_comms"
description = "A peer-to-peer messaging system"
authors = ["The Tari Development Community"]
repository = "https://github.com/tari-project/tari"
homepage = "https://tari.com"
readme = "README.md"
license = "BSD-3-Clause"
<<<<<<< HEAD
version = "0.52.0-dan.6"
=======
version = "0.53.0-pre.0"
>>>>>>> 3886df4a
edition = "2018"

[dependencies]
tari_crypto = { version = "0.19" }
tari_metrics = { path = "../../infrastructure/metrics", optional = true }
tari_storage = {  path = "../../infrastructure/storage" }
tari_shutdown = {  path = "../../infrastructure/shutdown" }
tari_utilities = { version = "0.6" }

anyhow = "1.0.53"
async-trait = "0.1.36"
bitflags = { version = "2.4", features = ["serde"] }
blake2 = "0.10"
bytes = { version = "1", features = ["serde"] }
chrono = { version = "0.4.19", default-features = false, features = ["serde", "clock"] }
cidr = "0.1.0"
data-encoding = "2.2.0"
derivative = "2.2.0"
digest = "0.10"
futures = { version = "^0.3", features = ["async-await"] }
lazy_static = "1.4.0"
lmdb-zero = "0.4.4"
log = { version = "0.4.0", features = ["std"] }
log-mdc = "0.1.0"
multiaddr = { version = "0.14.0" }
nom = { version = "7.1", features = ["std"], default-features = false }
once_cell = "1.8.0"
pin-project = "1.0.8"
prost = "=0.9.0"
rand = "0.8"
serde = "1.0.119"
serde_derive = "1.0.119"
sha3 = "0.10"
snow = { version = "=0.9.3", features = ["default-resolver"] }
thiserror = "1.0.26"
tokio = { version = "1.23", features = ["rt-multi-thread", "time", "sync", "signal", "net", "macros", "io-util"] }
tokio-stream = { version = "0.1.9", features = ["sync"] }
tokio-util = { version = "0.6.7", features = ["codec", "compat"] }
tower = {version = "0.4", features = ["util"]}
tracing = "0.1.26"
yamux = "=0.10.2"
zeroize = "1"

[dev-dependencies]
tari_test_utils = {  path = "../../infrastructure/test_utils" }
tari_comms_rpc_macros = { path = "../rpc_macros" }

env_logger = "0.7.0"
serde_json = "1.0.39"
tempfile = "3.1.0"

[build-dependencies]
tari_common = {  path = "../../common", features = ["build"] }

[features]
c_integration = []
metrics = ["tari_metrics"]
rpc = ["tower/make", "tower/util"]<|MERGE_RESOLUTION|>--- conflicted
+++ resolved
@@ -6,11 +6,7 @@
 homepage = "https://tari.com"
 readme = "README.md"
 license = "BSD-3-Clause"
-<<<<<<< HEAD
 version = "0.52.0-dan.6"
-=======
-version = "0.53.0-pre.0"
->>>>>>> 3886df4a
 edition = "2018"
 
 [dependencies]

// Copyright 2019, The Tari Project
//
// Redistribution and use in source and binary forms, with or without modification, are permitted provided that the
// following conditions are met:
//
// 1. Redistributions of source code must retain the above copyright notice, this list of conditions and the following
// disclaimer.
//
// 2. Redistributions in binary form must reproduce the above copyright notice, this list of conditions and the
// following disclaimer in the documentation and/or other materials provided with the distribution.
//
// 3. Neither the name of the copyright holder nor the names of its contributors may be used to endorse or promote
// products derived from this software without specific prior written permission.
//
// THIS SOFTWARE IS PROVIDED BY THE COPYRIGHT HOLDERS AND CONTRIBUTORS "AS IS" AND ANY EXPRESS OR IMPLIED WARRANTIES,
// INCLUDING, BUT NOT LIMITED TO, THE IMPLIED WARRANTIES OF MERCHANTABILITY AND FITNESS FOR A PARTICULAR PURPOSE ARE
// DISCLAIMED. IN NO EVENT SHALL THE COPYRIGHT HOLDER OR CONTRIBUTORS BE LIABLE FOR ANY DIRECT, INDIRECT, INCIDENTAL,
// SPECIAL, EXEMPLARY, OR CONSEQUENTIAL DAMAGES (INCLUDING, BUT NOT LIMITED TO, PROCUREMENT OF SUBSTITUTE GOODS OR
// SERVICES; LOSS OF USE, DATA, OR PROFITS; OR BUSINESS INTERRUPTION) HOWEVER CAUSED AND ON ANY THEORY OF LIABILITY,
// WHETHER IN CONTRACT, STRICT LIABILITY, OR TORT (INCLUDING NEGLIGENCE OR OTHERWISE) ARISING IN ANY WAY OUT OF THE
// USE OF THIS SOFTWARE, EVEN IF ADVISED OF THE POSSIBILITY OF SUCH DAMAGE.

use std::{
    fmt,
    fmt::{Display, Formatter},
};
use tari_comms::{peer_manager::node_id::NodeId, types::CommsPublicKey};

#[derive(Debug, Clone)]
pub struct BroadcastClosestRequest {
    pub node_id: NodeId,
    pub excluded_peers: Vec<NodeId>,
    pub connected_only: bool,
}

impl Display for BroadcastClosestRequest {
    fn fmt(&self, f: &mut Formatter<'_>) -> fmt::Result {
        write!(
            f,
            "ClosestRequest: node_id = {}, excluded_peers = {} peer(s), connected_only = {}",
            self.node_id,
            self.excluded_peers.len(),
            self.connected_only
        )
    }
}

#[derive(Debug, Clone)]
pub enum BroadcastStrategy {
    /// Send to a particular peer matching the given node ID
    DirectNodeId(Box<NodeId>),
    /// Send to a particular peer matching the given Public Key
    DirectPublicKey(Box<CommsPublicKey>),
    /// Send to all connected peers. If no peers are connected, no messages are sent.
    Flood(Vec<NodeId>),
    /// Send to a random set of peers of size n that are Communication Nodes, excluding the given node IDs
    Random(usize, Vec<NodeId>),
    /// Send to all n nearest Communication Nodes according to the given BroadcastClosestRequest
    Closest(Box<BroadcastClosestRequest>),
    Broadcast(Vec<NodeId>),
    /// Send to nodes between the current node and the destination
    CloserOnly(NodeId),
}

impl fmt::Display for BroadcastStrategy {
    fn fmt(&self, f: &mut Formatter<'_>) -> Result<(), fmt::Error> {
        use BroadcastStrategy::*;
        match self {
            DirectPublicKey(pk) => write!(f, "DirectPublicKey({})", pk),
            DirectNodeId(node_id) => write!(f, "DirectNodeId({})", node_id),
            Flood(excluded) => write!(f, "Flood({} excluded)", excluded.len()),
            CloserOnly(node_id) => write!(f, "Closer only({})", node_id),
            Closest(request) => write!(f, "Closest({})", request),
            Random(n, excluded) => write!(f, "Random({}, {} excluded)", n, excluded.len()),
            Broadcast(excluded) => write!(f, "Broadcast({} excluded)", excluded.len()),
        }
    }
}

impl BroadcastStrategy {
    /// Returns true if this strategy will send multiple messages, otherwise false
    pub fn is_multi_message(&self) -> bool {
        use BroadcastStrategy::*;
<<<<<<< HEAD
        matches!(self, Closest(_) | Flood(_) | Broadcast(_) | Random(_, _) | CloserOnly(_))
=======
        matches!(
            self,
            Closest(_) | Flood(_) | Broadcast(_) | Random(_, _) | Propagate(_, _)
        )
>>>>>>> 5e07aaf8
    }

    pub fn is_direct(&self) -> bool {
        use BroadcastStrategy::*;
        matches!(self, DirectNodeId(_) | DirectPublicKey(_))
    }

    pub fn direct_node_id(&self) -> Option<&NodeId> {
        use BroadcastStrategy::*;
        match self {
            DirectNodeId(node_id) => Some(node_id),
            _ => None,
        }
    }

    pub fn direct_public_key(&self) -> Option<&CommsPublicKey> {
        use BroadcastStrategy::*;
        match self {
            DirectPublicKey(pk) => Some(pk),
            _ => None,
        }
    }

    pub fn into_direct_public_key(self) -> Option<CommsPublicKey> {
        use BroadcastStrategy::*;
        match self {
            DirectPublicKey(pk) => Some(*pk),
            _ => None,
        }
    }
}

#[cfg(test)]
mod test {
    use super::*;

    #[test]
    fn is_direct() {
        assert!(BroadcastStrategy::DirectPublicKey(Box::new(CommsPublicKey::default())).is_direct());
        assert!(BroadcastStrategy::DirectNodeId(Box::new(NodeId::default())).is_direct());
<<<<<<< HEAD
        assert_eq!(BroadcastStrategy::Broadcast(Default::default()).is_direct(), false);
        assert_eq!(
            BroadcastStrategy::CloserOnly(Default::default()).is_direct(),
            false
        );
        assert_eq!(BroadcastStrategy::Flood(Default::default()).is_direct(), false);
        assert_eq!(
            BroadcastStrategy::Closest(Box::new(BroadcastClosestRequest {
                node_id: NodeId::default(),
                excluded_peers: Default::default(),
                connected_only: false
            }))
            .is_direct(),
            false
        );
        assert_eq!(BroadcastStrategy::Random(0, vec![]).is_direct(), false);
=======
        assert!(!BroadcastStrategy::Broadcast(Default::default()).is_direct());
        assert!(!BroadcastStrategy::Propagate(Default::default(), Default::default()).is_direct(),);
        assert!(!BroadcastStrategy::Flood(Default::default()).is_direct());
        assert!(!BroadcastStrategy::Closest(Box::new(BroadcastClosestRequest {
            node_id: NodeId::default(),
            excluded_peers: Default::default(),
            connected_only: false
        }))
        .is_direct(),);
        assert!(!BroadcastStrategy::Random(0, vec![]).is_direct());
>>>>>>> 5e07aaf8
    }

    #[test]
    fn direct_public_key() {
        assert!(BroadcastStrategy::DirectPublicKey(Box::new(CommsPublicKey::default()))
            .direct_public_key()
            .is_some());
        assert!(BroadcastStrategy::DirectNodeId(Box::new(NodeId::default()))
            .direct_public_key()
            .is_none());
        assert!(BroadcastStrategy::Broadcast(Default::default(),)
            .direct_public_key()
            .is_none());
        assert!(BroadcastStrategy::Flood(Default::default())
            .direct_public_key()
            .is_none());
        assert!(BroadcastStrategy::Closest(Box::new(BroadcastClosestRequest {
            node_id: NodeId::default(),
            excluded_peers: Default::default(),
            connected_only: false
        }))
        .direct_public_key()
        .is_none(),);
        assert!(BroadcastStrategy::Random(0, vec![]).direct_public_key().is_none());
    }

    #[test]
    fn direct_node_id() {
        assert!(BroadcastStrategy::DirectPublicKey(Box::new(CommsPublicKey::default()))
            .direct_node_id()
            .is_none());
        assert!(BroadcastStrategy::DirectNodeId(Box::new(NodeId::default()))
            .direct_node_id()
            .is_some());
        assert!(BroadcastStrategy::Broadcast(Default::default(),)
            .direct_node_id()
            .is_none());
        assert!(BroadcastStrategy::Flood(Default::default()).direct_node_id().is_none());
        assert!(BroadcastStrategy::Closest(Box::new(BroadcastClosestRequest {
            node_id: NodeId::default(),
            excluded_peers: Default::default(),
            connected_only: false
        }))
        .direct_node_id()
        .is_none(),);
        assert!(BroadcastStrategy::Random(0, vec![]).direct_node_id().is_none());
    }
}<|MERGE_RESOLUTION|>--- conflicted
+++ resolved
@@ -81,14 +81,10 @@
     /// Returns true if this strategy will send multiple messages, otherwise false
     pub fn is_multi_message(&self) -> bool {
         use BroadcastStrategy::*;
-<<<<<<< HEAD
-        matches!(self, Closest(_) | Flood(_) | Broadcast(_) | Random(_, _) | CloserOnly(_))
-=======
         matches!(
             self,
-            Closest(_) | Flood(_) | Broadcast(_) | Random(_, _) | Propagate(_, _)
+            Closest(_) | Flood(_) | Broadcast(_) | Random(_, _) | CloserOnly(_)
         )
->>>>>>> 5e07aaf8
     }
 
     pub fn is_direct(&self) -> bool {
@@ -129,26 +125,8 @@
     fn is_direct() {
         assert!(BroadcastStrategy::DirectPublicKey(Box::new(CommsPublicKey::default())).is_direct());
         assert!(BroadcastStrategy::DirectNodeId(Box::new(NodeId::default())).is_direct());
-<<<<<<< HEAD
-        assert_eq!(BroadcastStrategy::Broadcast(Default::default()).is_direct(), false);
-        assert_eq!(
-            BroadcastStrategy::CloserOnly(Default::default()).is_direct(),
-            false
-        );
-        assert_eq!(BroadcastStrategy::Flood(Default::default()).is_direct(), false);
-        assert_eq!(
-            BroadcastStrategy::Closest(Box::new(BroadcastClosestRequest {
-                node_id: NodeId::default(),
-                excluded_peers: Default::default(),
-                connected_only: false
-            }))
-            .is_direct(),
-            false
-        );
-        assert_eq!(BroadcastStrategy::Random(0, vec![]).is_direct(), false);
-=======
         assert!(!BroadcastStrategy::Broadcast(Default::default()).is_direct());
-        assert!(!BroadcastStrategy::Propagate(Default::default(), Default::default()).is_direct(),);
+        assert!(!BroadcastStrategy::CloserOnly(Default::default()).is_direct(),);
         assert!(!BroadcastStrategy::Flood(Default::default()).is_direct());
         assert!(!BroadcastStrategy::Closest(Box::new(BroadcastClosestRequest {
             node_id: NodeId::default(),
@@ -157,7 +135,6 @@
         }))
         .is_direct(),);
         assert!(!BroadcastStrategy::Random(0, vec![]).is_direct());
->>>>>>> 5e07aaf8
     }
 
     #[test]

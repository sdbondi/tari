//  Copyright 2020, The Tari Project
//
//  Redistribution and use in source and binary forms, with or without modification, are permitted provided that the
//  following conditions are met:
//
//  1. Redistributions of source code must retain the above copyright notice, this list of conditions and the following
//  disclaimer.
//
//  2. Redistributions in binary form must reproduce the above copyright notice, this list of conditions and the
//  following disclaimer in the documentation and/or other materials provided with the distribution.
//
//  3. Neither the name of the copyright holder nor the names of its contributors may be used to endorse or promote
//  products derived from this software without specific prior written permission.
//
//  THIS SOFTWARE IS PROVIDED BY THE COPYRIGHT HOLDERS AND CONTRIBUTORS "AS IS" AND ANY EXPRESS OR IMPLIED WARRANTIES,
//  INCLUDING, BUT NOT LIMITED TO, THE IMPLIED WARRANTIES OF MERCHANTABILITY AND FITNESS FOR A PARTICULAR PURPOSE ARE
//  DISCLAIMED. IN NO EVENT SHALL THE COPYRIGHT HOLDER OR CONTRIBUTORS BE LIABLE FOR ANY DIRECT, INDIRECT, INCIDENTAL,
//  SPECIAL, EXEMPLARY, OR CONSEQUENTIAL DAMAGES (INCLUDING, BUT NOT LIMITED TO, PROCUREMENT OF SUBSTITUTE GOODS OR
//  SERVICES; LOSS OF USE, DATA, OR PROFITS; OR BUSINESS INTERRUPTION) HOWEVER CAUSED AND ON ANY THEORY OF LIABILITY,
//  WHETHER IN CONTRACT, STRICT LIABILITY, OR TORT (INCLUDING NEGLIGENCE OR OTHERWISE) ARISING IN ANY WAY OUT OF THE
//  USE OF THIS SOFTWARE, EVEN IF ADVISED OF THE POSSIBILITY OF SUCH DAMAGE.
use super::{DhtNetworkDiscovery, NetworkDiscoveryConfig};
use crate::{
    event::DhtEvent,
    proto::rpc::GetPeersResponse,
    rpc,
    rpc::DhtRpcServiceMock,
    test_utils::{build_peer_manager, make_node_identity},
    DhtConfig,
};
use futures::StreamExt;
use std::{iter, sync::Arc, time::Duration};
use tari_comms::{
    connectivity::ConnectivityStatus,
    peer_manager::{Peer, PeerFeatures},
    protocol::rpc::{mock::MockRpcServer, NamedProtocolService},
    test_utils::{
        mocks::{create_connectivity_mock, ConnectivityManagerMockState},
        node_identity::build_node_identity,
    },
    NodeIdentity,
    PeerManager,
};
use tari_shutdown::Shutdown;
use tari_test_utils::unpack_enum;
use tokio::sync::broadcast;

mod state_machine {
    use super::*;

    async fn setup(
        mut config: DhtConfig,
        node_identity: Arc<NodeIdentity>,
        initial_peers: Vec<Peer>,
    ) -> (
        DhtNetworkDiscovery,
        ConnectivityManagerMockState,
        Arc<PeerManager>,
        Arc<NodeIdentity>,
        broadcast::Receiver<Arc<DhtEvent>>,
        Shutdown,
    ) {
        // Every test needs these to be enabled
        config.network_discovery.enabled = true;

        let peer_manager = build_peer_manager();
        for peer in initial_peers {
            peer_manager.add_peer(peer).await.unwrap();
        }

        let shutdown = Shutdown::new();
        let (connectivity, mock) = create_connectivity_mock();
        let connectivity_state = mock.get_shared_state();
        mock.spawn();
        // let (dht_requester, mock) = create_dht_actor_mock(1);
        // let dht_state = mock.get_shared_state();
        // mock.spawn();

        let (event_tx, event_rx) = broadcast::channel(2);

        let network_discovery = DhtNetworkDiscovery::new(
            config,
            node_identity.clone(),
            peer_manager.clone(),
            connectivity,
            event_tx,
            shutdown.to_signal(),
        );

        (
            network_discovery,
            connectivity_state,
            peer_manager,
            node_identity,
            event_rx,
            shutdown,
        )
    }

    #[tokio_macros::test_basic]
    #[allow(clippy::redundant_closure)]
    async fn it_fetches_peers() {
        const NUM_PEERS: usize = 3;
        let config = DhtConfig {
            num_nodes_in_home_bucket: 4,
            network_discovery: NetworkDiscoveryConfig {
                min_desired_peers: NUM_PEERS,
                ..Default::default()
            },
            ..DhtConfig::default_local_test()
        };
        let peers = iter::repeat_with(|| make_node_identity().to_peer())
            .map(|p| GetPeersResponse { peer: Some(p.into()) })
            .take(NUM_PEERS)
            .collect();
        let (discovery_actor, connectivity_mock, peer_manager, node_identity, mut event_rx, _shutdown) =
            setup(config, make_node_identity(), vec![]).await;

        let mock = DhtRpcServiceMock::new();
        let service = rpc::DhtService::new(mock.clone());
        let protocol_name = service.as_protocol_name();

        let mut mock_server = MockRpcServer::new(service, node_identity.clone());
        let peer_node_identity = build_node_identity(PeerFeatures::COMMUNICATION_NODE);
        // Add the peer that we'll sync from
        peer_manager.add_peer(peer_node_identity.to_peer()).await.unwrap();
        mock_server.serve();

        // Create a connection to the RPC mock and then make it available to the connectivity manager mock
        let connection = mock_server
            .create_connection(peer_node_identity.to_peer(), protocol_name.into())
            .await;

        connectivity_mock
            .set_connectivity_status(ConnectivityStatus::Online(NUM_PEERS))
            .await;
        connectivity_mock.add_active_connection(connection).await;

        mock.get_peers.set_response(Ok(peers)).await;
        discovery_actor.spawn();

        let event = event_rx.next().await.unwrap().unwrap();
        unpack_enum!(DhtEvent::NetworkDiscoveryPeersAdded(info) = &*event);
<<<<<<< HEAD
=======
        assert!(info.has_new_neighbours());
        assert_eq!(info.num_new_neighbours, NUM_PEERS);
>>>>>>> 5e07aaf8
        assert_eq!(info.num_new_peers, NUM_PEERS);
        assert_eq!(info.num_duplicate_peers, 0);
        assert_eq!(info.num_succeeded, 1);
        assert_eq!(info.sync_peers, vec![peer_node_identity.node_id().clone()]);
    }

    #[tokio_macros::test_basic]
    async fn it_shuts_down() {
        let (discovery, _, _, _, _, mut shutdown) = setup(Default::default(), make_node_identity(), vec![]).await;

        shutdown.trigger().unwrap();
        tokio::time::timeout(Duration::from_secs(5), discovery.run())
            .await
            .unwrap();
    }
}

mod discovery_ready {
    use super::*;
    use crate::network_discovery::{
        ready::DiscoveryReady,
        state_machine::{NetworkDiscoveryContext, StateEvent},
        DhtNetworkDiscoveryRoundInfo,
    };
    use tari_comms::test_utils::{mocks::ConnectivityManagerMock, node_identity::build_many_node_identities};

    fn setup(
        config: NetworkDiscoveryConfig,
    ) -> (
        Arc<NodeIdentity>,
        Arc<PeerManager>,
        ConnectivityManagerMock,
        DiscoveryReady,
        NetworkDiscoveryContext,
    ) {
        let peer_manager = build_peer_manager();
        let node_identity = build_node_identity(PeerFeatures::COMMUNICATION_NODE);
        let (connectivity, connectivity_mock) = create_connectivity_mock();
        let (event_tx, _) = broadcast::channel(1);
        let context = NetworkDiscoveryContext {
            config: DhtConfig {
                network_discovery: config,
                ..Default::default()
            },
            peer_manager: peer_manager.clone(),
            connectivity,
            node_identity: node_identity.clone(),
            num_rounds: Default::default(),
            all_attempted_peers: Default::default(),
            event_tx,
            last_round: Default::default(),
        };

        let ready = DiscoveryReady::new(context.clone());
        (node_identity, peer_manager, connectivity_mock, ready, context)
    }

    #[tokio_macros::test_basic]
    async fn it_begins_aggressive_discovery() {
        let (_, pm, _, mut ready, _) = setup(Default::default());
        let peers = build_many_node_identities(1, PeerFeatures::COMMUNICATION_NODE);
        for peer in peers {
            pm.add_peer(peer.to_peer()).await.unwrap();
        }
        let state_event = ready.next_event().await;
        unpack_enum!(StateEvent::BeginDiscovery(params) = state_event);
        assert!(params.num_peers_to_request.is_none());
    }

    #[tokio_macros::test_basic]
    async fn it_idles_if_no_sync_peers() {
        let (_, _, _, mut ready, _) = setup(Default::default());
        let state_event = ready.next_event().await;
        unpack_enum!(StateEvent::Idle = state_event);
    }

    #[tokio_macros::test_basic]
    async fn it_idles_if_num_rounds_reached() {
        let config = NetworkDiscoveryConfig {
            min_desired_peers: 0,
            idle_after_num_rounds: 0,
            ..Default::default()
        };
        let (_, _, _, mut ready, context) = setup(config);
        context
            .set_last_round(DhtNetworkDiscoveryRoundInfo {
                num_new_neighbours: 1,
                num_new_peers: 1,
                num_duplicate_peers: 0,
                num_succeeded: 1,
                sync_peers: vec![],
            })
            .await;
        let state_event = ready.next_event().await;
        unpack_enum!(StateEvent::Idle = state_event);
    }

    #[tokio_macros::test_basic]
    async fn it_transitions_to_on_connect() {
        let config = NetworkDiscoveryConfig {
            min_desired_peers: 0,
            idle_after_num_rounds: 0,
            ..Default::default()
        };
        let (_, _, _, mut ready, context) = setup(config);
        context.set_last_round(Default::default()).await;
        let state_event = ready.next_event().await;
        unpack_enum!(StateEvent::OnConnectMode = state_event);
    }
}<|MERGE_RESOLUTION|>--- conflicted
+++ resolved
@@ -141,11 +141,6 @@
 
         let event = event_rx.next().await.unwrap().unwrap();
         unpack_enum!(DhtEvent::NetworkDiscoveryPeersAdded(info) = &*event);
-<<<<<<< HEAD
-=======
-        assert!(info.has_new_neighbours());
-        assert_eq!(info.num_new_neighbours, NUM_PEERS);
->>>>>>> 5e07aaf8
         assert_eq!(info.num_new_peers, NUM_PEERS);
         assert_eq!(info.num_duplicate_peers, 0);
         assert_eq!(info.num_succeeded, 1);

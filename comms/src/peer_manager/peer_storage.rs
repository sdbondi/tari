//  Copyright 2019 The Tari Project
//
//  Redistribution and use in source and binary forms, with or without modification, are permitted provided that the
//  following conditions are met:
//
//  1. Redistributions of source code must retain the above copyright notice, this list of conditions and the following
//  disclaimer.
//
//  2. Redistributions in binary form must reproduce the above copyright notice, this list of conditions and the
//  following disclaimer in the documentation and/or other materials provided with the distribution.
//
//  3. Neither the name of the copyright holder nor the names of its contributors may be used to endorse or promote
//  products derived from this software without specific prior written permission.
//
//  THIS SOFTWARE IS PROVIDED BY THE COPYRIGHT HOLDERS AND CONTRIBUTORS "AS IS" AND ANY EXPRESS OR IMPLIED WARRANTIES,
//  INCLUDING, BUT NOT LIMITED TO, THE IMPLIED WARRANTIES OF MERCHANTABILITY AND FITNESS FOR A PARTICULAR PURPOSE ARE
//  DISCLAIMED. IN NO EVENT SHALL THE COPYRIGHT HOLDER OR CONTRIBUTORS BE LIABLE FOR ANY DIRECT, INDIRECT, INCIDENTAL,
//  SPECIAL, EXEMPLARY, OR CONSEQUENTIAL DAMAGES (INCLUDING, BUT NOT LIMITED TO, PROCUREMENT OF SUBSTITUTE GOODS OR
//  SERVICES; LOSS OF USE, DATA, OR PROFITS; OR BUSINESS INTERRUPTION) HOWEVER CAUSED AND ON ANY THEORY OF LIABILITY,
//  WHETHER IN CONTRACT, STRICT LIABILITY, OR TORT (INCLUDING NEGLIGENCE OR OTHERWISE) ARISING IN ANY WAY OUT OF THE
//  USE OF THIS SOFTWARE, EVEN IF ADVISED OF THE POSSIBILITY OF SUCH DAMAGE.

use crate::{
    peer_manager::{
        node_id::NodeId,
        peer::{Peer, PeerFlags},
        peer_id::{generate_peer_key, PeerId},
        PeerFeatures,
        PeerManagerError,
        PeerQuery,
    },
    protocol::ProtocolId,
    types::{CommsDatabase, CommsPublicKey},
};
use log::*;
use multiaddr::Multiaddr;
use rand::{rngs::OsRng, seq::SliceRandom};
use std::{collections::HashMap, time::Duration};
use tari_storage::{IterationResult, KeyValueStore};

const LOG_TARGET: &str = "comms::peer_manager::peer_storage";
/// The maximum number of peers to return from the flood_identities method in peer manager
const PEER_MANAGER_MAX_FLOOD_PEERS: usize = 1000;

/// PeerStorage provides a mechanism to keep a datastore and a local copy of all peers in sync and allow fast searches
/// using the node_id, public key or net_address of a peer.
pub struct PeerStorage<DS> {
    pub(crate) peer_db: DS,
    public_key_index: HashMap<CommsPublicKey, PeerId>,
    node_id_index: HashMap<NodeId, PeerId>,
}

impl<DS> PeerStorage<DS>
where DS: KeyValueStore<PeerId, Peer>
{
    /// Constructs a new PeerStorage, with indexes populated from the given datastore
    pub fn new_indexed(database: DS) -> Result<PeerStorage<DS>, PeerManagerError> {
        // Restore peers and hashmap links from database
        let mut public_key_index = HashMap::new();
        let mut node_id_index = HashMap::new();
        let mut total_entries = 0;
        database
            .for_each_ok(|(peer_key, peer)| {
                total_entries += 1;
                public_key_index.insert(peer.public_key, peer_key);
                node_id_index.insert(peer.node_id, peer_key);
                IterationResult::Continue
            })
            .map_err(PeerManagerError::DatabaseError)?;

        trace!(
            target: LOG_TARGET,
            "Peer storage is initialized. {} total entries.",
            total_entries,
        );

        Ok(PeerStorage {
            peer_db: database,
            public_key_index,
            node_id_index,
        })
    }

    pub fn count(&self) -> usize {
        self.node_id_index.len()
    }

    /// Adds a peer to the routing table of the PeerManager if the peer does not already exist. When a peer already
    /// exists, the stored version will be replaced with the newly provided peer.
    pub fn add_peer(&mut self, mut peer: Peer) -> Result<PeerId, PeerManagerError> {
        let (public_key, node_id) = (peer.public_key.clone(), peer.node_id.clone());
        match self.public_key_index.get(&peer.public_key).copied() {
            Some(peer_key) => {
                trace!(target: LOG_TARGET, "Replacing peer that has NodeId '{}'", peer.node_id);
                // Replace existing entry
                peer.set_id(peer_key);
                self.peer_db
                    .insert(peer_key, peer)
                    .map_err(PeerManagerError::DatabaseError)?;
                self.remove_index_links(peer_key);
                self.add_index_links(peer_key, public_key, node_id);
                Ok(peer_key)
            },
            None => {
                // Add new entry
                trace!(target: LOG_TARGET, "Adding peer with node id '{}'", peer.node_id);
                // Generate new random peer key
                let peer_key = generate_peer_key();
                peer.set_id(peer_key);
                self.peer_db
                    .insert(peer_key, peer)
                    .map_err(PeerManagerError::DatabaseError)?;
                self.add_index_links(peer_key, public_key, node_id);
                Ok(peer_key)
            },
        }
    }

    /// Adds a peer to the routing table of the PeerManager if the peer does not already exist. When a peer already
    /// exist, the stored version will be replaced with the newly provided peer.
    #[allow(clippy::too_many_arguments)]
    #[allow(clippy::option_option)]
    pub fn update_peer(
        &mut self,
        public_key: &CommsPublicKey,
        net_addresses: Option<Vec<Multiaddr>>,
        flags: Option<PeerFlags>,
        banned_until: Option<Option<Duration>>,
        banned_reason: Option<String>,
        is_offline: Option<bool>,
        peer_features: Option<PeerFeatures>,
        supported_protocols: Option<Vec<ProtocolId>>,
    ) -> Result<(), PeerManagerError> {
        match self.public_key_index.get(public_key).copied() {
            Some(peer_key) => {
                let mut stored_peer = self
                    .peer_db
                    .get(&peer_key)
                    .map_err(PeerManagerError::DatabaseError)?
                    .expect("Public key index and peer database are out of sync!");

                trace!(target: LOG_TARGET, "Updating peer '{}'", stored_peer.node_id);

                stored_peer.update(
                    net_addresses,
                    flags,
                    banned_until,
                    banned_reason,
                    is_offline,
                    peer_features,
                    supported_protocols,
                );

                self.peer_db
                    .insert(peer_key, stored_peer)
                    .map_err(PeerManagerError::DatabaseError)?;

                Ok(())
            },
            None => {
                trace!(
                    target: LOG_TARGET,
                    "Peer not found because the public key '{}' could not be found in the index",
                    public_key
                );
                Err(PeerManagerError::PeerNotFoundError)
            },
        }
    }

    /// The peer with the specified public_key will be removed from the PeerManager
    pub fn delete_peer(&mut self, node_id: &NodeId) -> Result<(), PeerManagerError> {
        let peer_key = *self
            .node_id_index
            .get(&node_id)
            .ok_or(PeerManagerError::PeerNotFoundError)?;
        self.peer_db
            .delete(&peer_key)
            .map_err(PeerManagerError::DatabaseError)?;

        self.remove_index_links(peer_key);
        Ok(())
    }

    /// Add key pairs to the search hashmaps for a newly added or moved peer
    fn add_index_links(&mut self, peer_key: PeerId, public_key: CommsPublicKey, node_id: NodeId) {
        self.node_id_index.insert(node_id, peer_key);
        self.public_key_index.insert(public_key, peer_key);
    }

    /// Remove the peer specified by a given index from the database and remove hashmap keys
    fn remove_index_links(&mut self, peer_key: PeerId) {
        let initial_size_pk = self.public_key_index.len();
        let initial_size_node_id = self.node_id_index.len();
        self.public_key_index = self.public_key_index.drain().filter(|(_, k)| k != &peer_key).collect();
        self.node_id_index = self.node_id_index.drain().filter(|(_, k)| k != &peer_key).collect();
        debug_assert_eq!(initial_size_pk - 1, self.public_key_index.len());
        debug_assert_eq!(initial_size_node_id - 1, self.node_id_index.len());
    }

    /// Find the peer with the provided NodeID
    pub fn find_by_node_id(&self, node_id: &NodeId) -> Result<Peer, PeerManagerError> {
        let peer_key = self
            .node_id_index
            .get(node_id)
            .ok_or(PeerManagerError::PeerNotFoundError)?;
        self.peer_db
            .get(&peer_key)
            .map_err(PeerManagerError::DatabaseError)?
            .ok_or_else(|| {
                warn!(
                    target: LOG_TARGET,
                    "node_id_index and peer database are out of sync! (key={}, node_id={})", peer_key, node_id
                );
                PeerManagerError::PeerNotFoundError
            })
    }

    /// Find the peer with the provided PublicKey
    pub fn find_by_public_key(&self, public_key: &CommsPublicKey) -> Result<Peer, PeerManagerError> {
        let peer_key = self
            .public_key_index
            .get(public_key)
            .ok_or(PeerManagerError::PeerNotFoundError)?;
        self.peer_db
            .get(peer_key)
            .map_err(PeerManagerError::DatabaseError)?
            .ok_or_else(|| {
                warn!(
                    target: LOG_TARGET,
                    "public_key_index and peer database are out of sync! (key={}, public_key ={})",
                    peer_key,
                    public_key
                );
                PeerManagerError::PeerNotFoundError
            })
    }

    /// Check if a peer exist using the specified public_key
    pub fn exists(&self, public_key: &CommsPublicKey) -> bool {
        self.public_key_index.contains_key(public_key)
    }

    /// Check if a peer exist using the specified node_id
    pub fn exists_node_id(&self, node_id: &NodeId) -> bool {
        self.node_id_index.contains_key(node_id)
    }

    /// Constructs a single NodeIdentity for the peer corresponding to the provided NodeId
    pub fn direct_identity_node_id(&self, node_id: &NodeId) -> Result<Peer, PeerManagerError> {
        let peer = self.find_by_node_id(node_id)?;

        if peer.is_banned() {
            Err(PeerManagerError::BannedPeer)
        } else {
            Ok(peer)
        }
    }

    /// Constructs a single NodeIdentity for the peer corresponding to the provided NodeId
    pub fn direct_identity_public_key(&self, public_key: &CommsPublicKey) -> Result<Peer, PeerManagerError> {
        let peer = self.find_by_public_key(public_key)?;
        if peer.is_banned() {
            Err(PeerManagerError::BannedPeer)
        } else {
            Ok(peer)
        }
    }

    /// Perform an ad-hoc query on the peer database.
    pub fn perform_query(&self, query: PeerQuery) -> Result<Vec<Peer>, PeerManagerError> {
        query.executor(&self.peer_db).get_results()
    }

    /// Return all peers
    pub fn all(&self) -> Result<Vec<Peer>, PeerManagerError> {
        let mut peers = Vec::with_capacity(self.peer_db.size()?);
        self.peer_db.for_each_ok(|(_, peer)| {
            peers.push(peer);
            IterationResult::Continue
        })?;
        Ok(peers)
    }

    /// Compile a list of all known peers
    pub fn flood_peers(&self) -> Result<Vec<Peer>, PeerManagerError> {
        self.peer_db
            .filter_take(PEER_MANAGER_MAX_FLOOD_PEERS, |(_, peer)| !peer.is_banned())
            .map(|pairs| pairs.into_iter().map(|(_, peer)| peer).collect())
            .map_err(PeerManagerError::DatabaseError)
    }

    pub fn for_each<F>(&self, mut f: F) -> Result<(), PeerManagerError>
    where F: FnMut(Peer) -> IterationResult {
        self.peer_db.for_each_ok(|(_, peer)| f(peer)).map_err(Into::into)
    }

    /// Compile a list of peers
    pub fn closest_peers(
        &self,
        node_id: &NodeId,
        n: usize,
        excluded_peers: &[NodeId],
        features: Option<PeerFeatures>,
    ) -> Result<Vec<Peer>, PeerManagerError> {
        if n == 0 {
            return Ok(Vec::new());
        }

        let mut distances = Vec::new();
        self.peer_db
            .for_each_ok(|(_, peer)| {
                if features.map(|f| peer.features == f).unwrap_or(true) &&
                    !peer.is_banned() &&
                    !peer.is_offline() &&
                    !excluded_peers.contains(&peer.node_id)
                {
                    let dist = node_id.distance(&peer.node_id);
                    distances.push((peer, dist));
                }
                IterationResult::Continue
            })
            .map_err(PeerManagerError::DatabaseError)?;

        distances.sort_by(|(_, dist_a), (_, dist_b)| dist_a.cmp(dist_b));
        distances.truncate(n);

        Ok(distances.into_iter().map(|(peer, _)| peer).collect())
    }

    /// Compile a random list of communication node peers of size _n_ that are not banned or offline
    pub fn random_peers(&self, n: usize, exclude_peers: &[NodeId]) -> Result<Vec<Peer>, PeerManagerError> {
        if n == 0 {
            return Ok(Vec::new());
        }

        let mut peers = self
            .peer_db
            .filter(|(_, peer)| {
                !peer.is_offline() &&
                    !peer.is_banned() &&
                    peer.features == PeerFeatures::COMMUNICATION_NODE &&
                    !exclude_peers.contains(&peer.node_id)
            })
            .map(|pairs| pairs.into_iter().map(|(_, p)| p).collect::<Vec<_>>())
            .map_err(PeerManagerError::DatabaseError)?;

        if peers.is_empty() {
            return Ok(Vec::new());
        }
        peers.shuffle(&mut OsRng);
        peers.truncate(n);

        Ok(peers)
    }

<<<<<<< HEAD
=======
    /// Check if a specific node_id is in the network region of the N nearest neighbours of the region specified by
    /// region_node_id. If there are less than N known peers, this will _always_ return true
    pub fn in_network_region(
        &self,
        node_id: &NodeId,
        region_node_id: &NodeId,
        n: usize,
    ) -> Result<bool, PeerManagerError> {
        let region_node_distance = region_node_id.distance(node_id);
        let node_threshold = self.calc_region_threshold(region_node_id, n, PeerFeatures::COMMUNICATION_NODE)?;
        // Is node ID in the base node threshold?
        if region_node_distance <= node_threshold {
            return Ok(true);
        }
        let client_threshold = self.calc_region_threshold(region_node_id, n, PeerFeatures::COMMUNICATION_CLIENT)?;
        // Is node ID in the base client threshold?
        Ok(region_node_distance <= client_threshold)
    }

    pub fn calc_region_threshold(
        &self,
        region_node_id: &NodeId,
        n: usize,
        features: PeerFeatures,
    ) -> Result<NodeDistance, PeerManagerError> {
        if n == 0 {
            return Ok(NodeDistance::max_distance());
        }

        let mut dists = Vec::new();
        self.peer_db
            .for_each_ok(|(_, peer)| {
                if peer.features != features || peer.is_banned() || peer.is_offline() {
                    return IterationResult::Continue;
                }
                dists.push(region_node_id.distance(&peer.node_id));
                IterationResult::Continue
            })
            .map_err(PeerManagerError::DatabaseError)?;

        if dists.is_empty() {
            return Ok(NodeDistance::max_distance());
        }

        // If we have less than `n` matching peers in our threshold group, the threshold should be max
        if dists.len() < n {
            return Ok(NodeDistance::max_distance());
        }

        dists.sort();
        dists.truncate(n);
        Ok(dists.pop().expect("dists cannot be empty at this point"))
    }

>>>>>>> 5e07aaf8
    /// Unban the peer
    pub fn unban_peer(&mut self, node_id: &NodeId) -> Result<(), PeerManagerError> {
        let peer_key = *self
            .node_id_index
            .get(&node_id)
            .ok_or(PeerManagerError::PeerNotFoundError)?;
        let mut peer = self
            .peer_db
            .get(&peer_key)
            .map_err(PeerManagerError::DatabaseError)?
            .expect("public_key_index is out of sync with peer db");

        if peer.banned_until.is_some() {
            peer.unban();
            self.peer_db
                .insert(peer_key, peer)
                .map_err(PeerManagerError::DatabaseError)?;
        }
        Ok(())
    }

    /// Ban the peer for the given duration
    pub fn ban_peer(
        &mut self,
        public_key: &CommsPublicKey,
        duration: Duration,
        reason: String,
    ) -> Result<NodeId, PeerManagerError> {
        let id = *self
            .public_key_index
            .get(public_key)
            .ok_or(PeerManagerError::PeerNotFoundError)?;
        self.ban_peer_by_id(id, duration, reason)
    }

    /// Ban the peer for the given duration
    pub fn ban_peer_by_node_id(
        &mut self,
        node_id: &NodeId,
        duration: Duration,
        reason: String,
    ) -> Result<NodeId, PeerManagerError> {
        let id = *self
            .node_id_index
            .get(node_id)
            .ok_or(PeerManagerError::PeerNotFoundError)?;
        self.ban_peer_by_id(id, duration, reason)
    }

    fn ban_peer_by_id(&mut self, id: PeerId, duration: Duration, reason: String) -> Result<NodeId, PeerManagerError> {
        let mut peer: Peer = self
            .peer_db
            .get(&id)
            .map_err(PeerManagerError::DatabaseError)?
            .expect("index are out of sync with peer db");
        peer.ban_for(duration, reason);
        let node_id = peer.node_id.clone();
        self.peer_db.insert(id, peer).map_err(PeerManagerError::DatabaseError)?;
        Ok(node_id)
    }

    /// Changes the OFFLINE flag bit of the peer.
    pub fn set_offline(&mut self, node_id: &NodeId, offline: bool) -> Result<bool, PeerManagerError> {
        let peer_key = *self
            .node_id_index
            .get(&node_id)
            .ok_or(PeerManagerError::PeerNotFoundError)?;
        let mut peer: Peer = self
            .peer_db
            .get(&peer_key)
            .map_err(PeerManagerError::DatabaseError)?
            .expect("node_id_index is out of sync with peer db");
        let was_offline = peer.is_offline();
        peer.set_offline(offline);
        self.peer_db
            .insert(peer_key, peer)
            .map_err(PeerManagerError::DatabaseError)?;
        Ok(was_offline)
    }

    /// Enables Thread safe access - Adds a new net address to the peer if it doesn't yet exist
    pub fn add_net_address(&mut self, node_id: &NodeId, net_address: &Multiaddr) -> Result<(), PeerManagerError> {
        let peer_key = *self
            .node_id_index
            .get(&node_id)
            .ok_or(PeerManagerError::PeerNotFoundError)?;
        let mut peer: Peer = self
            .peer_db
            .get(&peer_key)
            .map_err(PeerManagerError::DatabaseError)?
            .expect("node_id_index is out of sync with peer db");
        peer.addresses.add_net_address(net_address);
        self.peer_db
            .insert(peer_key, peer)
            .map_err(PeerManagerError::DatabaseError)
    }

    /// This will store metadata inside of the metadata field in the peer provided by the nodeID.
    /// It will return None if the value was empty and the old value if the value was updated
    pub fn set_peer_metadata(
        &self,
        node_id: &NodeId,
        key: u8,
        data: Vec<u8>,
    ) -> Result<Option<Vec<u8>>, PeerManagerError> {
        let peer_key = *self
            .node_id_index
            .get(&node_id)
            .ok_or(PeerManagerError::PeerNotFoundError)?;
        let mut peer: Peer = self
            .peer_db
            .get(&peer_key)
            .map_err(PeerManagerError::DatabaseError)?
            .expect("node_id_index is out of sync with peer db");
        let result = peer.set_metadata(key, data);
        self.peer_db
            .insert(peer_key, peer)
            .map_err(PeerManagerError::DatabaseError)?;
        Ok(result)
    }
}

#[allow(clippy::from_over_into)]
impl Into<CommsDatabase> for PeerStorage<CommsDatabase> {
    fn into(self) -> CommsDatabase {
        self.peer_db
    }
}

#[cfg(test)]
mod test {
    use super::*;
    use crate::{
        net_address::MultiaddressesWithStats,
        peer_manager::{peer::PeerFlags, PeerFeatures},
    };
    use tari_crypto::{keys::PublicKey, ristretto::RistrettoPublicKey};
    use tari_storage::HashmapDatabase;

    #[test]
    fn test_restore() {
        // Create Peers
        let mut rng = rand::rngs::OsRng;
        let (_sk, pk) = RistrettoPublicKey::random_keypair(&mut rng);
        let node_id = NodeId::from_key(&pk);
        let net_address1 = "/ip4/1.2.3.4/tcp/8000".parse::<Multiaddr>().unwrap();
        let net_address2 = "/ip4/5.6.7.8/tcp/8000".parse::<Multiaddr>().unwrap();
        let net_address3 = "/ip4/5.6.7.8/tcp/7000".parse::<Multiaddr>().unwrap();
        let mut net_addresses = MultiaddressesWithStats::from(net_address1);
        net_addresses.add_net_address(&net_address2);
        net_addresses.add_net_address(&net_address3);
        let peer1 = Peer::new(
            pk,
            node_id,
            net_addresses,
            PeerFlags::default(),
            PeerFeatures::empty(),
            Default::default(),
            Default::default(),
        );

        let (_sk, pk) = RistrettoPublicKey::random_keypair(&mut rng);
        let node_id = NodeId::from_key(&pk);
        let net_address4 = "/ip4/9.10.11.12/tcp/7000".parse::<Multiaddr>().unwrap();
        let net_addresses = MultiaddressesWithStats::from(net_address4);
        let peer2: Peer = Peer::new(
            pk,
            node_id,
            net_addresses,
            PeerFlags::default(),
            PeerFeatures::empty(),
            Default::default(),
            Default::default(),
        );

        let (_sk, pk) = RistrettoPublicKey::random_keypair(&mut rng);
        let node_id = NodeId::from_key(&pk);
        let net_address5 = "/ip4/13.14.15.16/tcp/6000".parse::<Multiaddr>().unwrap();
        let net_address6 = "/ip4/17.18.19.20/tcp/8000".parse::<Multiaddr>().unwrap();
        let mut net_addresses = MultiaddressesWithStats::from(net_address5);
        net_addresses.add_net_address(&net_address6);
        let peer3 = Peer::new(
            pk,
            node_id,
            net_addresses,
            PeerFlags::default(),
            PeerFeatures::empty(),
            Default::default(),
            Default::default(),
        );

        // Create new datastore with a peer database
        let mut db = Some(HashmapDatabase::new());
        {
            let mut peer_storage = PeerStorage::new_indexed(db.take().unwrap()).unwrap();

            // Test adding and searching for peers
            assert!(peer_storage.add_peer(peer1.clone()).is_ok());
            assert!(peer_storage.add_peer(peer2.clone()).is_ok());
            assert!(peer_storage.add_peer(peer3.clone()).is_ok());

            assert_eq!(peer_storage.peer_db.size().unwrap(), 3);
            assert!(peer_storage.find_by_public_key(&peer1.public_key).is_ok());
            assert!(peer_storage.find_by_public_key(&peer2.public_key).is_ok());
            assert!(peer_storage.find_by_public_key(&peer3.public_key).is_ok());
            db = Some(peer_storage.peer_db);
        }
        // Restore from existing database
        let peer_storage = PeerStorage::new_indexed(db.take().unwrap()).unwrap();

        assert_eq!(peer_storage.peer_db.size().unwrap(), 3);
        assert!(peer_storage.find_by_public_key(&peer1.public_key).is_ok());
        assert!(peer_storage.find_by_public_key(&peer2.public_key).is_ok());
        assert!(peer_storage.find_by_public_key(&peer3.public_key).is_ok());
    }

    #[test]
    fn test_add_delete_find_peer() {
        let mut peer_storage = PeerStorage::new_indexed(HashmapDatabase::new()).unwrap();

        // Create Peers
        let mut rng = rand::rngs::OsRng;
        let (_sk, pk) = RistrettoPublicKey::random_keypair(&mut rng);
        let node_id = NodeId::from_key(&pk);
        let net_address1 = "/ip4/1.2.3.4/tcp/8000".parse::<Multiaddr>().unwrap();
        let net_address2 = "/ip4/5.6.7.8/tcp/8000".parse::<Multiaddr>().unwrap();
        let net_address3 = "/ip4/5.6.7.8/tcp/7000".parse::<Multiaddr>().unwrap();
        let mut net_addresses = MultiaddressesWithStats::from(net_address1);
        net_addresses.add_net_address(&net_address2);
        net_addresses.add_net_address(&net_address3);
        let peer1 = Peer::new(
            pk,
            node_id,
            net_addresses,
            PeerFlags::default(),
            PeerFeatures::empty(),
            Default::default(),
            Default::default(),
        );

        let (_sk, pk) = RistrettoPublicKey::random_keypair(&mut rng);
        let node_id = NodeId::from_key(&pk);
        let net_address4 = "/ip4/9.10.11.12/tcp/7000".parse::<Multiaddr>().unwrap();
        let net_addresses = MultiaddressesWithStats::from(net_address4);
        let peer2: Peer = Peer::new(
            pk,
            node_id,
            net_addresses,
            PeerFlags::default(),
            PeerFeatures::empty(),
            Default::default(),
            Default::default(),
        );

        let (_sk, pk) = RistrettoPublicKey::random_keypair(&mut rng);
        let node_id = NodeId::from_key(&pk);
        let net_address5 = "/ip4/13.14.15.16/tcp/6000".parse::<Multiaddr>().unwrap();
        let net_address6 = "/ip4/17.18.19.20/tcp/8000".parse::<Multiaddr>().unwrap();
        let mut net_addresses = MultiaddressesWithStats::from(net_address5);
        net_addresses.add_net_address(&net_address6);
        let peer3 = Peer::new(
            pk,
            node_id,
            net_addresses,
            PeerFlags::default(),
            PeerFeatures::empty(),
            Default::default(),
            Default::default(),
        );
        // Test adding and searching for peers
        assert!(peer_storage.add_peer(peer1.clone()).is_ok());
        assert!(peer_storage.add_peer(peer2.clone()).is_ok());
        assert!(peer_storage.add_peer(peer3.clone()).is_ok());

        assert_eq!(peer_storage.peer_db.len().unwrap(), 3);

        assert_eq!(
            peer_storage.find_by_public_key(&peer1.public_key).unwrap().public_key,
            peer1.public_key
        );
        assert_eq!(
            peer_storage.find_by_public_key(&peer2.public_key).unwrap().public_key,
            peer2.public_key
        );
        assert_eq!(
            peer_storage.find_by_public_key(&peer3.public_key).unwrap().public_key,
            peer3.public_key
        );

        assert_eq!(
            peer_storage.find_by_node_id(&peer1.node_id).unwrap().node_id,
            peer1.node_id
        );
        assert_eq!(
            peer_storage.find_by_node_id(&peer2.node_id).unwrap().node_id,
            peer2.node_id
        );
        assert_eq!(
            peer_storage.find_by_node_id(&peer3.node_id).unwrap().node_id,
            peer3.node_id
        );

        assert!(peer_storage.find_by_public_key(&peer1.public_key).is_ok());
        assert!(peer_storage.find_by_public_key(&peer2.public_key).is_ok());
        assert!(peer_storage.find_by_public_key(&peer3.public_key).is_ok());

        // Test delete of border case peer
        assert!(peer_storage.delete_peer(&peer3.node_id).is_ok());

        assert_eq!(peer_storage.peer_db.len().unwrap(), 2);

        assert_eq!(
            peer_storage.find_by_public_key(&peer1.public_key).unwrap().public_key,
            peer1.public_key
        );
        assert_eq!(
            peer_storage.find_by_public_key(&peer2.public_key).unwrap().public_key,
            peer2.public_key
        );
        assert!(peer_storage.find_by_public_key(&peer3.public_key).is_err());

        assert_eq!(
            peer_storage.find_by_node_id(&peer1.node_id).unwrap().node_id,
            peer1.node_id
        );
        assert_eq!(
            peer_storage.find_by_node_id(&peer2.node_id).unwrap().node_id,
            peer2.node_id
        );
        assert!(peer_storage.find_by_node_id(&peer3.node_id).is_err());

        assert!(peer_storage.find_by_public_key(&peer1.public_key).is_ok());
        assert!(peer_storage.find_by_public_key(&peer2.public_key).is_ok());
        assert!(peer_storage.find_by_public_key(&peer3.public_key).is_err());

        // Test of delete with moving behaviour
        assert!(peer_storage.add_peer(peer3.clone()).is_ok());
        assert!(peer_storage.delete_peer(&peer2.node_id).is_ok());

        assert_eq!(peer_storage.peer_db.len().unwrap(), 2);

        assert_eq!(
            peer_storage.find_by_public_key(&peer1.public_key).unwrap().public_key,
            peer1.public_key
        );
        assert!(peer_storage.find_by_public_key(&peer2.public_key).is_err());
        assert_eq!(
            peer_storage.find_by_public_key(&peer3.public_key).unwrap().public_key,
            peer3.public_key
        );

        assert_eq!(
            peer_storage.find_by_node_id(&peer1.node_id).unwrap().node_id,
            peer1.node_id
        );
        assert!(peer_storage.find_by_node_id(&peer2.node_id).is_err());
        assert_eq!(
            peer_storage.find_by_node_id(&peer3.node_id).unwrap().node_id,
            peer3.node_id
        );

        assert!(peer_storage.find_by_public_key(&peer1.public_key).is_ok());
        assert!(peer_storage.find_by_public_key(&peer2.public_key).is_err());
        assert!(peer_storage.find_by_public_key(&peer3.public_key).is_ok());
    }
<<<<<<< HEAD
=======

    fn create_test_peer(features: PeerFeatures, ban: bool, offline: bool) -> Peer {
        let mut rng = rand::rngs::OsRng;
        let (_sk, pk) = RistrettoPublicKey::random_keypair(&mut rng);
        let node_id = NodeId::from_key(&pk);
        let net_address = "/ip4/1.2.3.4/tcp/8000".parse::<Multiaddr>().unwrap();
        let net_addresses = MultiaddressesWithStats::from(net_address);
        let mut peer = Peer::new(
            pk,
            node_id,
            net_addresses,
            PeerFlags::default(),
            features,
            Default::default(),
            Default::default(),
        );
        if ban {
            peer.ban_for(Duration::from_secs(600), "".to_string());
        }
        peer.set_offline(offline);
        peer
    }

    #[test]
    fn test_in_network_region() {
        let mut peer_storage = PeerStorage::new_indexed(HashmapDatabase::new()).unwrap();

        let mut nodes = repeat_with(|| create_test_peer(PeerFeatures::COMMUNICATION_NODE, false, false))
            .take(5)
            .chain(repeat_with(|| create_test_peer(PeerFeatures::COMMUNICATION_CLIENT, false, false)).take(4))
            .collect::<Vec<_>>();

        for p in &nodes {
            peer_storage.add_peer(p.clone()).unwrap();
        }

        let main_peer_node_id = create_test_peer(PeerFeatures::COMMUNICATION_NODE, false, false).node_id;

        nodes.sort_by(|a, b| {
            a.node_id
                .distance(&main_peer_node_id)
                .cmp(&b.node_id.distance(&main_peer_node_id))
        });

        let close_node = &nodes.first().unwrap().node_id;
        let far_node = &nodes.last().unwrap().node_id;

        let is_in_region = peer_storage
            .in_network_region(&main_peer_node_id, &main_peer_node_id, 1)
            .unwrap();
        assert!(is_in_region);

        let is_in_region = peer_storage
            .in_network_region(close_node, &main_peer_node_id, 1)
            .unwrap();
        assert!(is_in_region);

        let is_in_region = peer_storage.in_network_region(far_node, &main_peer_node_id, 9).unwrap();
        assert!(is_in_region);

        let is_in_region = peer_storage.in_network_region(far_node, &main_peer_node_id, 3).unwrap();
        assert!(!is_in_region);
    }
>>>>>>> 5e07aaf8
}<|MERGE_RESOLUTION|>--- conflicted
+++ resolved
@@ -354,63 +354,6 @@
         Ok(peers)
     }
 
-<<<<<<< HEAD
-=======
-    /// Check if a specific node_id is in the network region of the N nearest neighbours of the region specified by
-    /// region_node_id. If there are less than N known peers, this will _always_ return true
-    pub fn in_network_region(
-        &self,
-        node_id: &NodeId,
-        region_node_id: &NodeId,
-        n: usize,
-    ) -> Result<bool, PeerManagerError> {
-        let region_node_distance = region_node_id.distance(node_id);
-        let node_threshold = self.calc_region_threshold(region_node_id, n, PeerFeatures::COMMUNICATION_NODE)?;
-        // Is node ID in the base node threshold?
-        if region_node_distance <= node_threshold {
-            return Ok(true);
-        }
-        let client_threshold = self.calc_region_threshold(region_node_id, n, PeerFeatures::COMMUNICATION_CLIENT)?;
-        // Is node ID in the base client threshold?
-        Ok(region_node_distance <= client_threshold)
-    }
-
-    pub fn calc_region_threshold(
-        &self,
-        region_node_id: &NodeId,
-        n: usize,
-        features: PeerFeatures,
-    ) -> Result<NodeDistance, PeerManagerError> {
-        if n == 0 {
-            return Ok(NodeDistance::max_distance());
-        }
-
-        let mut dists = Vec::new();
-        self.peer_db
-            .for_each_ok(|(_, peer)| {
-                if peer.features != features || peer.is_banned() || peer.is_offline() {
-                    return IterationResult::Continue;
-                }
-                dists.push(region_node_id.distance(&peer.node_id));
-                IterationResult::Continue
-            })
-            .map_err(PeerManagerError::DatabaseError)?;
-
-        if dists.is_empty() {
-            return Ok(NodeDistance::max_distance());
-        }
-
-        // If we have less than `n` matching peers in our threshold group, the threshold should be max
-        if dists.len() < n {
-            return Ok(NodeDistance::max_distance());
-        }
-
-        dists.sort();
-        dists.truncate(n);
-        Ok(dists.pop().expect("dists cannot be empty at this point"))
-    }
-
->>>>>>> 5e07aaf8
     /// Unban the peer
     pub fn unban_peer(&mut self, node_id: &NodeId) -> Result<(), PeerManagerError> {
         let peer_key = *self
@@ -776,70 +719,4 @@
         assert!(peer_storage.find_by_public_key(&peer2.public_key).is_err());
         assert!(peer_storage.find_by_public_key(&peer3.public_key).is_ok());
     }
-<<<<<<< HEAD
-=======
-
-    fn create_test_peer(features: PeerFeatures, ban: bool, offline: bool) -> Peer {
-        let mut rng = rand::rngs::OsRng;
-        let (_sk, pk) = RistrettoPublicKey::random_keypair(&mut rng);
-        let node_id = NodeId::from_key(&pk);
-        let net_address = "/ip4/1.2.3.4/tcp/8000".parse::<Multiaddr>().unwrap();
-        let net_addresses = MultiaddressesWithStats::from(net_address);
-        let mut peer = Peer::new(
-            pk,
-            node_id,
-            net_addresses,
-            PeerFlags::default(),
-            features,
-            Default::default(),
-            Default::default(),
-        );
-        if ban {
-            peer.ban_for(Duration::from_secs(600), "".to_string());
-        }
-        peer.set_offline(offline);
-        peer
-    }
-
-    #[test]
-    fn test_in_network_region() {
-        let mut peer_storage = PeerStorage::new_indexed(HashmapDatabase::new()).unwrap();
-
-        let mut nodes = repeat_with(|| create_test_peer(PeerFeatures::COMMUNICATION_NODE, false, false))
-            .take(5)
-            .chain(repeat_with(|| create_test_peer(PeerFeatures::COMMUNICATION_CLIENT, false, false)).take(4))
-            .collect::<Vec<_>>();
-
-        for p in &nodes {
-            peer_storage.add_peer(p.clone()).unwrap();
-        }
-
-        let main_peer_node_id = create_test_peer(PeerFeatures::COMMUNICATION_NODE, false, false).node_id;
-
-        nodes.sort_by(|a, b| {
-            a.node_id
-                .distance(&main_peer_node_id)
-                .cmp(&b.node_id.distance(&main_peer_node_id))
-        });
-
-        let close_node = &nodes.first().unwrap().node_id;
-        let far_node = &nodes.last().unwrap().node_id;
-
-        let is_in_region = peer_storage
-            .in_network_region(&main_peer_node_id, &main_peer_node_id, 1)
-            .unwrap();
-        assert!(is_in_region);
-
-        let is_in_region = peer_storage
-            .in_network_region(close_node, &main_peer_node_id, 1)
-            .unwrap();
-        assert!(is_in_region);
-
-        let is_in_region = peer_storage.in_network_region(far_node, &main_peer_node_id, 9).unwrap();
-        assert!(is_in_region);
-
-        let is_in_region = peer_storage.in_network_region(far_node, &main_peer_node_id, 3).unwrap();
-        assert!(!is_in_region);
-    }
->>>>>>> 5e07aaf8
 }
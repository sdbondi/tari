//! # Building tari-based applications CLI
//!
//! To help with building tari-enabled CLI from scratch as easy as possible this crate exposes
//! [`ConfigBootstrap`] struct. ConfigBootstrap implements [`structopt::StructOpt`] trait, all CLI options
//! required for initializing configs can be embedded in any StructOpt derived struct.
//!
//! After loading ConfigBootstrap parameters it is necessary to call [`ConfigBootstrap::init_dirs()`]
//! which would create necessary configuration files based on input parameters. This usually followed by:
//! - [`ConfigBootstrap::initialize_logging()`] would initialize log4rs logging.
//! - [`ConfigBootstrap::load_configuration()`] which would load [config::Config] from .tari config file.
//!
//! ## Example - CLI which is loading and deserializing the global config file
//!
//! ```ignore
//! use tari_common::ConfigBootstrap;
//!
//! // Parse and validate command-line arguments
//! let mut bootstrap = ConfigBootstrap::from_args();
//! // Check and initialize configuration files
//! bootstrap.init_dirs()?;
//! // Load and apply configuration file
//! let config = bootstrap.load_configuration()?;
//! // Initialise the logger
//! bootstrap.initialize_logging()?;
//! assert_eq!(config.network, Network::MainNet);
//! assert_eq!(config.core_threads, Some(4));
//! ```
//!
//! ```shell
//! > main -h
//! main 0.0.0
//! The reference Tari cryptocurrency base node implementation
//!
//! USAGE:
//!     main [FLAGS] [OPTIONS]
//!
//! FLAGS:
//!     -h, --help       Prints help information
//!         --create-id  Create and save new node identity if one doesn't exist
//!         --init       Create a default configuration file if it doesn't exist
//!     -V, --version    Prints version information
//!
//! OPTIONS:
//!         --base-path <base-path>      A path to a directory to store your files
//!         --config <config>            A path to the configuration file to use (config.toml)
//!         --log-config <log-config>    The path to the log configuration file. It is set using the following precedence
//!                                      set: [env: TARI_LOG_CONFIGURATION=]
//! ```

use super::{
    error::ConfigError,
    utils::{config_installer, load_configuration},
};
use crate::{
    dir_utils,
    initialize_logging,
    logging,
    DEFAULT_BASE_NODE_LOG_CONFIG,
    DEFAULT_CONFIG,
    DEFAULT_MERGE_MINING_PROXY_LOG_CONFIG,
    DEFAULT_MINING_NODE_LOG_CONFIG,
    DEFAULT_STRATUM_TRANSCODER_LOG_CONFIG,
    DEFAULT_WALLET_LOG_CONFIG,
};
use std::{
    fmt,
    fmt::{Display, Formatter},
    io,
    path::{Path, PathBuf},
    str::FromStr,
};
use structopt::StructOpt;

#[derive(StructOpt, Debug, Clone)]
pub struct ConfigBootstrap {
    /// A path to a directory to store your files
    #[structopt(
        short,
        long,
        aliases = &["base_path", "base_dir", "base-dir"],
        hide_default_value(true),
        default_value = ""
    )]
    pub base_path: PathBuf,
    /// A path to the configuration file to use (config.toml)
    #[structopt(short, long, hide_default_value(true), default_value = "")]
    pub config: PathBuf,
    /// The path to the log configuration file. It is set using the following precedence set
    #[structopt(
        short,
        long,
        alias = "log_config",
        env = "TARI_LOG_CONFIGURATION",
        hide_default_value(true),
        default_value = ""
    )]
    pub log_config: PathBuf,
    /// Create a default configuration file if it doesn't exist
    #[structopt(long)]
    pub init: bool,
    /// Create and save new node identity if one doesn't exist
    #[structopt(long, alias = "create_id")]
    pub create_id: bool,
    /// Run in non-interactive mode, with no UI.
    #[structopt(short, long, alias = "non-interactive")]
    pub non_interactive_mode: bool,
    /// This will rebuild the db, adding block for block in
    #[structopt(long, alias = "rebuild_db")]
    pub rebuild_db: bool,
    /// Path to input file of commands
    #[structopt(short, long, aliases = &["input", "script"], parse(from_os_str))]
    pub input_file: Option<PathBuf>,
    /// Single input command
    #[structopt(long)]
    pub command: Option<String>,
    /// This will clean out the orphans db at startup
    #[structopt(long, alias = "clean_orphans_db")]
    pub clean_orphans_db: bool,
    /// Supply the password for the console wallet
    #[structopt(long)]
    pub password: Option<String>,
    /// Change the password for the console wallet
    #[structopt(long, alias = "update-password")]
    pub change_password: bool,
    /// Force wallet recovery
    #[structopt(long, alias = "recover")]
    pub recovery: bool,
    /// Supply the optional wallet seed words for recovery on the command line
    #[structopt(long, alias = "seed_words")]
    pub seed_words: Option<String>,
    /// Supply the optional file name to save the wallet seed words into
    #[structopt(long, aliases = &["seed_words_file_name", "seed-words-file"], parse(from_os_str))]
    pub seed_words_file_name: Option<PathBuf>,
    /// Wallet notify script
    #[structopt(long, alias = "notify")]
    pub wallet_notify: Option<PathBuf>,
    /// Automatically exit wallet command/script mode when done
    #[structopt(long, alias = "auto-exit")]
    pub command_mode_auto_exit: bool,
    /// Mining node options
    #[structopt(long, alias = "mine-until-height")]
    pub mine_until_height: Option<u64>,
    #[structopt(long, alias = "max-blocks")]
    pub miner_max_blocks: Option<u64>,
    #[structopt(long, alias = "min-difficulty")]
    pub miner_min_diff: Option<u64>,
    #[structopt(long, alias = "max-difficulty")]
    pub miner_max_diff: Option<u64>,
    #[structopt(long, aliases = &["tracing", "enable-tracing"])]
    pub tracing_enabled: bool,
    /// Supply a network (overrides existing configuration)
    #[structopt(long, alias = "network")]
    pub network: Option<String>,
}

fn normalize_path(path: PathBuf) -> PathBuf {
    let mut result = PathBuf::new();
    for component in path.components() {
        result.push(component);
    }
    result
}

impl Default for ConfigBootstrap {
    fn default() -> Self {
        ConfigBootstrap {
            base_path: normalize_path(dir_utils::default_path("", None)),
            config: normalize_path(dir_utils::default_path(DEFAULT_CONFIG, None)),
            log_config: normalize_path(dir_utils::default_path(DEFAULT_BASE_NODE_LOG_CONFIG, None)),
            init: false,
            create_id: false,
            non_interactive_mode: false,
            rebuild_db: false,
            input_file: None,
            command: None,
            clean_orphans_db: false,
            password: None,
            change_password: false,
            recovery: false,
            seed_words: None,
            seed_words_file_name: None,
            wallet_notify: None,
            command_mode_auto_exit: false,
            mine_until_height: None,
            miner_max_blocks: None,
            miner_min_diff: None,
            miner_max_diff: None,
            tracing_enabled: false,
            network: None,
        }
    }
}

impl ConfigBootstrap {
    /// Initialize configuration and directories based on ConfigBootstrap options.
    ///
    /// If not present it will create base directory (default ~/.tari/, depending on OS).
    /// Log and tari configs will be initialized in the base directory too.
    ///
    /// Without `--init` flag provided configuration and directories will be created only
    /// after user's confirmation.
    pub fn init_dirs(&mut self, application_type: ApplicationType) -> Result<(), ConfigError> {
        if self.base_path.to_str() == Some("") {
            self.base_path = dir_utils::default_path("", None);
        } else {
            self.base_path = dir_utils::absolute_path(&self.base_path);
        }

        // Create the tari data directory
        dir_utils::create_data_directory(Some(&self.base_path)).map_err(|err| {
            ConfigError::new(
                "We couldn't create a default Tari data directory and have to quit now. This makes us sad :(",
                Some(err.to_string()),
            )
        })?;

        if self.config.to_str() == Some("") {
            self.config = normalize_path(dir_utils::default_path(DEFAULT_CONFIG, Some(&self.base_path)));
        }

        if self.log_config.to_str() == Some("") {
            match application_type {
                ApplicationType::BaseNode => {
                    self.log_config = normalize_path(dir_utils::default_path(
                        DEFAULT_BASE_NODE_LOG_CONFIG,
                        Some(&self.base_path),
                    ));
                },
                ApplicationType::ConsoleWallet => {
                    self.log_config = normalize_path(dir_utils::default_path(
                        DEFAULT_WALLET_LOG_CONFIG,
                        Some(&self.base_path),
                    ));
                },
                ApplicationType::MergeMiningProxy => {
                    self.log_config = normalize_path(dir_utils::default_path(
                        DEFAULT_MERGE_MINING_PROXY_LOG_CONFIG,
                        Some(&self.base_path),
                    ))
                },
                ApplicationType::StratumTranscoder => {
                    self.log_config = normalize_path(dir_utils::default_path(
                        DEFAULT_STRATUM_TRANSCODER_LOG_CONFIG,
                        Some(&self.base_path),
                    ))
                },
                ApplicationType::MiningNode => {
                    self.log_config = normalize_path(dir_utils::default_path(
                        DEFAULT_MINING_NODE_LOG_CONFIG,
                        Some(&self.base_path),
                    ))
                },
                ApplicationType::ValidatorNode => {
                    self.log_config = normalize_path(dir_utils::default_path(
                        DEFAULT_BASE_NODE_LOG_CONFIG,
                        Some(&self.base_path),
                    ))
                },
            }
        }

        if !self.config.exists() {
            let install = if !self.init {
                prompt("Config file does not exist. We can create a default one for you now, or you can say 'no' here, \
                and generate a customised one at https://config.tari.com.\n\
                Would you like to try the default configuration (Y/n)?")
            } else {
                true
            };

            if install {
                println!(
                    "Installing new config file at {}",
                    self.config.to_str().unwrap_or("[??]")
                );
                install_configuration(application_type, &self.config, config_installer);
            }
        }

        if !self.log_config.exists() {
            let install = if !self.init {
                prompt("Logging configuration file does not exist. Would you like to create a new one (Y/n)?")
            } else {
                true
            };
            if install {
                println!(
                    "Installing new logfile configuration at {}",
                    self.log_config.to_str().unwrap_or("[??]")
                );
<<<<<<< HEAD
                match application_type {
                    ApplicationType::BaseNode => {
                        install_configuration(&self.log_config, logging::install_default_base_node_logfile_config)
                    },
                    ApplicationType::ConsoleWallet => {
                        install_configuration(&self.log_config, logging::install_default_wallet_logfile_config)
                    },
                    ApplicationType::MergeMiningProxy => install_configuration(
                        &self.log_config,
                        logging::install_default_merge_mining_proxy_logfile_config,
                    ),
                    ApplicationType::StratumTranscoder => install_configuration(
                        &self.log_config,
                        logging::install_default_stratum_transcoder_logfile_config,
                    ),
                    ApplicationType::MiningNode => {
                        install_configuration(&self.log_config, logging::install_default_mining_node_logfile_config)
                    },
                    ApplicationType::ValidatorNode => {
                        install_configuration(&self.log_config, logging::install_default_base_node_logfile_config)
                    },
                }
=======
                install_configuration(application_type, &self.log_config, logging::log_config_installer)
>>>>>>> 9bd47609
            }
        };
        Ok(())
    }

    /// Set up application-level logging using the Log4rs configuration file
    /// based on supplied CLI arguments
    pub fn initialize_logging(&self) -> Result<(), ConfigError> {
        if initialize_logging(&self.log_config, &self.base_path) {
            Ok(())
        } else {
            Err(ConfigError::new("Failed to initialize logging", None))
        }
    }

    /// Load configuration from files located based on supplied CLI arguments
    pub fn load_configuration(&self) -> Result<config::Config, ConfigError> {
        load_configuration(self)
    }
}

pub fn prompt(question: &str) -> bool {
    println!("{}", question);
    let mut input = "".to_string();
    io::stdin().read_line(&mut input).unwrap();
    let input = input.trim().to_lowercase();
    input == "y" || input.is_empty()
}

pub fn install_configuration<F>(application_type: ApplicationType, path: &Path, installer: F)
where F: Fn(ApplicationType, &Path) -> Result<(), std::io::Error> {
    if let Err(e) = installer(application_type, path) {
        println!(
            "Failed to install a new configuration file in {}: {}",
            path.to_str().unwrap_or("?"),
            e.to_string()
        )
    }
}

#[derive(Debug, Clone, Copy, PartialEq, Eq)]
pub enum ApplicationType {
    BaseNode,
    ConsoleWallet,
    MergeMiningProxy,
    MiningNode,
    StratumTranscoder,
    ValidatorNode,
}

impl ApplicationType {
    pub const fn as_str(&self) -> &'static str {
        use ApplicationType::*;
        match self {
            BaseNode => "Tari Base Node",
            ConsoleWallet => "Tari Console Wallet",
            MergeMiningProxy => "Tari Merge Mining Proxy",
            MiningNode => "Tari Mining Node",
            ValidatorNode => "Digital Assets Network Validator Node",
            StratumTranscoder => "Tari Stratum Transcoder",
        }
    }

    pub const fn as_config_str(&self) -> &'static str {
        use ApplicationType::*;
        match self {
            BaseNode => "base_node",
            ConsoleWallet => "wallet",
            MergeMiningProxy => "merge_mining_proxy",
            MiningNode => "miner",
            StratumTranscoder => "stratum-transcoder",
            ValidatorNode => "validator-node",
        }
    }
}

impl FromStr for ApplicationType {
    type Err = ConfigError;

    fn from_str(s: &str) -> Result<Self, Self::Err> {
        use ApplicationType::*;
        match s {
            "base-node" | "base_node" => Ok(BaseNode),
            "console-wallet" | "console_wallet" => Ok(ConsoleWallet),
            "mm-proxy" | "mm_proxy" => Ok(MergeMiningProxy),
            "miner" => Ok(MiningNode),
            "validator-node" => Ok(ValidatorNode),
            "stratum-proxy" => Ok(StratumTranscoder),
            _ => Err(ConfigError::new("Invalid ApplicationType", None)),
        }
    }
}

impl Display for ApplicationType {
    fn fmt(&self, f: &mut Formatter<'_>) -> fmt::Result {
        write!(f, "{}", self.as_str())?;
        Ok(())
    }
}

#[cfg(test)]
mod test {
    use crate::{
        configuration::bootstrap::ApplicationType,
        dir_utils,
        dir_utils::default_subdir,
        load_configuration,
        ConfigBootstrap,
        DEFAULT_BASE_NODE_LOG_CONFIG,
        DEFAULT_CONFIG,
    };
    use std::path::PathBuf;
    use structopt::StructOpt;
    use tempfile::tempdir;

    #[test]
    fn test_bootstrap_and_load_configuration() {
        // Test command line arguments
        let bootstrap = ConfigBootstrap::from_iter_safe(vec![
            "",
            "--init",
            "--create-id",
            "--rebuild_db",
            "--clean_orphans_db",
            "--base-path",
            "no-temp-path-created",
            "--log-config",
            "no-log-config-file-created",
            "--config",
            "no-config-file-created",
            "--command",
            "no-command-provided",
            "--seed-words-file-name",
            "no-seed-words-file-name-provided",
            "--seed-words",
            "purse soup tornado success arch expose submit",
        ])
        .expect("failed to process arguments");
        assert!(bootstrap.init);
        assert!(bootstrap.create_id);
        assert!(bootstrap.rebuild_db);
        assert!(bootstrap.clean_orphans_db);
        assert_eq!(bootstrap.base_path.to_str(), Some("no-temp-path-created"));
        assert_eq!(bootstrap.log_config.to_str(), Some("no-log-config-file-created"));
        assert_eq!(bootstrap.config.to_str(), Some("no-config-file-created"));
        assert_eq!(bootstrap.command.unwrap(), "no-command-provided");
        assert_eq!(
            bootstrap.seed_words_file_name.unwrap().to_str(),
            Some("no-seed-words-file-name-provided")
        );
        assert_eq!(
            bootstrap.seed_words.unwrap().as_str(),
            "purse soup tornado success arch expose submit"
        );

        // Test command line argument aliases
        let bootstrap = ConfigBootstrap::from_iter_safe(vec![
            "",
            "--base_path",
            "no-temp-path-created",
            "--log_config",
            "no-log-config-file-created",
            "--seed_words_file_name",
            "no-seed-words-file-name-provided",
            "--seed_words",
            "crunch zone nasty work zoo december three",
        ])
        .expect("failed to process arguments");
        assert_eq!(bootstrap.base_path.to_str(), Some("no-temp-path-created"));
        assert_eq!(bootstrap.log_config.to_str(), Some("no-log-config-file-created"));
        assert_eq!(
            bootstrap.seed_words_file_name.unwrap().to_str(),
            Some("no-seed-words-file-name-provided")
        );
        assert_eq!(
            bootstrap.seed_words.unwrap().as_str(),
            "crunch zone nasty work zoo december three"
        );
        let bootstrap = ConfigBootstrap::from_iter_safe(vec!["", "--base-dir", "no-temp-path-created"])
            .expect("failed to process arguments");
        assert_eq!(bootstrap.base_path.to_str(), Some("no-temp-path-created"));
        let bootstrap = ConfigBootstrap::from_iter_safe(vec!["", "--base_dir", "no-temp-path-created-again"])
            .expect("failed to process arguments");
        assert_eq!(bootstrap.base_path.to_str(), Some("no-temp-path-created-again"));

        // Check if log configuration file environment variable is recognized in the bootstrap
        // Note: This cannot be tested in parallel with any other `ConfigBootstrap::from_iter_safe` command
        std::env::set_var("TARI_LOG_CONFIGURATION", "~/fake-example");
        let bootstrap = ConfigBootstrap::from_iter_safe(vec![""]).expect("failed to process arguments");
        std::env::remove_var("TARI_LOG_CONFIGURATION");
        assert_eq!(bootstrap.log_config.to_str(), Some("~/fake-example"));
        assert_ne!(bootstrap.config.to_str(), Some("~/fake-example"));

        // Check if home_dir is used by default
        assert_eq!(
            dirs_next::home_dir().unwrap().join(".tari"),
            dir_utils::default_path("", None)
        );

        // Command line test data for config init test
        let temp_dir = tempdir().unwrap();
        let dir = &PathBuf::from(temp_dir.path().to_path_buf().display().to_string() + "/01/02/");
        let data_path = default_subdir("", Some(dir));
        let mut bootstrap =
            ConfigBootstrap::from_iter_safe(vec!["", "--base_dir", data_path.as_str(), "--init", "--create-id"])
                .expect("failed to process arguments");

        // Initialize bootstrap dirs
        bootstrap
            .init_dirs(ApplicationType::BaseNode)
            .expect("failed to initialize dirs");
        let config_exists = std::path::Path::new(&bootstrap.config).exists();
        let log_config_exists = std::path::Path::new(&bootstrap.log_config).exists();
        // Load and apply configuration file
        let cfg = load_configuration(&bootstrap);

        // Initialize logging
        let logging_initialized = bootstrap.initialize_logging().is_ok();
        let log_network_file_exists = std::path::Path::new(&bootstrap.base_path)
            .join("log/base-node/network.log")
            .exists();
        let log_base_layer_file_exists = std::path::Path::new(&bootstrap.base_path)
            .join("log/base-node/base_layer.log")
            .exists();
        let log_other_file_exists = std::path::Path::new(&bootstrap.base_path)
            .join("log/base-node/other.log")
            .exists();

        // Cleanup test data
        if std::path::Path::new(&data_path.as_str()).exists() {
            // windows CI had an error when this result was unwrapped
            // "The directory is not empty."
            match std::fs::remove_dir_all(&data_path.as_str()) {
                Ok(_) => {},
                Err(e) => println!("couldn't delete data path {}, error {}", &data_path, e),
            }
        }

        // Assert bootstrap results
        assert_eq!(bootstrap.base_path, PathBuf::from(&data_path));
        assert!(bootstrap.init);
        assert!(bootstrap.create_id);
        assert!(&cfg.is_ok());
        assert!(config_exists);
        assert_eq!(
            &bootstrap.config,
            &PathBuf::from(data_path.to_owned() + &DEFAULT_CONFIG.to_string())
        );
        assert!(log_config_exists);
        assert_eq!(
            &bootstrap.log_config,
            &PathBuf::from(data_path + &DEFAULT_BASE_NODE_LOG_CONFIG.to_string())
        );

        // Assert logging results
        assert!(logging_initialized);
        assert!(log_network_file_exists);
        assert!(log_base_layer_file_exists);
        assert!(log_other_file_exists);
    }
}<|MERGE_RESOLUTION|>--- conflicted
+++ resolved
@@ -288,32 +288,7 @@
                     "Installing new logfile configuration at {}",
                     self.log_config.to_str().unwrap_or("[??]")
                 );
-<<<<<<< HEAD
-                match application_type {
-                    ApplicationType::BaseNode => {
-                        install_configuration(&self.log_config, logging::install_default_base_node_logfile_config)
-                    },
-                    ApplicationType::ConsoleWallet => {
-                        install_configuration(&self.log_config, logging::install_default_wallet_logfile_config)
-                    },
-                    ApplicationType::MergeMiningProxy => install_configuration(
-                        &self.log_config,
-                        logging::install_default_merge_mining_proxy_logfile_config,
-                    ),
-                    ApplicationType::StratumTranscoder => install_configuration(
-                        &self.log_config,
-                        logging::install_default_stratum_transcoder_logfile_config,
-                    ),
-                    ApplicationType::MiningNode => {
-                        install_configuration(&self.log_config, logging::install_default_mining_node_logfile_config)
-                    },
-                    ApplicationType::ValidatorNode => {
-                        install_configuration(&self.log_config, logging::install_default_base_node_logfile_config)
-                    },
-                }
-=======
                 install_configuration(application_type, &self.log_config, logging::log_config_installer)
->>>>>>> 9bd47609
             }
         };
         Ok(())

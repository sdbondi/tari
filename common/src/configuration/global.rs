--- conflicted
+++ resolved
@@ -361,16 +361,9 @@
     // Peer seeds can be an array or a comma separated list (e.g. in an ENVVAR)
     let peer_seeds = match cfg.get_array(key) {
         Ok(seeds) => seeds.into_iter().map(|v| v.into_str().unwrap()).collect(),
-<<<<<<< HEAD
-        Err(..) => match cfg.get_str(key) {
-            Ok(s) => s.split(',').map(|v| v.to_string()).collect(),
-            Err(err) => return Err(ConfigurationError::new(key, &err.to_string())),
-        },
-=======
         Err(..) => optional(cfg.get_str(&key))?
             .map(|s| s.split(',').map(|v| v.trim().to_string()).collect())
             .unwrap_or_default(),
->>>>>>> 4bc7c2a4
     };
 
     let key = "common.dns_seeds_name_server";

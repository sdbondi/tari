--- conflicted
+++ resolved
@@ -228,37 +228,7 @@
     cfg.set_default("base_node.igor.grpc_base_node_address", "127.0.0.1:18142")
         .unwrap();
 
-<<<<<<< HEAD
-    //---------------------------------- Dibbler Defaults --------------------------------------------//
-
-    cfg.set_default("base_node.dibbler.db_type", "lmdb").unwrap();
-    cfg.set_default("base_node.dibbler.orphan_storage_capacity", 720)
-        .unwrap();
-    cfg.set_default("base_node.dibbler.orphan_db_clean_out_threshold", 0)
-        .unwrap();
-    cfg.set_default("base_node.dibbler.pruning_horizon", 0).unwrap();
-    cfg.set_default("base_node.dibbler.pruned_mode_cleanup_interval", 50)
-        .unwrap();
-    cfg.set_default("base_node.dibbler.flood_ban_max_msg_count", 1000)
-        .unwrap();
-    cfg.set_default(
-        "base_node.dibbler.public_address",
-        format!("{}/tcp/18141", local_ip_addr),
-    )
-    .unwrap();
-    cfg.set_default("base_node.dibbler.grpc_enabled", false).unwrap();
-    cfg.set_default("base_node.dibbler.grpc_base_node_address", "127.0.0.1:18142")
-        .unwrap();
-    cfg.set_default("base_node.dibbler.grpc_console_wallet_address", "127.0.0.1:18143")
-        .unwrap();
-    cfg.set_default("base_node.dibbler.dns_seeds_name_server", "1.1.1.1:53")
-        .unwrap();
-    cfg.set_default("base_node.dibbler.dns_seeds_use_dnssec", true).unwrap();
-    cfg.set_default("base_node.dibbler.auto_ping_interval", 30).unwrap();
-
-=======
     set_common_network_defaults(&mut cfg);
->>>>>>> 5b0c7c94
     set_transport_defaults(&mut cfg).unwrap();
     set_merge_mining_defaults(&mut cfg);
     set_mining_node_defaults(&mut cfg);

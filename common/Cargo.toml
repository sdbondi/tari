--- conflicted
+++ resolved
@@ -14,11 +14,6 @@
 static-application-info = ["git2"]
 
 [dependencies]
-<<<<<<< HEAD
-=======
-tari_storage = { version = "^0.31", path = "../infrastructure/storage"}
-
->>>>>>> f41af8cf
 anyhow = "1.0.53"
 config = { version = "0.13.0", default_features = false, features = ["toml"] }
 derivative = "2.2.0"
